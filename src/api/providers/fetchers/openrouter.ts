import axios from "axios"
import { z } from "zod"

import { ApiHandlerOptions, ModelInfo, anthropicModels, COMPUTER_USE_MODELS } from "../../../shared/api"
import { parseApiPrice } from "../../../utils/cost"

/**
 * OpenRouterBaseModel
 */

const openRouterArchitectureSchema = z.object({
	modality: z.string().nullish(),
	tokenizer: z.string().nullish(),
})

const openRouterPricingSchema = z.object({
	prompt: z.string().nullish(),
	completion: z.string().nullish(),
	input_cache_write: z.string().nullish(),
	input_cache_read: z.string().nullish(),
})

const modelRouterBaseModelSchema = z.object({
	name: z.string(),
	description: z.string().optional(),
	context_length: z.number(),
	max_completion_tokens: z.number().nullish(),
	pricing: openRouterPricingSchema.optional(),
})

export type OpenRouterBaseModel = z.infer<typeof modelRouterBaseModelSchema>

/**
 * OpenRouterModel
 */

export const openRouterModelSchema = modelRouterBaseModelSchema.extend({
	id: z.string(),
	architecture: openRouterArchitectureSchema.optional(),
	top_provider: z.object({ max_completion_tokens: z.number().nullish() }).optional(),
})

export type OpenRouterModel = z.infer<typeof openRouterModelSchema>

/**
 * OpenRouterModelEndpoint
 */

export const openRouterModelEndpointSchema = modelRouterBaseModelSchema.extend({
	provider_name: z.string(),
})

export type OpenRouterModelEndpoint = z.infer<typeof openRouterModelEndpointSchema>

/**
 * OpenRouterModelsResponse
 */

const openRouterModelsResponseSchema = z.object({
	data: z.array(openRouterModelSchema),
})

type OpenRouterModelsResponse = z.infer<typeof openRouterModelsResponseSchema>

/**
 * OpenRouterModelEndpointsResponse
 */

const openRouterModelEndpointsResponseSchema = z.object({
	data: z.object({
		id: z.string(),
		name: z.string(),
		description: z.string().optional(),
		architecture: openRouterArchitectureSchema.optional(),
		endpoints: z.array(openRouterModelEndpointSchema),
	}),
})

type OpenRouterModelEndpointsResponse = z.infer<typeof openRouterModelEndpointsResponseSchema>

/**
 * getOpenRouterModels
 */

export async function getOpenRouterModels(options?: ApiHandlerOptions): Promise<Record<string, ModelInfo>> {
	const models: Record<string, ModelInfo> = {}
	const baseURL = options?.openRouterBaseUrl || "https://openrouter.ai/api/v1"

	try {
		const response = await axios.get<OpenRouterModelsResponse>(`${baseURL}/models`)
		const result = openRouterModelsResponseSchema.safeParse(response.data)
		const data = result.success ? result.data.data : response.data.data

		if (!result.success) {
			console.error("OpenRouter models response is invalid", result.error.format())
		}

<<<<<<< HEAD
		for (const rawModel of rawModels) {
			const cacheWritesPrice = rawModel.pricing?.input_cache_write
				? parseApiPrice(rawModel.pricing?.input_cache_write)
				: undefined

			const cacheReadsPrice = rawModel.pricing?.input_cache_read
				? parseApiPrice(rawModel.pricing?.input_cache_read)
				: undefined

			const supportsPromptCache =
				typeof cacheWritesPrice !== "undefined" && typeof cacheReadsPrice !== "undefined"

			const modelInfo: ModelInfo = {
				maxTokens: 0,
				contextWindow: rawModel.context_length,
				supportsImages: rawModel.architecture?.modality?.includes("image"),
				supportsPromptCache,
				inputPrice: parseApiPrice(rawModel.pricing?.prompt),
				outputPrice: parseApiPrice(rawModel.pricing?.completion),
				cacheWritesPrice,
				cacheReadsPrice,
				description: rawModel.description,
				thinking: rawModel.id === "anthropic/claude-3.7-sonnet:thinking",
			}

			// The OpenRouter model definition doesn't give us any hints about
			// computer use, so we need to set that manually.
			if (COMPUTER_USE_MODELS.has(rawModel.id)) {
				modelInfo.supportsComputerUse = true
			}

			// We want to treat prompt caching as "experimental" for these models.
			if (OPTIONAL_PROMPT_CACHING_MODELS.has(rawModel.id)) {
				modelInfo.isPromptCacheOptional = true
			}

			// Claude 3.7 Sonnet is a "hybrid" thinking model, and the `maxTokens`
			// values can be configured. For the non-thinking variant we want to
			// use 8k. The `thinking` variant can be run in 64k and 128k modes,
			// and we want to use 128k.
			if (rawModel.id.startsWith("anthropic/claude-3.7-sonnet")) {
				modelInfo.maxTokens = rawModel.id.includes("thinking")
					? anthropicModels["claude-3-7-sonnet-20250219:thinking"].maxTokens
					: anthropicModels["claude-3-7-sonnet-20250219"].maxTokens
			}

			models[rawModel.id] = modelInfo
=======
		for (const model of data) {
			const { id, architecture, top_provider } = model

			models[id] = parseOpenRouterModel({
				id,
				model,
				modality: architecture?.modality,
				maxTokens: id.startsWith("anthropic/") ? top_provider?.max_completion_tokens : 0,
			})
>>>>>>> 122b9fec
		}
	} catch (error) {
		console.error(
			`Error fetching OpenRouter models: ${JSON.stringify(error, Object.getOwnPropertyNames(error), 2)}`,
		)
	}

	return models
}

/**
 * getOpenRouterModelEndpoints
 */

export async function getOpenRouterModelEndpoints(
	modelId: string,
	options?: ApiHandlerOptions,
): Promise<Record<string, ModelInfo>> {
	const models: Record<string, ModelInfo> = {}
	const baseURL = options?.openRouterBaseUrl || "https://openrouter.ai/api/v1"

	try {
		const response = await axios.get<OpenRouterModelEndpointsResponse>(`${baseURL}/models/${modelId}/endpoints`)
		const result = openRouterModelEndpointsResponseSchema.safeParse(response.data)
		const data = result.success ? result.data.data : response.data.data

		if (!result.success) {
			console.error("OpenRouter model endpoints response is invalid", result.error.format())
		}

		const { id, architecture, endpoints } = data

		for (const endpoint of endpoints) {
			models[endpoint.provider_name] = parseOpenRouterModel({
				id,
				model: endpoint,
				modality: architecture?.modality,
				maxTokens: id.startsWith("anthropic/") ? endpoint.max_completion_tokens : 0,
			})
		}
	} catch (error) {
		console.error(
			`Error fetching OpenRouter model endpoints: ${JSON.stringify(error, Object.getOwnPropertyNames(error), 2)}`,
		)
	}

	return models
}

/**
 * parseOpenRouterModel
 */

export const parseOpenRouterModel = ({
	id,
	model,
	modality,
	maxTokens,
}: {
	id: string
	model: OpenRouterBaseModel
	modality: string | null | undefined
	maxTokens: number | null | undefined
}): ModelInfo => {
	const cacheWritesPrice = model.pricing?.input_cache_write
		? parseApiPrice(model.pricing?.input_cache_write)
		: undefined

	const cacheReadsPrice = model.pricing?.input_cache_read ? parseApiPrice(model.pricing?.input_cache_read) : undefined

	const supportsPromptCache = typeof cacheWritesPrice !== "undefined" && typeof cacheReadsPrice !== "undefined"

	const modelInfo: ModelInfo = {
		maxTokens: maxTokens || 0,
		contextWindow: model.context_length,
		supportsImages: modality?.includes("image") ?? false,
		supportsPromptCache,
		inputPrice: parseApiPrice(model.pricing?.prompt),
		outputPrice: parseApiPrice(model.pricing?.completion),
		cacheWritesPrice,
		cacheReadsPrice,
		description: model.description,
		thinking: id === "anthropic/claude-3.7-sonnet:thinking",
	}

	// The OpenRouter model definition doesn't give us any hints about
	// computer use, so we need to set that manually.
	if (COMPUTER_USE_MODELS.has(id)) {
		modelInfo.supportsComputerUse = true
	}

	// Claude 3.7 Sonnet is a "hybrid" thinking model, and the `maxTokens`
	// values can be configured. For the non-thinking variant we want to
	// use 8k. The `thinking` variant can be run in 64k and 128k modes,
	// and we want to use 128k.
	if (id.startsWith("anthropic/claude-3.7-sonnet")) {
		modelInfo.maxTokens = id.includes("thinking")
			? anthropicModels["claude-3-7-sonnet-20250219:thinking"].maxTokens
			: anthropicModels["claude-3-7-sonnet-20250219"].maxTokens
	}

	return modelInfo
}<|MERGE_RESOLUTION|>--- conflicted
+++ resolved
@@ -95,55 +95,6 @@
 			console.error("OpenRouter models response is invalid", result.error.format())
 		}
 
-<<<<<<< HEAD
-		for (const rawModel of rawModels) {
-			const cacheWritesPrice = rawModel.pricing?.input_cache_write
-				? parseApiPrice(rawModel.pricing?.input_cache_write)
-				: undefined
-
-			const cacheReadsPrice = rawModel.pricing?.input_cache_read
-				? parseApiPrice(rawModel.pricing?.input_cache_read)
-				: undefined
-
-			const supportsPromptCache =
-				typeof cacheWritesPrice !== "undefined" && typeof cacheReadsPrice !== "undefined"
-
-			const modelInfo: ModelInfo = {
-				maxTokens: 0,
-				contextWindow: rawModel.context_length,
-				supportsImages: rawModel.architecture?.modality?.includes("image"),
-				supportsPromptCache,
-				inputPrice: parseApiPrice(rawModel.pricing?.prompt),
-				outputPrice: parseApiPrice(rawModel.pricing?.completion),
-				cacheWritesPrice,
-				cacheReadsPrice,
-				description: rawModel.description,
-				thinking: rawModel.id === "anthropic/claude-3.7-sonnet:thinking",
-			}
-
-			// The OpenRouter model definition doesn't give us any hints about
-			// computer use, so we need to set that manually.
-			if (COMPUTER_USE_MODELS.has(rawModel.id)) {
-				modelInfo.supportsComputerUse = true
-			}
-
-			// We want to treat prompt caching as "experimental" for these models.
-			if (OPTIONAL_PROMPT_CACHING_MODELS.has(rawModel.id)) {
-				modelInfo.isPromptCacheOptional = true
-			}
-
-			// Claude 3.7 Sonnet is a "hybrid" thinking model, and the `maxTokens`
-			// values can be configured. For the non-thinking variant we want to
-			// use 8k. The `thinking` variant can be run in 64k and 128k modes,
-			// and we want to use 128k.
-			if (rawModel.id.startsWith("anthropic/claude-3.7-sonnet")) {
-				modelInfo.maxTokens = rawModel.id.includes("thinking")
-					? anthropicModels["claude-3-7-sonnet-20250219:thinking"].maxTokens
-					: anthropicModels["claude-3-7-sonnet-20250219"].maxTokens
-			}
-
-			models[rawModel.id] = modelInfo
-=======
 		for (const model of data) {
 			const { id, architecture, top_provider } = model
 
@@ -153,7 +104,6 @@
 				modality: architecture?.modality,
 				maxTokens: id.startsWith("anthropic/") ? top_provider?.max_completion_tokens : 0,
 			})
->>>>>>> 122b9fec
 		}
 	} catch (error) {
 		console.error(
