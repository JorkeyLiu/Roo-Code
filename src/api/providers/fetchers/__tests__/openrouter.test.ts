// npx jest src/api/providers/fetchers/__tests__/openrouter.test.ts

import path from "path"

import { back as nockBack } from "nock"

import { PROMPT_CACHING_MODELS } from "../../../../shared/api"

import { getOpenRouterModelEndpoints, getOpenRouterModels } from "../openrouter"

nockBack.fixtures = path.join(__dirname, "fixtures")
nockBack.setMode("lockdown")

describe.skip("OpenRouter API", () => {
	describe("getOpenRouterModels", () => {
<<<<<<< HEAD
		it.skip("fetches models and validates schema", async () => {
=======
		// This flakes in CI (probably related to Nock). Need to figure out why.
		it("fetches models and validates schema", async () => {
>>>>>>> 122b9fec
			const { nockDone } = await nockBack("openrouter-models.json")

			const models = await getOpenRouterModels()

			expect(
				Object.entries(models)
					.filter(([_, model]) => model.supportsPromptCache)
					.map(([id, _]) => id)
					.sort(),
			).toEqual(Array.from(PROMPT_CACHING_MODELS).sort())

			expect(
				Object.entries(models)
					.filter(([_, model]) => model.supportsComputerUse)
					.map(([id, _]) => id)
					.sort(),
			).toEqual([
				"anthropic/claude-3.5-sonnet",
				"anthropic/claude-3.5-sonnet:beta",
				"anthropic/claude-3.7-sonnet",
				"anthropic/claude-3.7-sonnet:beta",
				"anthropic/claude-3.7-sonnet:thinking",
			])

			expect(models["anthropic/claude-3.7-sonnet"]).toEqual({
				maxTokens: 8192,
				contextWindow: 200000,
				supportsImages: true,
				supportsPromptCache: true,
				inputPrice: 3,
				outputPrice: 15,
				cacheWritesPrice: 3.75,
				cacheReadsPrice: 0.3,
				description: expect.any(String),
				thinking: false,
				supportsComputerUse: true,
			})

			expect(models["anthropic/claude-3.7-sonnet:thinking"]).toEqual({
				maxTokens: 128000,
				contextWindow: 200000,
				supportsImages: true,
				supportsPromptCache: true,
				inputPrice: 3,
				outputPrice: 15,
				cacheWritesPrice: 3.75,
				cacheReadsPrice: 0.3,
				description: expect.any(String),
				thinking: true,
				supportsComputerUse: true,
			})

			const anthropicModels = Object.entries(models)
				.filter(([id, _]) => id.startsWith("anthropic/claude-3"))
				.map(([id, model]) => ({ id, maxTokens: model.maxTokens }))
				.sort(({ id: a }, { id: b }) => a.localeCompare(b))

			expect(anthropicModels).toEqual([
				{ id: "anthropic/claude-3-haiku", maxTokens: 4096 },
				{ id: "anthropic/claude-3-haiku:beta", maxTokens: 4096 },
				{ id: "anthropic/claude-3-opus", maxTokens: 4096 },
				{ id: "anthropic/claude-3-opus:beta", maxTokens: 4096 },
				{ id: "anthropic/claude-3-sonnet", maxTokens: 4096 },
				{ id: "anthropic/claude-3-sonnet:beta", maxTokens: 4096 },
				{ id: "anthropic/claude-3.5-haiku", maxTokens: 8192 },
				{ id: "anthropic/claude-3.5-haiku-20241022", maxTokens: 8192 },
				{ id: "anthropic/claude-3.5-haiku-20241022:beta", maxTokens: 8192 },
				{ id: "anthropic/claude-3.5-haiku:beta", maxTokens: 8192 },
				{ id: "anthropic/claude-3.5-sonnet", maxTokens: 8192 },
				{ id: "anthropic/claude-3.5-sonnet-20240620", maxTokens: 8192 },
				{ id: "anthropic/claude-3.5-sonnet-20240620:beta", maxTokens: 8192 },
				{ id: "anthropic/claude-3.5-sonnet:beta", maxTokens: 8192 },
				{ id: "anthropic/claude-3.7-sonnet", maxTokens: 8192 },
				{ id: "anthropic/claude-3.7-sonnet:beta", maxTokens: 8192 },
				{ id: "anthropic/claude-3.7-sonnet:thinking", maxTokens: 128000 },
			])

			nockDone()
		})
	})

	describe("getOpenRouterModelEndpoints", () => {
		it("fetches model endpoints and validates schema", async () => {
			const { nockDone } = await nockBack("openrouter-model-endpoints.json")
			const endpoints = await getOpenRouterModelEndpoints("google/gemini-2.5-pro-preview")

			expect(endpoints).toEqual({
				Google: {
					maxTokens: 0,
					contextWindow: 1048576,
					supportsImages: true,
					supportsPromptCache: true,
					inputPrice: 1.25,
					outputPrice: 10,
					cacheWritesPrice: 1.625,
					cacheReadsPrice: 0.31,
					description: undefined,
					thinking: false,
				},
				"Google AI Studio": {
					maxTokens: 0,
					contextWindow: 1048576,
					supportsImages: true,
					supportsPromptCache: true,
					inputPrice: 1.25,
					outputPrice: 10,
					cacheWritesPrice: 1.625,
					cacheReadsPrice: 0.31,
					description: undefined,
					thinking: false,
				},
			})

			nockDone()
		})
	})
})<|MERGE_RESOLUTION|>--- conflicted
+++ resolved
@@ -13,12 +13,8 @@
 
 describe.skip("OpenRouter API", () => {
 	describe("getOpenRouterModels", () => {
-<<<<<<< HEAD
-		it.skip("fetches models and validates schema", async () => {
-=======
 		// This flakes in CI (probably related to Nock). Need to figure out why.
 		it("fetches models and validates schema", async () => {
->>>>>>> 122b9fec
 			const { nockDone } = await nockBack("openrouter-models.json")
 
 			const models = await getOpenRouterModels()
