--- conflicted
+++ resolved
@@ -8,11 +8,7 @@
 
 jest.mock("openai")
 jest.mock("delay", () => jest.fn(() => Promise.resolve()))
-<<<<<<< HEAD
-jest.mock("../fetchers/cache", () => ({
-=======
 jest.mock("../fetchers/modelCache", () => ({
->>>>>>> 122b9fec
 	getModels: jest.fn().mockImplementation(() => {
 		return Promise.resolve({
 			"coding/claude-3-7-sonnet": {
