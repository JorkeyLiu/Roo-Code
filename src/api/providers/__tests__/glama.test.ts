// npx jest src/api/providers/__tests__/glama.test.ts

import { Anthropic } from "@anthropic-ai/sdk"

import { GlamaHandler } from "../glama"
import { ApiHandlerOptions } from "../../../shared/api"

// Mock dependencies
<<<<<<< HEAD
jest.mock("../fetchers/cache", () => ({
=======
jest.mock("../fetchers/modelCache", () => ({
>>>>>>> 122b9fec
	getModels: jest.fn().mockImplementation(() => {
		return Promise.resolve({
			"anthropic/claude-3-7-sonnet": {
				maxTokens: 8192,
				contextWindow: 200000,
				supportsImages: true,
				supportsPromptCache: true,
				inputPrice: 3,
				outputPrice: 15,
				cacheWritesPrice: 3.75,
				cacheReadsPrice: 0.3,
				description: "Claude 3.7 Sonnet",
				thinking: false,
				supportsComputerUse: true,
			},
			"openai/gpt-4o": {
				maxTokens: 4096,
				contextWindow: 128000,
				supportsImages: true,
				supportsPromptCache: false,
				inputPrice: 5,
				outputPrice: 15,
				description: "GPT-4o",
			},
		})
	}),
}))

// Mock OpenAI client
const mockCreate = jest.fn()
const mockWithResponse = jest.fn()

jest.mock("openai", () => {
	return {
		__esModule: true,
		default: jest.fn().mockImplementation(() => ({
			chat: {
				completions: {
					create: (...args: any[]) => {
						const stream = {
							[Symbol.asyncIterator]: async function* () {
								yield {
									choices: [{ delta: { content: "Test response" }, index: 0 }],
									usage: null,
								}
								yield {
									choices: [{ delta: {}, index: 0 }],
									usage: { prompt_tokens: 10, completion_tokens: 5, total_tokens: 15 },
								}
							},
						}

						const result = mockCreate(...args)

						if (args[0].stream) {
							mockWithResponse.mockReturnValue(
								Promise.resolve({
									data: stream,
									response: {
										headers: {
											get: (name: string) =>
												name === "x-completion-request-id" ? "test-request-id" : null,
										},
									},
								}),
							)
							result.withResponse = mockWithResponse
						}

						return result
					},
				},
			},
		})),
	}
})

describe("GlamaHandler", () => {
	let handler: GlamaHandler
	let mockOptions: ApiHandlerOptions

	beforeEach(() => {
		mockOptions = {
			glamaApiKey: "test-api-key",
			glamaModelId: "anthropic/claude-3-7-sonnet",
		}

		handler = new GlamaHandler(mockOptions)
		mockCreate.mockClear()
		mockWithResponse.mockClear()

		// Default mock implementation for non-streaming responses
		mockCreate.mockResolvedValue({
			id: "test-completion",
			choices: [
				{
					message: { role: "assistant", content: "Test response" },
					finish_reason: "stop",
					index: 0,
				},
			],
			usage: {
				prompt_tokens: 10,
				completion_tokens: 5,
				total_tokens: 15,
			},
		})
	})

	describe("constructor", () => {
		it("should initialize with provided options", () => {
			expect(handler).toBeInstanceOf(GlamaHandler)
			expect(handler.getModel().id).toBe(mockOptions.glamaModelId)
		})
	})

	describe("createMessage", () => {
		const systemPrompt = "You are a helpful assistant."
		const messages: Anthropic.Messages.MessageParam[] = [
			{
				role: "user",
				content: "Hello!",
			},
		]

		it("should handle streaming responses", async () => {
			const stream = handler.createMessage(systemPrompt, messages)
			const chunks: any[] = []

			for await (const chunk of stream) {
				chunks.push(chunk)
			}

			expect(chunks.length).toBe(1)
			expect(chunks[0]).toEqual({ type: "text", text: "Test response" })
		})

		it("should handle API errors", async () => {
			mockCreate.mockImplementationOnce(() => {
				throw new Error("API Error")
			})

			const stream = handler.createMessage(systemPrompt, messages)
			const chunks = []

			try {
				for await (const chunk of stream) {
					chunks.push(chunk)
				}
				fail("Expected error to be thrown")
			} catch (error) {
				expect(error).toBeInstanceOf(Error)
				expect(error.message).toBe("API Error")
			}
		})
	})

	describe("completePrompt", () => {
		it("should complete prompt successfully", async () => {
			const result = await handler.completePrompt("Test prompt")
			expect(result).toBe("Test response")
			expect(mockCreate).toHaveBeenCalledWith(
				expect.objectContaining({
					model: mockOptions.glamaModelId,
					messages: [{ role: "user", content: "Test prompt" }],
					temperature: 0,
					max_tokens: 8192,
				}),
			)
		})

		it("should handle API errors", async () => {
			mockCreate.mockRejectedValueOnce(new Error("API Error"))
			await expect(handler.completePrompt("Test prompt")).rejects.toThrow("Glama completion error: API Error")
		})

		it("should handle empty response", async () => {
			mockCreate.mockResolvedValueOnce({
				choices: [{ message: { content: "" } }],
			})
			const result = await handler.completePrompt("Test prompt")
			expect(result).toBe("")
		})

		it("should not set max_tokens for non-Anthropic models", async () => {
			// Reset mock to clear any previous calls
			mockCreate.mockClear()

			const nonAnthropicOptions = {
				glamaApiKey: "test-key",
				glamaModelId: "openai/gpt-4o",
			}

			const nonAnthropicHandler = new GlamaHandler(nonAnthropicOptions)

			await nonAnthropicHandler.completePrompt("Test prompt")
			expect(mockCreate).toHaveBeenCalledWith(
				expect.objectContaining({
					model: "openai/gpt-4o",
					messages: [{ role: "user", content: "Test prompt" }],
					temperature: 0,
				}),
			)
			expect(mockCreate.mock.calls[0][0]).not.toHaveProperty("max_tokens")
		})
	})

	describe("fetchModel", () => {
		it("should return model info", async () => {
			const modelInfo = await handler.fetchModel()
			expect(modelInfo.id).toBe(mockOptions.glamaModelId)
			expect(modelInfo.info).toBeDefined()
			expect(modelInfo.info.maxTokens).toBe(8192)
			expect(modelInfo.info.contextWindow).toBe(200_000)
		})

		it("should return default model when invalid model provided", async () => {
			const handlerWithInvalidModel = new GlamaHandler({ ...mockOptions, glamaModelId: "invalid/model" })
			const modelInfo = await handlerWithInvalidModel.fetchModel()
			expect(modelInfo.id).toBe("anthropic/claude-3-7-sonnet")
			expect(modelInfo.info).toBeDefined()
		})
	})
})<|MERGE_RESOLUTION|>--- conflicted
+++ resolved
@@ -6,11 +6,7 @@
 import { ApiHandlerOptions } from "../../../shared/api"
 
 // Mock dependencies
-<<<<<<< HEAD
-jest.mock("../fetchers/cache", () => ({
-=======
 jest.mock("../fetchers/modelCache", () => ({
->>>>>>> 122b9fec
 	getModels: jest.fn().mockImplementation(() => {
 		return Promise.resolve({
 			"anthropic/claude-3-7-sonnet": {
