import { EventEmitter } from "events"
import * as vscode from "vscode"
import fs from "fs/promises"
import * as path from "path"

import { getWorkspacePath } from "../utils/path"
import { ClineProvider } from "../core/webview/ClineProvider"
import { openClineInNewTab } from "../activate/registerCommands"
import {
	RooCodeSettings,
	RooCodeEvents,
	RooCodeEventName,
	ProviderSettings,
	ProviderSettingsEntry,
	isSecretStateKey,
} from "../schemas"
<<<<<<< HEAD
import { IpcOrigin, IpcMessageType, TaskCommandName, TaskEvent } from "../schemas/ipc"
=======
import { IpcOrigin, IpcMessageType, TaskCommandName, TaskEvent } from "../schemas"
>>>>>>> 122b9fec

import { RooCodeAPI } from "./interface"
import { IpcServer } from "./ipc"
import { outputChannelLog } from "./log"

export class API extends EventEmitter<RooCodeEvents> implements RooCodeAPI {
	private readonly outputChannel: vscode.OutputChannel
	private readonly sidebarProvider: ClineProvider
	private readonly context: vscode.ExtensionContext
	private readonly ipc?: IpcServer
	private readonly taskMap = new Map<string, ClineProvider>()
	private readonly log: (...args: unknown[]) => void
	private logfile?: string

	constructor(
		outputChannel: vscode.OutputChannel,
		provider: ClineProvider,
		socketPath?: string,
		enableLogging = false,
	) {
		super()

		this.outputChannel = outputChannel
		this.sidebarProvider = provider
		this.context = provider.context

		if (enableLogging) {
			this.log = (...args: unknown[]) => {
				outputChannelLog(this.outputChannel, ...args)
				console.log(args)
			}

			this.logfile = path.join(getWorkspacePath(), "roo-code-messages.log")
		} else {
			this.log = () => {}
		}

		this.registerListeners(this.sidebarProvider)

		if (socketPath) {
			const ipc = (this.ipc = new IpcServer(socketPath, this.log))

			ipc.listen()
			this.log(`[API] ipc server started: socketPath=${socketPath}, pid=${process.pid}, ppid=${process.ppid}`)

			ipc.on(IpcMessageType.TaskCommand, async (_clientId, { commandName, data }) => {
				switch (commandName) {
					case TaskCommandName.StartNewTask:
						this.log(`[API] StartNewTask -> ${data.text}, ${JSON.stringify(data.configuration)}`)
						await this.startNewTask(data)
						break
					case TaskCommandName.CancelTask:
						this.log(`[API] CancelTask -> ${data}`)
						await this.cancelTask(data)
						break
					case TaskCommandName.CloseTask:
						this.log(`[API] CloseTask -> ${data}`)
						await vscode.commands.executeCommand("workbench.action.files.saveFiles")
						await vscode.commands.executeCommand("workbench.action.closeWindow")
						break
				}
			})
		}
	}

	public override emit<K extends keyof RooCodeEvents>(
		eventName: K,
		...args: K extends keyof RooCodeEvents ? RooCodeEvents[K] : never
	) {
		const data = { eventName: eventName as RooCodeEventName, payload: args } as TaskEvent
		this.ipc?.broadcast({ type: IpcMessageType.TaskEvent, origin: IpcOrigin.Server, data })
		return super.emit(eventName, ...args)
	}

	public async startNewTask({
		configuration,
		text,
		images,
		newTab,
	}: {
		configuration: RooCodeSettings
		text?: string
		images?: string[]
		newTab?: boolean
	}) {
		let provider: ClineProvider

		if (newTab) {
			await vscode.commands.executeCommand("workbench.action.files.revert")
			await vscode.commands.executeCommand("workbench.action.closeAllEditors")

			provider = await openClineInNewTab({ context: this.context, outputChannel: this.outputChannel })
			this.registerListeners(provider)
		} else {
			await vscode.commands.executeCommand("roo-cline.SidebarProvider.focus")

			provider = this.sidebarProvider
		}

		if (configuration) {
			await provider.setValues(configuration)

			if (configuration.allowedCommands) {
				await vscode.workspace
					.getConfiguration("roo-cline")
					.update("allowedCommands", configuration.allowedCommands, vscode.ConfigurationTarget.Global)
			}
		}

		await provider.removeClineFromStack()
		await provider.postStateToWebview()
		await provider.postMessageToWebview({ type: "action", action: "chatButtonClicked" })
		await provider.postMessageToWebview({ type: "invoke", invoke: "newChat", text, images })

		const { taskId } = await provider.initClineWithTask(text, images, undefined, {
			consecutiveMistakeLimit: Number.MAX_SAFE_INTEGER,
		})

		return taskId
	}

	public async resumeTask(taskId: string): Promise<void> {
		const { historyItem } = await this.sidebarProvider.getTaskWithId(taskId)
		await this.sidebarProvider.initClineWithHistoryItem(historyItem)
		await this.sidebarProvider.postMessageToWebview({ type: "action", action: "chatButtonClicked" })
	}

	public async isTaskInHistory(taskId: string): Promise<boolean> {
		try {
			await this.sidebarProvider.getTaskWithId(taskId)
			return true
		} catch {
			return false
		}
	}

	public getCurrentTaskStack() {
		return this.sidebarProvider.getCurrentTaskStack()
	}

	public async clearCurrentTask(lastMessage?: string) {
		await this.sidebarProvider.finishSubTask(lastMessage ?? "")
		await this.sidebarProvider.postStateToWebview()
	}

	public async cancelCurrentTask() {
		await this.sidebarProvider.cancelTask()
	}

	public async cancelTask(taskId: string) {
		const provider = this.taskMap.get(taskId)

		if (provider) {
			await provider.cancelTask()
			this.taskMap.delete(taskId)
		}
	}

	public async sendMessage(text?: string, images?: string[]) {
		await this.sidebarProvider.postMessageToWebview({ type: "invoke", invoke: "sendMessage", text, images })
	}

	public async pressPrimaryButton() {
		await this.sidebarProvider.postMessageToWebview({ type: "invoke", invoke: "primaryButtonClick" })
	}

	public async pressSecondaryButton() {
		await this.sidebarProvider.postMessageToWebview({ type: "invoke", invoke: "secondaryButtonClick" })
	}

	public isReady() {
		return this.sidebarProvider.viewLaunched
	}

	private registerListeners(provider: ClineProvider) {
		provider.on("clineCreated", (cline) => {
			cline.on("taskStarted", async () => {
				this.emit(RooCodeEventName.TaskStarted, cline.taskId)
				this.taskMap.set(cline.taskId, provider)
				await this.fileLog(`[${new Date().toISOString()}] taskStarted -> ${cline.taskId}\n`)
			})

			cline.on("message", async (message) => {
				this.emit(RooCodeEventName.Message, { taskId: cline.taskId, ...message })

				if (message.message.partial !== true) {
					await this.fileLog(`[${new Date().toISOString()}] ${JSON.stringify(message.message, null, 2)}\n`)
				}
			})

			cline.on("taskModeSwitched", (taskId, mode) => this.emit(RooCodeEventName.TaskModeSwitched, taskId, mode))

			cline.on("taskAskResponded", () => this.emit(RooCodeEventName.TaskAskResponded, cline.taskId))

			cline.on("taskAborted", () => {
				this.emit(RooCodeEventName.TaskAborted, cline.taskId)
				this.taskMap.delete(cline.taskId)
			})

			cline.on("taskCompleted", async (_, tokenUsage, toolUsage) => {
				this.emit(RooCodeEventName.TaskCompleted, cline.taskId, tokenUsage, toolUsage)
				this.taskMap.delete(cline.taskId)

				await this.fileLog(
					`[${new Date().toISOString()}] taskCompleted -> ${cline.taskId} | ${JSON.stringify(tokenUsage, null, 2)} | ${JSON.stringify(toolUsage, null, 2)}\n`,
				)
			})

			cline.on("taskSpawned", (childTaskId) => this.emit(RooCodeEventName.TaskSpawned, cline.taskId, childTaskId))
			cline.on("taskPaused", () => this.emit(RooCodeEventName.TaskPaused, cline.taskId))
			cline.on("taskUnpaused", () => this.emit(RooCodeEventName.TaskUnpaused, cline.taskId))

			cline.on("taskTokenUsageUpdated", (_, usage) =>
				this.emit(RooCodeEventName.TaskTokenUsageUpdated, cline.taskId, usage),
			)

			cline.on("taskToolFailed", (taskId, tool, error) =>
				this.emit(RooCodeEventName.TaskToolFailed, taskId, tool, error),
			)

			this.emit(RooCodeEventName.TaskCreated, cline.taskId)
		})
	}

	private async fileLog(message: string) {
		if (!this.logfile) {
			return
		}

		try {
			await fs.appendFile(this.logfile, message, "utf8")
		} catch (_) {
			this.logfile = undefined
		}
	}

	// Global Settings Management

	public getConfiguration(): RooCodeSettings {
		return Object.fromEntries(
			Object.entries(this.sidebarProvider.getValues()).filter(([key]) => !isSecretStateKey(key)),
		)
	}

	public async setConfiguration(values: RooCodeSettings) {
		await this.sidebarProvider.contextProxy.setValues(values)
		await this.sidebarProvider.providerSettingsManager.saveConfig(values.currentApiConfigName || "default", values)
		await this.sidebarProvider.postStateToWebview()
	}

	// Provider Profile Management

	public getProfiles(): string[] {
		return this.sidebarProvider.getProviderProfileEntries().map(({ name }) => name)
	}

	public getProfileEntry(name: string): ProviderSettingsEntry | undefined {
		return this.sidebarProvider.getProviderProfileEntry(name)
	}

	public async createProfile(name: string, profile?: ProviderSettings, activate: boolean = true) {
		const entry = this.getProfileEntry(name)

		if (entry) {
			throw new Error(`Profile with name "${name}" already exists`)
		}

		const id = await this.sidebarProvider.upsertProviderProfile(name, profile ?? {}, activate)

		if (!id) {
			throw new Error(`Failed to create profile with name "${name}"`)
		}

		return id
	}

	public async updateProfile(
		name: string,
		profile: ProviderSettings,
		activate: boolean = true,
	): Promise<string | undefined> {
		const entry = this.getProfileEntry(name)

		if (!entry) {
			throw new Error(`Profile with name "${name}" does not exist`)
		}

		const id = await this.sidebarProvider.upsertProviderProfile(name, profile, activate)

		if (!id) {
			throw new Error(`Failed to update profile with name "${name}"`)
		}

		return id
	}

	public async upsertProfile(
		name: string,
		profile: ProviderSettings,
		activate: boolean = true,
	): Promise<string | undefined> {
		const id = await this.sidebarProvider.upsertProviderProfile(name, profile, activate)

		if (!id) {
			throw new Error(`Failed to upsert profile with name "${name}"`)
		}

		return id
	}

	public async deleteProfile(name: string): Promise<void> {
		const entry = this.getProfileEntry(name)

		if (!entry) {
			throw new Error(`Profile with name "${name}" does not exist`)
		}

		await this.sidebarProvider.deleteProviderProfile(entry)
	}

	public getActiveProfile(): string | undefined {
		return this.getConfiguration().currentApiConfigName
	}

	public async setActiveProfile(name: string): Promise<string | undefined> {
		const entry = this.getProfileEntry(name)

		if (!entry) {
			throw new Error(`Profile with name "${name}" does not exist`)
		}

		await this.sidebarProvider.activateProviderProfile({ name })
		return this.getActiveProfile()
	}
}<|MERGE_RESOLUTION|>--- conflicted
+++ resolved
@@ -14,11 +14,7 @@
 	ProviderSettingsEntry,
 	isSecretStateKey,
 } from "../schemas"
-<<<<<<< HEAD
-import { IpcOrigin, IpcMessageType, TaskCommandName, TaskEvent } from "../schemas/ipc"
-=======
 import { IpcOrigin, IpcMessageType, TaskCommandName, TaskEvent } from "../schemas"
->>>>>>> 122b9fec
 
 import { RooCodeAPI } from "./interface"
 import { IpcServer } from "./ipc"
