import { EventEmitter } from "events"
<<<<<<< HEAD
=======
import { Socket } from "node:net"
>>>>>>> 122b9fec

type GlobalSettings = {
	currentApiConfigName?: string | undefined
	listApiConfigMeta?:
		| {
				id: string
				name: string
				apiProvider?:
					| (
							| "anthropic"
							| "glama"
							| "openrouter"
							| "bedrock"
							| "vertex"
							| "openai"
							| "ollama"
							| "vscode-lm"
							| "lmstudio"
							| "gemini"
							| "openai-native"
							| "mistral"
							| "deepseek"
							| "unbound"
							| "requesty"
							| "human-relay"
							| "fake-ai"
							| "xai"
							| "groq"
							| "chutes"
							| "litellm"
					  )
					| undefined
		  }[]
		| undefined
	pinnedApiConfigs?:
		| {
				[x: string]: boolean
		  }
		| undefined
	lastShownAnnouncementId?: string | undefined
	customInstructions?: string | undefined
	taskHistory?:
		| {
				id: string
				number: number
				ts: number
				task: string
				tokensIn: number
				tokensOut: number
				cacheWrites?: number | undefined
				cacheReads?: number | undefined
				totalCost: number
				size?: number | undefined
				workspace?: string | undefined
		  }[]
		| undefined
	autoApprovalEnabled?: boolean | undefined
	alwaysAllowReadOnly?: boolean | undefined
	alwaysAllowReadOnlyOutsideWorkspace?: boolean | undefined
	alwaysAllowWrite?: boolean | undefined
	alwaysAllowWriteOutsideWorkspace?: boolean | undefined
	writeDelayMs?: number | undefined
	alwaysAllowBrowser?: boolean | undefined
	alwaysApproveResubmit?: boolean | undefined
	requestDelaySeconds?: number | undefined
	alwaysAllowMcp?: boolean | undefined
	alwaysAllowModeSwitch?: boolean | undefined
	alwaysAllowSubtasks?: boolean | undefined
	alwaysAllowExecute?: boolean | undefined
	allowedCommands?: string[] | undefined
	browserToolEnabled?: boolean | undefined
	browserViewportSize?: string | undefined
	screenshotQuality?: number | undefined
	remoteBrowserEnabled?: boolean | undefined
	remoteBrowserHost?: string | undefined
	cachedChromeHostUrl?: string | undefined
	enableCheckpoints?: boolean | undefined
	ttsEnabled?: boolean | undefined
	ttsSpeed?: number | undefined
	soundEnabled?: boolean | undefined
	soundVolume?: number | undefined
	maxOpenTabsContext?: number | undefined
	maxWorkspaceFiles?: number | undefined
	showRooIgnoredFiles?: boolean | undefined
	maxReadFileLine?: number | undefined
	terminalOutputLineLimit?: number | undefined
	terminalShellIntegrationTimeout?: number | undefined
	terminalShellIntegrationDisabled?: boolean | undefined
	terminalCommandDelay?: number | undefined
	terminalPowershellCounter?: boolean | undefined
	terminalZshClearEolMark?: boolean | undefined
	terminalZshOhMy?: boolean | undefined
	terminalZshP10k?: boolean | undefined
	terminalZdotdir?: boolean | undefined
	terminalCompressProgressBar?: boolean | undefined
	rateLimitSeconds?: number | undefined
	diffEnabled?: boolean | undefined
	fuzzyMatchThreshold?: number | undefined
	experiments?:
		| {
				autoCondenseContext: boolean
				powerSteering: boolean
		  }
		| undefined
	language?:
		| (
				| "ca"
				| "de"
				| "en"
				| "es"
				| "fr"
				| "hi"
				| "it"
				| "ja"
				| "ko"
				| "nl"
				| "pl"
				| "pt-BR"
				| "ru"
				| "tr"
				| "vi"
				| "zh-CN"
				| "zh-TW"
		  )
		| undefined
	telemetrySetting?: ("unset" | "enabled" | "disabled") | undefined
	mcpEnabled?: boolean | undefined
	enableMcpServerCreation?: boolean | undefined
	mode?: string | undefined
	modeApiConfigs?:
		| {
				[x: string]: string
		  }
		| undefined
	customModes?:
		| {
				slug: string
				name: string
				roleDefinition: string
				whenToUse?: string | undefined
				customInstructions?: string | undefined
				groups: (
					| ("read" | "edit" | "browser" | "command" | "mcp" | "modes")
					| [
							"read" | "edit" | "browser" | "command" | "mcp" | "modes",
							{
								fileRegex?: string | undefined
								description?: string | undefined
							},
					  ]
				)[]
				source?: ("global" | "project") | undefined
		  }[]
		| undefined
	customModePrompts?:
		| {
				[x: string]:
					| {
							roleDefinition?: string | undefined
							whenToUse?: string | undefined
							customInstructions?: string | undefined
					  }
					| undefined
		  }
		| undefined
	customSupportPrompts?:
		| {
				[x: string]: string | undefined
		  }
		| undefined
	enhancementApiConfigId?: string | undefined
	hiddenBuiltInModes?: string[] | undefined
	historyPreviewCollapsed?: boolean | undefined
}

type ProviderSettings = {
	apiProvider?:
		| (
				| "anthropic"
				| "glama"
				| "openrouter"
				| "bedrock"
				| "vertex"
				| "openai"
				| "ollama"
				| "vscode-lm"
				| "lmstudio"
				| "gemini"
				| "openai-native"
				| "mistral"
				| "deepseek"
				| "unbound"
				| "requesty"
				| "human-relay"
				| "fake-ai"
				| "xai"
				| "groq"
				| "chutes"
				| "litellm"
		  )
		| undefined
<<<<<<< HEAD
=======
	includeMaxTokens?: boolean | undefined
	reasoningEffort?: ("low" | "medium" | "high") | undefined
	diffEnabled?: boolean | undefined
	fuzzyMatchThreshold?: number | undefined
	modelTemperature?: (number | null) | undefined
	rateLimitSeconds?: number | undefined
	modelMaxTokens?: number | undefined
	modelMaxThinkingTokens?: number | undefined
>>>>>>> 122b9fec
	apiModelId?: string | undefined
	apiKey?: string | undefined
	anthropicBaseUrl?: string | undefined
	anthropicUseAuthToken?: boolean | undefined
	glamaModelId?: string | undefined
	glamaApiKey?: string | undefined
	openRouterApiKey?: string | undefined
	openRouterModelId?: string | undefined
	openRouterBaseUrl?: string | undefined
	openRouterSpecificProvider?: string | undefined
	openRouterUseMiddleOutTransform?: boolean | undefined
	awsAccessKey?: string | undefined
	awsSecretKey?: string | undefined
	awsSessionToken?: string | undefined
	awsRegion?: string | undefined
	awsUseCrossRegionInference?: boolean | undefined
	awsUsePromptCache?: boolean | undefined
	awsProfile?: string | undefined
	awsUseProfile?: boolean | undefined
	awsCustomArn?: string | undefined
	vertexKeyFile?: string | undefined
	vertexJsonCredentials?: string | undefined
	vertexProjectId?: string | undefined
	vertexRegion?: string | undefined
	openAiBaseUrl?: string | undefined
	openAiApiKey?: string | undefined
	openAiLegacyFormat?: boolean | undefined
	openAiR1FormatEnabled?: boolean | undefined
	openAiModelId?: string | undefined
	openAiCustomModelInfo?:
		| ({
				maxTokens?: (number | null) | undefined
				maxThinkingTokens?: (number | null) | undefined
				contextWindow: number
				supportsImages?: boolean | undefined
				supportsComputerUse?: boolean | undefined
				supportsPromptCache: boolean
<<<<<<< HEAD
				isPromptCacheOptional?: boolean | undefined
=======
>>>>>>> 122b9fec
				inputPrice?: number | undefined
				outputPrice?: number | undefined
				cacheWritesPrice?: number | undefined
				cacheReadsPrice?: number | undefined
				description?: string | undefined
				reasoningEffort?: ("low" | "medium" | "high") | undefined
				thinking?: boolean | undefined
				minTokensPerCachePoint?: number | undefined
				maxCachePoints?: number | undefined
				cachableFields?: string[] | undefined
				tiers?:
					| {
							contextWindow: number
							inputPrice?: number | undefined
							outputPrice?: number | undefined
							cacheWritesPrice?: number | undefined
							cacheReadsPrice?: number | undefined
					  }[]
					| undefined
		  } | null)
		| undefined
	openAiUseAzure?: boolean | undefined
	azureApiVersion?: string | undefined
	openAiStreamingEnabled?: boolean | undefined
	enableReasoningEffort?: boolean | undefined
	openAiHostHeader?: string | undefined
	openAiHeaders?:
		| {
				[x: string]: string
		  }
		| undefined
	ollamaModelId?: string | undefined
	ollamaBaseUrl?: string | undefined
	vsCodeLmModelSelector?:
		| {
				vendor?: string | undefined
				family?: string | undefined
				version?: string | undefined
				id?: string | undefined
		  }
		| undefined
	lmStudioModelId?: string | undefined
	lmStudioBaseUrl?: string | undefined
	lmStudioDraftModelId?: string | undefined
	lmStudioSpeculativeDecodingEnabled?: boolean | undefined
	geminiApiKey?: string | undefined
	googleGeminiBaseUrl?: string | undefined
	openAiNativeApiKey?: string | undefined
	openAiNativeBaseUrl?: string | undefined
	mistralApiKey?: string | undefined
	mistralCodestralUrl?: string | undefined
	deepSeekBaseUrl?: string | undefined
	deepSeekApiKey?: string | undefined
	unboundApiKey?: string | undefined
	unboundModelId?: string | undefined
	requestyApiKey?: string | undefined
	requestyModelId?: string | undefined
	fakeAi?: unknown | undefined
	xaiApiKey?: string | undefined
	groqApiKey?: string | undefined
	chutesApiKey?: string | undefined
	litellmBaseUrl?: string | undefined
	litellmApiKey?: string | undefined
	litellmModelId?: string | undefined
<<<<<<< HEAD
	includeMaxTokens?: boolean | undefined
	reasoningEffort?: ("low" | "medium" | "high") | undefined
	promptCachingDisabled?: boolean | undefined
	diffEnabled?: boolean | undefined
	fuzzyMatchThreshold?: number | undefined
	modelTemperature?: (number | null) | undefined
	rateLimitSeconds?: number | undefined
	modelMaxTokens?: number | undefined
	modelMaxThinkingTokens?: number | undefined
=======
>>>>>>> 122b9fec
}

type ProviderSettingsEntry = {
	id: string
	name: string
	apiProvider?:
		| (
				| "anthropic"
				| "glama"
				| "openrouter"
				| "bedrock"
				| "vertex"
				| "openai"
				| "ollama"
				| "vscode-lm"
				| "lmstudio"
				| "gemini"
				| "openai-native"
				| "mistral"
				| "deepseek"
				| "unbound"
				| "requesty"
				| "human-relay"
				| "fake-ai"
				| "xai"
				| "groq"
				| "chutes"
				| "litellm"
		  )
		| undefined
}

type ClineMessage = {
	ts: number
	type: "ask" | "say"
	ask?:
		| (
				| "followup"
				| "command"
				| "command_output"
				| "completion_result"
				| "tool"
				| "api_req_failed"
				| "resume_task"
				| "resume_completed_task"
				| "mistake_limit_reached"
				| "browser_action_launch"
				| "use_mcp_server"
		  )
		| undefined
	say?:
		| (
				| "error"
				| "api_req_started"
				| "api_req_finished"
				| "api_req_retried"
				| "api_req_retry_delayed"
				| "api_req_deleted"
				| "text"
				| "reasoning"
				| "completion_result"
				| "user_feedback"
				| "user_feedback_diff"
				| "command_output"
				| "shell_integration_warning"
				| "browser_action"
				| "browser_action_result"
				| "mcp_server_request_started"
				| "mcp_server_response"
				| "subtask_result"
				| "checkpoint_saved"
				| "rooignore_error"
				| "diff_error"
		  )
		| undefined
	text?: string | undefined
	images?: string[] | undefined
	partial?: boolean | undefined
	reasoning?: string | undefined
	conversationHistoryIndex?: number | undefined
	checkpoint?:
		| {
				[x: string]: unknown
		  }
		| undefined
	progressStatus?:
		| {
				icon?: string | undefined
				text?: string | undefined
		  }
		| undefined
}

type TokenUsage = {
	totalTokensIn: number
	totalTokensOut: number
	totalCacheWrites?: number | undefined
	totalCacheReads?: number | undefined
	totalCost: number
	contextTokens: number
}

type RooCodeEvents = {
	message: [
		{
			taskId: string
			action: "created" | "updated"
			message: {
				ts: number
				type: "ask" | "say"
				ask?:
					| (
							| "followup"
							| "command"
							| "command_output"
							| "completion_result"
							| "tool"
							| "api_req_failed"
							| "resume_task"
							| "resume_completed_task"
							| "mistake_limit_reached"
							| "browser_action_launch"
							| "use_mcp_server"
					  )
					| undefined
				say?:
					| (
							| "error"
							| "api_req_started"
							| "api_req_finished"
							| "api_req_retried"
							| "api_req_retry_delayed"
							| "api_req_deleted"
							| "text"
							| "reasoning"
							| "completion_result"
							| "user_feedback"
							| "user_feedback_diff"
							| "command_output"
							| "shell_integration_warning"
							| "browser_action"
							| "browser_action_result"
							| "mcp_server_request_started"
							| "mcp_server_response"
							| "subtask_result"
							| "checkpoint_saved"
							| "rooignore_error"
							| "diff_error"
					  )
					| undefined
				text?: string | undefined
				images?: string[] | undefined
				partial?: boolean | undefined
				reasoning?: string | undefined
				conversationHistoryIndex?: number | undefined
				checkpoint?:
					| {
							[x: string]: unknown
					  }
					| undefined
				progressStatus?:
					| {
							icon?: string | undefined
							text?: string | undefined
					  }
					| undefined
			}
		},
	]
	taskCreated: [string]
	taskStarted: [string]
	taskModeSwitched: [string, string]
	taskPaused: [string]
	taskUnpaused: [string]
	taskAskResponded: [string]
	taskAborted: [string]
	taskSpawned: [string, string]
	taskCompleted: [
		string,
		{
			totalTokensIn: number
			totalTokensOut: number
			totalCacheWrites?: number | undefined
			totalCacheReads?: number | undefined
			totalCost: number
			contextTokens: number
		},
		{
			[x: string]: {
				attempts: number
				failures: number
			}
		},
	]
	taskTokenUsageUpdated: [
		string,
		{
			totalTokensIn: number
			totalTokensOut: number
			totalCacheWrites?: number | undefined
			totalCacheReads?: number | undefined
			totalCost: number
			contextTokens: number
		},
	]
	taskToolFailed: [
		string,
		(
			| "execute_command"
			| "read_file"
			| "write_to_file"
			| "apply_diff"
			| "insert_content"
			| "search_and_replace"
			| "search_files"
			| "list_files"
			| "list_code_definition_names"
			| "browser_action"
			| "use_mcp_tool"
			| "access_mcp_resource"
			| "ask_followup_question"
			| "attempt_completion"
			| "switch_mode"
			| "new_task"
			| "fetch_instructions"
		),
		string,
	]
}

type IpcMessage =
	| {
			type: "Ack"
			origin: "server"
			data: {
				clientId: string
				pid: number
				ppid: number
			}
	  }
	| {
			type: "TaskCommand"
			origin: "client"
			clientId: string
			data:
				| {
						commandName: "StartNewTask"
						data: {
							configuration: {
								apiProvider?:
									| (
											| "anthropic"
											| "glama"
											| "openrouter"
											| "bedrock"
											| "vertex"
											| "openai"
											| "ollama"
											| "vscode-lm"
											| "lmstudio"
											| "gemini"
											| "openai-native"
											| "mistral"
											| "deepseek"
											| "unbound"
											| "requesty"
											| "human-relay"
											| "fake-ai"
											| "xai"
											| "groq"
											| "chutes"
											| "litellm"
									  )
									| undefined
								includeMaxTokens?: boolean | undefined
								reasoningEffort?: ("low" | "medium" | "high") | undefined
								diffEnabled?: boolean | undefined
								fuzzyMatchThreshold?: number | undefined
								modelTemperature?: (number | null) | undefined
								rateLimitSeconds?: number | undefined
								modelMaxTokens?: number | undefined
								modelMaxThinkingTokens?: number | undefined
								apiModelId?: string | undefined
								apiKey?: string | undefined
								anthropicBaseUrl?: string | undefined
								anthropicUseAuthToken?: boolean | undefined
								glamaModelId?: string | undefined
								glamaApiKey?: string | undefined
								openRouterApiKey?: string | undefined
								openRouterModelId?: string | undefined
								openRouterBaseUrl?: string | undefined
								openRouterSpecificProvider?: string | undefined
								openRouterUseMiddleOutTransform?: boolean | undefined
								awsAccessKey?: string | undefined
								awsSecretKey?: string | undefined
								awsSessionToken?: string | undefined
								awsRegion?: string | undefined
								awsUseCrossRegionInference?: boolean | undefined
								awsUsePromptCache?: boolean | undefined
								awsProfile?: string | undefined
								awsUseProfile?: boolean | undefined
								awsCustomArn?: string | undefined
								vertexKeyFile?: string | undefined
								vertexJsonCredentials?: string | undefined
								vertexProjectId?: string | undefined
								vertexRegion?: string | undefined
								openAiBaseUrl?: string | undefined
								openAiApiKey?: string | undefined
								openAiLegacyFormat?: boolean | undefined
								openAiR1FormatEnabled?: boolean | undefined
								openAiModelId?: string | undefined
								openAiCustomModelInfo?:
									| ({
											maxTokens?: (number | null) | undefined
											maxThinkingTokens?: (number | null) | undefined
											contextWindow: number
											supportsImages?: boolean | undefined
											supportsComputerUse?: boolean | undefined
											supportsPromptCache: boolean
											inputPrice?: number | undefined
											outputPrice?: number | undefined
											cacheWritesPrice?: number | undefined
											cacheReadsPrice?: number | undefined
											description?: string | undefined
											reasoningEffort?: ("low" | "medium" | "high") | undefined
											thinking?: boolean | undefined
											minTokensPerCachePoint?: number | undefined
											maxCachePoints?: number | undefined
											cachableFields?: string[] | undefined
											tiers?:
												| {
														contextWindow: number
														inputPrice?: number | undefined
														outputPrice?: number | undefined
														cacheWritesPrice?: number | undefined
														cacheReadsPrice?: number | undefined
												  }[]
												| undefined
									  } | null)
									| undefined
								openAiUseAzure?: boolean | undefined
								azureApiVersion?: string | undefined
								openAiStreamingEnabled?: boolean | undefined
								enableReasoningEffort?: boolean | undefined
								openAiHostHeader?: string | undefined
								openAiHeaders?:
									| {
											[x: string]: string
									  }
									| undefined
								ollamaModelId?: string | undefined
								ollamaBaseUrl?: string | undefined
								vsCodeLmModelSelector?:
									| {
											vendor?: string | undefined
											family?: string | undefined
											version?: string | undefined
											id?: string | undefined
									  }
									| undefined
								lmStudioModelId?: string | undefined
								lmStudioBaseUrl?: string | undefined
								lmStudioDraftModelId?: string | undefined
								lmStudioSpeculativeDecodingEnabled?: boolean | undefined
								geminiApiKey?: string | undefined
								googleGeminiBaseUrl?: string | undefined
								openAiNativeApiKey?: string | undefined
								openAiNativeBaseUrl?: string | undefined
								mistralApiKey?: string | undefined
								mistralCodestralUrl?: string | undefined
								deepSeekBaseUrl?: string | undefined
								deepSeekApiKey?: string | undefined
								unboundApiKey?: string | undefined
								unboundModelId?: string | undefined
								requestyApiKey?: string | undefined
								requestyModelId?: string | undefined
								fakeAi?: unknown | undefined
								xaiApiKey?: string | undefined
								groqApiKey?: string | undefined
								chutesApiKey?: string | undefined
								litellmBaseUrl?: string | undefined
								litellmApiKey?: string | undefined
								litellmModelId?: string | undefined
								currentApiConfigName?: string | undefined
								listApiConfigMeta?:
									| {
											id: string
											name: string
											apiProvider?:
												| (
														| "anthropic"
														| "glama"
														| "openrouter"
														| "bedrock"
														| "vertex"
														| "openai"
														| "ollama"
														| "vscode-lm"
														| "lmstudio"
														| "gemini"
														| "openai-native"
														| "mistral"
														| "deepseek"
														| "unbound"
														| "requesty"
														| "human-relay"
														| "fake-ai"
														| "xai"
														| "groq"
														| "chutes"
														| "litellm"
												  )
												| undefined
									  }[]
									| undefined
								pinnedApiConfigs?:
									| {
											[x: string]: boolean
									  }
									| undefined
								lastShownAnnouncementId?: string | undefined
								customInstructions?: string | undefined
								taskHistory?:
									| {
											id: string
											number: number
											ts: number
											task: string
											tokensIn: number
											tokensOut: number
											cacheWrites?: number | undefined
											cacheReads?: number | undefined
											totalCost: number
											size?: number | undefined
											workspace?: string | undefined
									  }[]
									| undefined
								autoApprovalEnabled?: boolean | undefined
								alwaysAllowReadOnly?: boolean | undefined
								alwaysAllowReadOnlyOutsideWorkspace?: boolean | undefined
								alwaysAllowWrite?: boolean | undefined
								alwaysAllowWriteOutsideWorkspace?: boolean | undefined
								writeDelayMs?: number | undefined
								alwaysAllowBrowser?: boolean | undefined
								alwaysApproveResubmit?: boolean | undefined
								requestDelaySeconds?: number | undefined
								alwaysAllowMcp?: boolean | undefined
								alwaysAllowModeSwitch?: boolean | undefined
								alwaysAllowSubtasks?: boolean | undefined
								alwaysAllowExecute?: boolean | undefined
								allowedCommands?: string[] | undefined
								browserToolEnabled?: boolean | undefined
								browserViewportSize?: string | undefined
								screenshotQuality?: number | undefined
								remoteBrowserEnabled?: boolean | undefined
								remoteBrowserHost?: string | undefined
								cachedChromeHostUrl?: string | undefined
								enableCheckpoints?: boolean | undefined
								ttsEnabled?: boolean | undefined
								ttsSpeed?: number | undefined
								soundEnabled?: boolean | undefined
								soundVolume?: number | undefined
								maxOpenTabsContext?: number | undefined
								maxWorkspaceFiles?: number | undefined
								showRooIgnoredFiles?: boolean | undefined
								maxReadFileLine?: number | undefined
								terminalOutputLineLimit?: number | undefined
								terminalShellIntegrationTimeout?: number | undefined
								terminalShellIntegrationDisabled?: boolean | undefined
								terminalCommandDelay?: number | undefined
								terminalPowershellCounter?: boolean | undefined
								terminalZshClearEolMark?: boolean | undefined
								terminalZshOhMy?: boolean | undefined
								terminalZshP10k?: boolean | undefined
								terminalZdotdir?: boolean | undefined
								terminalCompressProgressBar?: boolean | undefined
								experiments?:
									| {
											autoCondenseContext: boolean
											powerSteering: boolean
									  }
									| undefined
								language?:
									| (
											| "ca"
											| "de"
											| "en"
											| "es"
											| "fr"
											| "hi"
											| "it"
											| "ja"
											| "ko"
											| "nl"
											| "pl"
											| "pt-BR"
											| "ru"
											| "tr"
											| "vi"
											| "zh-CN"
											| "zh-TW"
									  )
									| undefined
								telemetrySetting?: ("unset" | "enabled" | "disabled") | undefined
								mcpEnabled?: boolean | undefined
								enableMcpServerCreation?: boolean | undefined
								mode?: string | undefined
								modeApiConfigs?:
									| {
											[x: string]: string
									  }
									| undefined
								customModes?:
									| {
											slug: string
											name: string
											roleDefinition: string
											whenToUse?: string | undefined
											customInstructions?: string | undefined
											groups: (
												| ("read" | "edit" | "browser" | "command" | "mcp" | "modes")
												| [
														"read" | "edit" | "browser" | "command" | "mcp" | "modes",
														{
															fileRegex?: string | undefined
															description?: string | undefined
														},
												  ]
											)[]
											source?: ("global" | "project") | undefined
									  }[]
									| undefined
								customModePrompts?:
									| {
											[x: string]:
												| {
														roleDefinition?: string | undefined
														whenToUse?: string | undefined
														customInstructions?: string | undefined
												  }
												| undefined
									  }
									| undefined
								customSupportPrompts?:
									| {
											[x: string]: string | undefined
									  }
									| undefined
								enhancementApiConfigId?: string | undefined
								historyPreviewCollapsed?: boolean | undefined
							}
							text: string
							images?: string[] | undefined
							newTab?: boolean | undefined
						}
				  }
				| {
						commandName: "CancelTask"
						data: string
				  }
				| {
						commandName: "CloseTask"
						data: string
				  }
	  }
	| {
			type: "TaskEvent"
			origin: "server"
			relayClientId?: string | undefined
			data:
				| {
						eventName: "message"
						payload: [
							{
								taskId: string
								action: "created" | "updated"
								message: {
									ts: number
									type: "ask" | "say"
									ask?:
										| (
												| "followup"
												| "command"
												| "command_output"
												| "completion_result"
												| "tool"
												| "api_req_failed"
												| "resume_task"
												| "resume_completed_task"
												| "mistake_limit_reached"
												| "browser_action_launch"
												| "use_mcp_server"
										  )
										| undefined
									say?:
										| (
												| "error"
												| "api_req_started"
												| "api_req_finished"
												| "api_req_retried"
												| "api_req_retry_delayed"
												| "api_req_deleted"
												| "text"
												| "reasoning"
												| "completion_result"
												| "user_feedback"
												| "user_feedback_diff"
												| "command_output"
												| "shell_integration_warning"
												| "browser_action"
												| "browser_action_result"
												| "mcp_server_request_started"
												| "mcp_server_response"
												| "subtask_result"
												| "checkpoint_saved"
												| "rooignore_error"
												| "diff_error"
										  )
										| undefined
									text?: string | undefined
									images?: string[] | undefined
									partial?: boolean | undefined
									reasoning?: string | undefined
									conversationHistoryIndex?: number | undefined
									checkpoint?:
										| {
												[x: string]: unknown
										  }
										| undefined
									progressStatus?:
										| {
												icon?: string | undefined
												text?: string | undefined
										  }
										| undefined
								}
							},
						]
				  }
				| {
						eventName: "taskCreated"
						payload: [string]
				  }
				| {
						eventName: "taskStarted"
						payload: [string]
				  }
				| {
						eventName: "taskModeSwitched"
						payload: [string, string]
				  }
				| {
						eventName: "taskPaused"
						payload: [string]
				  }
				| {
						eventName: "taskUnpaused"
						payload: [string]
				  }
				| {
						eventName: "taskAskResponded"
						payload: [string]
				  }
				| {
						eventName: "taskAborted"
						payload: [string]
				  }
				| {
						eventName: "taskSpawned"
						payload: [string, string]
				  }
				| {
						eventName: "taskCompleted"
						payload: [
							string,
							{
								totalTokensIn: number
								totalTokensOut: number
								totalCacheWrites?: number | undefined
								totalCacheReads?: number | undefined
								totalCost: number
								contextTokens: number
							},
							{
								[x: string]: {
									attempts: number
									failures: number
								}
							},
						]
				  }
				| {
						eventName: "taskTokenUsageUpdated"
						payload: [
							string,
							{
								totalTokensIn: number
								totalTokensOut: number
								totalCacheWrites?: number | undefined
								totalCacheReads?: number | undefined
								totalCost: number
								contextTokens: number
							},
						]
				  }
	  }

type TaskCommand =
	| {
			commandName: "StartNewTask"
			data: {
				configuration: {
					apiProvider?:
						| (
								| "anthropic"
								| "glama"
								| "openrouter"
								| "bedrock"
								| "vertex"
								| "openai"
								| "ollama"
								| "vscode-lm"
								| "lmstudio"
								| "gemini"
								| "openai-native"
								| "mistral"
								| "deepseek"
								| "unbound"
								| "requesty"
								| "human-relay"
								| "fake-ai"
								| "xai"
								| "groq"
								| "chutes"
								| "litellm"
						  )
						| undefined
					includeMaxTokens?: boolean | undefined
					reasoningEffort?: ("low" | "medium" | "high") | undefined
					diffEnabled?: boolean | undefined
					fuzzyMatchThreshold?: number | undefined
					modelTemperature?: (number | null) | undefined
					rateLimitSeconds?: number | undefined
					modelMaxTokens?: number | undefined
					modelMaxThinkingTokens?: number | undefined
					apiModelId?: string | undefined
					apiKey?: string | undefined
					anthropicBaseUrl?: string | undefined
					anthropicUseAuthToken?: boolean | undefined
					glamaModelId?: string | undefined
					glamaApiKey?: string | undefined
					openRouterApiKey?: string | undefined
					openRouterModelId?: string | undefined
					openRouterBaseUrl?: string | undefined
					openRouterSpecificProvider?: string | undefined
					openRouterUseMiddleOutTransform?: boolean | undefined
					awsAccessKey?: string | undefined
					awsSecretKey?: string | undefined
					awsSessionToken?: string | undefined
					awsRegion?: string | undefined
					awsUseCrossRegionInference?: boolean | undefined
					awsUsePromptCache?: boolean | undefined
					awsProfile?: string | undefined
					awsUseProfile?: boolean | undefined
					awsCustomArn?: string | undefined
					vertexKeyFile?: string | undefined
					vertexJsonCredentials?: string | undefined
					vertexProjectId?: string | undefined
					vertexRegion?: string | undefined
					openAiBaseUrl?: string | undefined
					openAiApiKey?: string | undefined
					openAiLegacyFormat?: boolean | undefined
					openAiR1FormatEnabled?: boolean | undefined
					openAiModelId?: string | undefined
					openAiCustomModelInfo?:
						| ({
								maxTokens?: (number | null) | undefined
								maxThinkingTokens?: (number | null) | undefined
								contextWindow: number
								supportsImages?: boolean | undefined
								supportsComputerUse?: boolean | undefined
								supportsPromptCache: boolean
								inputPrice?: number | undefined
								outputPrice?: number | undefined
								cacheWritesPrice?: number | undefined
								cacheReadsPrice?: number | undefined
								description?: string | undefined
								reasoningEffort?: ("low" | "medium" | "high") | undefined
								thinking?: boolean | undefined
								minTokensPerCachePoint?: number | undefined
								maxCachePoints?: number | undefined
								cachableFields?: string[] | undefined
								tiers?:
									| {
											contextWindow: number
											inputPrice?: number | undefined
											outputPrice?: number | undefined
											cacheWritesPrice?: number | undefined
											cacheReadsPrice?: number | undefined
									  }[]
									| undefined
						  } | null)
						| undefined
					openAiUseAzure?: boolean | undefined
					azureApiVersion?: string | undefined
					openAiStreamingEnabled?: boolean | undefined
					enableReasoningEffort?: boolean | undefined
					openAiHostHeader?: string | undefined
					openAiHeaders?:
						| {
								[x: string]: string
						  }
						| undefined
					ollamaModelId?: string | undefined
					ollamaBaseUrl?: string | undefined
					vsCodeLmModelSelector?:
						| {
								vendor?: string | undefined
								family?: string | undefined
								version?: string | undefined
								id?: string | undefined
						  }
						| undefined
					lmStudioModelId?: string | undefined
					lmStudioBaseUrl?: string | undefined
					lmStudioDraftModelId?: string | undefined
					lmStudioSpeculativeDecodingEnabled?: boolean | undefined
					geminiApiKey?: string | undefined
					googleGeminiBaseUrl?: string | undefined
					openAiNativeApiKey?: string | undefined
					openAiNativeBaseUrl?: string | undefined
					mistralApiKey?: string | undefined
					mistralCodestralUrl?: string | undefined
					deepSeekBaseUrl?: string | undefined
					deepSeekApiKey?: string | undefined
					unboundApiKey?: string | undefined
					unboundModelId?: string | undefined
					requestyApiKey?: string | undefined
					requestyModelId?: string | undefined
					fakeAi?: unknown | undefined
					xaiApiKey?: string | undefined
					groqApiKey?: string | undefined
					chutesApiKey?: string | undefined
					litellmBaseUrl?: string | undefined
					litellmApiKey?: string | undefined
					litellmModelId?: string | undefined
					currentApiConfigName?: string | undefined
					listApiConfigMeta?:
						| {
								id: string
								name: string
								apiProvider?:
									| (
											| "anthropic"
											| "glama"
											| "openrouter"
											| "bedrock"
											| "vertex"
											| "openai"
											| "ollama"
											| "vscode-lm"
											| "lmstudio"
											| "gemini"
											| "openai-native"
											| "mistral"
											| "deepseek"
											| "unbound"
											| "requesty"
											| "human-relay"
											| "fake-ai"
											| "xai"
											| "groq"
											| "chutes"
											| "litellm"
									  )
									| undefined
						  }[]
						| undefined
					pinnedApiConfigs?:
						| {
								[x: string]: boolean
						  }
						| undefined
					lastShownAnnouncementId?: string | undefined
					customInstructions?: string | undefined
					taskHistory?:
						| {
								id: string
								number: number
								ts: number
								task: string
								tokensIn: number
								tokensOut: number
								cacheWrites?: number | undefined
								cacheReads?: number | undefined
								totalCost: number
								size?: number | undefined
								workspace?: string | undefined
						  }[]
						| undefined
					autoApprovalEnabled?: boolean | undefined
					alwaysAllowReadOnly?: boolean | undefined
					alwaysAllowReadOnlyOutsideWorkspace?: boolean | undefined
					alwaysAllowWrite?: boolean | undefined
					alwaysAllowWriteOutsideWorkspace?: boolean | undefined
					writeDelayMs?: number | undefined
					alwaysAllowBrowser?: boolean | undefined
					alwaysApproveResubmit?: boolean | undefined
					requestDelaySeconds?: number | undefined
					alwaysAllowMcp?: boolean | undefined
					alwaysAllowModeSwitch?: boolean | undefined
					alwaysAllowSubtasks?: boolean | undefined
					alwaysAllowExecute?: boolean | undefined
					allowedCommands?: string[] | undefined
					browserToolEnabled?: boolean | undefined
					browserViewportSize?: string | undefined
					screenshotQuality?: number | undefined
					remoteBrowserEnabled?: boolean | undefined
					remoteBrowserHost?: string | undefined
					cachedChromeHostUrl?: string | undefined
					enableCheckpoints?: boolean | undefined
					ttsEnabled?: boolean | undefined
					ttsSpeed?: number | undefined
					soundEnabled?: boolean | undefined
					soundVolume?: number | undefined
					maxOpenTabsContext?: number | undefined
					maxWorkspaceFiles?: number | undefined
					showRooIgnoredFiles?: boolean | undefined
					maxReadFileLine?: number | undefined
					terminalOutputLineLimit?: number | undefined
					terminalShellIntegrationTimeout?: number | undefined
					terminalShellIntegrationDisabled?: boolean | undefined
					terminalCommandDelay?: number | undefined
					terminalPowershellCounter?: boolean | undefined
					terminalZshClearEolMark?: boolean | undefined
					terminalZshOhMy?: boolean | undefined
					terminalZshP10k?: boolean | undefined
					terminalZdotdir?: boolean | undefined
					terminalCompressProgressBar?: boolean | undefined
					experiments?:
						| {
								autoCondenseContext: boolean
								powerSteering: boolean
						  }
						| undefined
					language?:
						| (
								| "ca"
								| "de"
								| "en"
								| "es"
								| "fr"
								| "hi"
								| "it"
								| "ja"
								| "ko"
								| "nl"
								| "pl"
								| "pt-BR"
								| "ru"
								| "tr"
								| "vi"
								| "zh-CN"
								| "zh-TW"
						  )
						| undefined
					telemetrySetting?: ("unset" | "enabled" | "disabled") | undefined
					mcpEnabled?: boolean | undefined
					enableMcpServerCreation?: boolean | undefined
					mode?: string | undefined
					modeApiConfigs?:
						| {
								[x: string]: string
						  }
						| undefined
					customModes?:
						| {
								slug: string
								name: string
								roleDefinition: string
								whenToUse?: string | undefined
								customInstructions?: string | undefined
								groups: (
									| ("read" | "edit" | "browser" | "command" | "mcp" | "modes")
									| [
											"read" | "edit" | "browser" | "command" | "mcp" | "modes",
											{
												fileRegex?: string | undefined
												description?: string | undefined
											},
									  ]
								)[]
								source?: ("global" | "project") | undefined
						  }[]
						| undefined
					customModePrompts?:
						| {
								[x: string]:
									| {
											roleDefinition?: string | undefined
											whenToUse?: string | undefined
											customInstructions?: string | undefined
									  }
									| undefined
						  }
						| undefined
					customSupportPrompts?:
						| {
								[x: string]: string | undefined
						  }
						| undefined
					enhancementApiConfigId?: string | undefined
					historyPreviewCollapsed?: boolean | undefined
				}
				text: string
				images?: string[] | undefined
				newTab?: boolean | undefined
			}
	  }
	| {
			commandName: "CancelTask"
			data: string
	  }
	| {
			commandName: "CloseTask"
			data: string
	  }

type TaskEvent =
	| {
			eventName: "message"
			payload: [
				{
					taskId: string
					action: "created" | "updated"
					message: {
						ts: number
						type: "ask" | "say"
						ask?:
							| (
									| "followup"
									| "command"
									| "command_output"
									| "completion_result"
									| "tool"
									| "api_req_failed"
									| "resume_task"
									| "resume_completed_task"
									| "mistake_limit_reached"
									| "browser_action_launch"
									| "use_mcp_server"
							  )
							| undefined
						say?:
							| (
									| "error"
									| "api_req_started"
									| "api_req_finished"
									| "api_req_retried"
									| "api_req_retry_delayed"
									| "api_req_deleted"
									| "text"
									| "reasoning"
									| "completion_result"
									| "user_feedback"
									| "user_feedback_diff"
									| "command_output"
									| "shell_integration_warning"
									| "browser_action"
									| "browser_action_result"
									| "mcp_server_request_started"
									| "mcp_server_response"
									| "subtask_result"
									| "checkpoint_saved"
									| "rooignore_error"
									| "diff_error"
							  )
							| undefined
						text?: string | undefined
						images?: string[] | undefined
						partial?: boolean | undefined
						reasoning?: string | undefined
						conversationHistoryIndex?: number | undefined
						checkpoint?:
							| {
									[x: string]: unknown
							  }
							| undefined
						progressStatus?:
							| {
									icon?: string | undefined
									text?: string | undefined
							  }
							| undefined
					}
				},
			]
	  }
	| {
			eventName: "taskCreated"
			payload: [string]
	  }
	| {
			eventName: "taskStarted"
			payload: [string]
	  }
	| {
			eventName: "taskModeSwitched"
			payload: [string, string]
	  }
	| {
			eventName: "taskPaused"
			payload: [string]
	  }
	| {
			eventName: "taskUnpaused"
			payload: [string]
	  }
	| {
			eventName: "taskAskResponded"
			payload: [string]
	  }
	| {
			eventName: "taskAborted"
			payload: [string]
	  }
	| {
			eventName: "taskSpawned"
			payload: [string, string]
	  }
	| {
			eventName: "taskCompleted"
			payload: [
				string,
				{
					totalTokensIn: number
					totalTokensOut: number
					totalCacheWrites?: number | undefined
					totalCacheReads?: number | undefined
					totalCost: number
					contextTokens: number
				},
				{
					[x: string]: {
						attempts: number
						failures: number
					}
				},
			]
	  }
	| {
			eventName: "taskTokenUsageUpdated"
			payload: [
				string,
				{
					totalTokensIn: number
					totalTokensOut: number
					totalCacheWrites?: number | undefined
					totalCacheReads?: number | undefined
					totalCost: number
					contextTokens: number
				},
			]
	  }

/**
 * RooCodeEvent
 */
declare enum RooCodeEventName {
	Message = "message",
	TaskCreated = "taskCreated",
	TaskStarted = "taskStarted",
	TaskModeSwitched = "taskModeSwitched",
	TaskPaused = "taskPaused",
	TaskUnpaused = "taskUnpaused",
	TaskAskResponded = "taskAskResponded",
	TaskAborted = "taskAborted",
	TaskSpawned = "taskSpawned",
	TaskCompleted = "taskCompleted",
	TaskTokenUsageUpdated = "taskTokenUsageUpdated",
	TaskToolFailed = "taskToolFailed",
}
/**
 * IpcMessage
 */
declare enum IpcMessageType {
	Connect = "Connect",
	Disconnect = "Disconnect",
	Ack = "Ack",
	TaskCommand = "TaskCommand",
	TaskEvent = "TaskEvent",
}
declare enum IpcOrigin {
	Client = "client",
	Server = "server",
}

/**
 * RooCodeAPI
 */
type RooCodeSettings = GlobalSettings & ProviderSettings
interface RooCodeAPI extends EventEmitter<RooCodeEvents> {
	/**
	 * Starts a new task with an optional initial message and images.
	 * @param task Optional initial task message.
	 * @param images Optional array of image data URIs (e.g., "data:image/webp;base64,...").
	 * @returns The ID of the new task.
	 */
	startNewTask({
		configuration,
		text,
		images,
		newTab,
	}: {
		configuration?: RooCodeSettings
		text?: string
		images?: string[]
		newTab?: boolean
	}): Promise<string>
	/**
	 * Resumes a task with the given ID.
	 * @param taskId The ID of the task to resume.
	 * @throws Error if the task is not found in the task history.
	 */
	resumeTask(taskId: string): Promise<void>
	/**
	 * Checks if a task with the given ID is in the task history.
	 * @param taskId The ID of the task to check.
	 * @returns True if the task is in the task history, false otherwise.
	 */
	isTaskInHistory(taskId: string): Promise<boolean>
	/**
	 * Returns the current task stack.
	 * @returns An array of task IDs.
	 */
	getCurrentTaskStack(): string[]
	/**
	 * Clears the current task.
	 */
	clearCurrentTask(lastMessage?: string): Promise<void>
	/**
	 * Cancels the current task.
	 */
	cancelCurrentTask(): Promise<void>
	/**
	 * Sends a message to the current task.
	 * @param message Optional message to send.
	 * @param images Optional array of image data URIs (e.g., "data:image/webp;base64,...").
	 */
	sendMessage(message?: string, images?: string[]): Promise<void>
	/**
	 * Simulates pressing the primary button in the chat interface.
	 */
	pressPrimaryButton(): Promise<void>
	/**
	 * Simulates pressing the secondary button in the chat interface.
	 */
	pressSecondaryButton(): Promise<void>
	/**
	 * Returns true if the API is ready to use.
	 */
	isReady(): boolean
	/**
	 * Returns the current configuration.
	 * @returns The current configuration.
	 */
	getConfiguration(): RooCodeSettings
	/**
	 * Sets the configuration for the current task.
	 * @param values An object containing key-value pairs to set.
	 */
	setConfiguration(values: RooCodeSettings): Promise<void>
	/**
	 * Returns a list of all configured profile names
	 * @returns Array of profile names
	 */
	getProfiles(): string[]
	/**
	 * Returns the profile entry for a given name
	 * @param name The name of the profile
	 * @returns The profile entry, or undefined if the profile does not exist
	 */
	getProfileEntry(name: string): ProviderSettingsEntry | undefined
	/**
	 * Creates a new API configuration profile
	 * @param name The name of the profile
	 * @param profile The profile to create; defaults to an empty object
	 * @param activate Whether to activate the profile after creation; defaults to true
	 * @returns The ID of the created profile
	 * @throws Error if the profile already exists
	 */
	createProfile(name: string, profile?: ProviderSettings, activate?: boolean): Promise<string>
	/**
	 * Updates an existing API configuration profile
	 * @param name The name of the profile
	 * @param profile The profile to update
	 * @param activate Whether to activate the profile after update; defaults to true
	 * @returns The ID of the updated profile
	 * @throws Error if the profile does not exist
	 */
	updateProfile(name: string, profile: ProviderSettings, activate?: boolean): Promise<string | undefined>
	/**
	 * Creates a new API configuration profile or updates an existing one
	 * @param name The name of the profile
	 * @param profile The profile to create or update; defaults to an empty object
	 * @param activate Whether to activate the profile after upsert; defaults to true
	 * @returns The ID of the upserted profile
	 */
	upsertProfile(name: string, profile: ProviderSettings, activate?: boolean): Promise<string | undefined>
	/**
	 * Deletes a profile by name
	 * @param name The name of the profile to delete
	 * @throws Error if the profile does not exist
	 */
	deleteProfile(name: string): Promise<void>
	/**
	 * Returns the name of the currently active profile
	 * @returns The profile name, or undefined if no profile is active
	 */
	getActiveProfile(): string | undefined
	/**
	 * Changes the active API configuration profile
	 * @param name The name of the profile to activate
	 * @throws Error if the profile does not exist
	 */
	setActiveProfile(name: string): Promise<string | undefined>
<<<<<<< HEAD
=======
}
/**
 * RooCodeIpcServer
 */
type IpcServerEvents = {
	[IpcMessageType.Connect]: [clientId: string]
	[IpcMessageType.Disconnect]: [clientId: string]
	[IpcMessageType.TaskCommand]: [clientId: string, data: TaskCommand]
	[IpcMessageType.TaskEvent]: [relayClientId: string | undefined, data: TaskEvent]
}
interface RooCodeIpcServer extends EventEmitter<IpcServerEvents> {
	listen(): void
	broadcast(message: IpcMessage): void
	send(client: string | Socket, message: IpcMessage): void
	get socketPath(): string
	get isListening(): boolean
>>>>>>> 122b9fec
}

export {
	type ClineMessage,
	type GlobalSettings,
	type IpcMessage,
	IpcMessageType,
	IpcOrigin,
	type IpcServerEvents,
	type ProviderSettings,
	type ProviderSettingsEntry,
	type RooCodeAPI,
	RooCodeEventName,
	type RooCodeEvents,
	type RooCodeIpcServer,
	type RooCodeSettings,
	type TaskCommand,
	type TaskEvent,
	type TokenUsage,
}<|MERGE_RESOLUTION|>--- conflicted
+++ resolved
@@ -1,8 +1,5 @@
 import { EventEmitter } from "events"
-<<<<<<< HEAD
-=======
 import { Socket } from "node:net"
->>>>>>> 122b9fec
 
 type GlobalSettings = {
 	currentApiConfigName?: string | undefined
@@ -204,8 +201,6 @@
 				| "litellm"
 		  )
 		| undefined
-<<<<<<< HEAD
-=======
 	includeMaxTokens?: boolean | undefined
 	reasoningEffort?: ("low" | "medium" | "high") | undefined
 	diffEnabled?: boolean | undefined
@@ -214,7 +209,6 @@
 	rateLimitSeconds?: number | undefined
 	modelMaxTokens?: number | undefined
 	modelMaxThinkingTokens?: number | undefined
->>>>>>> 122b9fec
 	apiModelId?: string | undefined
 	apiKey?: string | undefined
 	anthropicBaseUrl?: string | undefined
@@ -252,10 +246,6 @@
 				supportsImages?: boolean | undefined
 				supportsComputerUse?: boolean | undefined
 				supportsPromptCache: boolean
-<<<<<<< HEAD
-				isPromptCacheOptional?: boolean | undefined
-=======
->>>>>>> 122b9fec
 				inputPrice?: number | undefined
 				outputPrice?: number | undefined
 				cacheWritesPrice?: number | undefined
@@ -320,18 +310,6 @@
 	litellmBaseUrl?: string | undefined
 	litellmApiKey?: string | undefined
 	litellmModelId?: string | undefined
-<<<<<<< HEAD
-	includeMaxTokens?: boolean | undefined
-	reasoningEffort?: ("low" | "medium" | "high") | undefined
-	promptCachingDisabled?: boolean | undefined
-	diffEnabled?: boolean | undefined
-	fuzzyMatchThreshold?: number | undefined
-	modelTemperature?: (number | null) | undefined
-	rateLimitSeconds?: number | undefined
-	modelMaxTokens?: number | undefined
-	modelMaxThinkingTokens?: number | undefined
-=======
->>>>>>> 122b9fec
 }
 
 type ProviderSettingsEntry = {
@@ -1658,8 +1636,6 @@
 	 * @throws Error if the profile does not exist
 	 */
 	setActiveProfile(name: string): Promise<string | undefined>
-<<<<<<< HEAD
-=======
 }
 /**
  * RooCodeIpcServer
@@ -1676,7 +1652,6 @@
 	send(client: string | Socket, message: IpcMessage): void
 	get socketPath(): string
 	get isListening(): boolean
->>>>>>> 122b9fec
 }
 
 export {
