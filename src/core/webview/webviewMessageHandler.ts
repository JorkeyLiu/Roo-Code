import * as path from "path"
import fs from "fs/promises"
import pWaitFor from "p-wait-for"
import * as vscode from "vscode"

import { ClineProvider } from "./ClineProvider"
<<<<<<< HEAD
import delay from "delay"
=======
>>>>>>> 122b9fec
import { Language, ProviderSettings } from "../../schemas"
import { changeLanguage, t } from "../../i18n"
import { RouterName, toRouterName } from "../../shared/api"
import { supportPrompt } from "../../shared/support-prompt"
import {
	checkoutDiffPayloadSchema,
	checkoutRestorePayloadSchema,
	resendMessagePayloadSchema,
	WebviewMessage,
} from "../../shared/WebviewMessage"
import { checkExistKey } from "../../shared/checkExistApiConfig"
import { experimentDefault } from "../../shared/experiments"
import { Terminal } from "../../integrations/terminal/Terminal"
import { openFile, openImage } from "../../integrations/misc/open-file"
import { selectImages } from "../../integrations/misc/process-images"
import { getTheme } from "../../integrations/theme/getTheme"
import { discoverChromeHostUrl, tryChromeHostUrl } from "../../services/browser/browserDiscovery"
import { searchWorkspaceFiles } from "../../services/search/file-search"
import { fileExistsAtPath } from "../../utils/fs"
import { playSound, setSoundEnabled, setSoundVolume } from "../../utils/sound"
import { playTts, setTtsEnabled, setTtsSpeed, stopTts } from "../../utils/tts"
import { singleCompletionHandler } from "../../utils/single-completion-handler"
import { searchCommits } from "../../utils/git"
import { exportSettings, importSettings } from "../config/importExport"
import { getOpenAiModels } from "../../api/providers/openai"
import { getOllamaModels } from "../../api/providers/ollama"
import { getVsCodeLmModels } from "../../api/providers/vscode-lm"
import { getLmStudioModels } from "../../api/providers/lmstudio"
import { openMention } from "../mentions"
import { telemetryService } from "../../services/telemetry/TelemetryService"
import { TelemetrySetting } from "../../shared/TelemetrySetting"
import { getWorkspacePath } from "../../utils/path"
import { Mode, defaultModeSlug } from "../../shared/modes"
<<<<<<< HEAD
import { GlobalState, ClineMessage as ClineMessageType } from "../../schemas"
import { getModels, flushModels } from "../../api/providers/fetchers/cache"
import { generateSystemPrompt } from "./generateSystemPrompt"
import { Task } from "../task/Task"

const ALLOWED_VSCODE_SETTINGS = new Set(["terminal.integrated.inheritEnv"])

// Helper function to handle the "Resend Only" logic (delete messages and send new one)
// Renamed function to reflect its sole purpose: deleting messages for resend operation
async function _deleteMessagesForResend(
	provider: ClineProvider,
	cline: Task,
	originalMessageIndex: number,
	originalMessageTs: number, // Timestamp to find the message and its API history entry
) {
	// Use the current clineMessages, as restoreCheckpoint doesn't affect it
	const newClineMessages = cline.clineMessages.slice(0, originalMessageIndex)
	await cline.overwriteClineMessages(newClineMessages)

	// API History Deletion
	const apiHistory = [...cline.apiConversationHistory]
	// Mimic deleteMessage logic: find first entry at or after 1 second before the original message timestamp
	const timeCutoff = originalMessageTs - 1000
	const apiHistoryIndex = apiHistory.findIndex((entry) => entry.ts && entry.ts >= timeCutoff)
	if (apiHistoryIndex !== -1) {
		const newApiHistory = apiHistory.slice(0, apiHistoryIndex)
		await cline.overwriteApiConversationHistory(newApiHistory)
	} else {
		provider.log(
			`[Resend Sequence] Resend Delete Helper: No matching API history entry found for ts ${originalMessageTs}. Skipping history overwrite.`,
		)
	}
}

// Helper function to encapsulate the common sequence of actions for resending a message
async function _resendMessageSequence(
	provider: ClineProvider,
	taskId: string,
	originalMessageIndex: number,
	originalMessageTimestamp: number,
	editedText: string,
	images: ClineMessageType["images"],
): Promise<boolean> {
	// 1. Get the current cline instance *before* deletion to pass to the delete helper
	const currentCline = provider.getCurrentCline()
	// Ensure it's the correct Cline instance for the task before proceeding
	if (!currentCline || currentCline.taskId !== taskId) {
		provider.log(
			`[Resend Sequence] Error: Could not get current cline instance before deletion for task ${taskId}.`,
		)
		vscode.window.showErrorMessage(
			t("common:errors.resend_failed", { defaultValue: "Failed to get task state for resend." }),
		)
		return false
	}

	// 2. Delete messages using the helper
	await _deleteMessagesForResend(provider, currentCline, originalMessageIndex, originalMessageTimestamp)

	// 3. Re-initialize Cline with the history item (which now reflects the deleted messages)
	const { historyItem } = await provider.getTaskWithId(taskId)
	if (!historyItem) {
		provider.log(`[Resend Sequence] Error: Failed to retrieve history item for task ${taskId}.`)
		vscode.window.showErrorMessage(
			t("common:errors.resend_failed", { defaultValue: "Failed to get task history for resend." }),
		)
		return false // Indicate failure
	}
	const newCline = await provider.initClineWithHistoryItem(historyItem)
	if (!newCline) {
		provider.log(
			`[Resend Sequence] Error: Failed to re-initialize Cline with updated history item for task ${taskId}.`,
		)
		vscode.window.showErrorMessage(
			t("common:errors.resend_failed", { defaultValue: "Failed to reload task state for resend." }),
		)
		return false // Indicate failure
	}

	// 4. Send the edited message using the newly initialized Cline instance
	await delay(100) // Add delay to mitigate race condition
	await newCline.handleWebviewAskResponse("messageResponse", editedText, images)

	return true // Indicate success
}
=======
import { GlobalState } from "../../schemas"
import { getModels, flushModels } from "../../api/providers/fetchers/modelCache"
import { generateSystemPrompt } from "./generateSystemPrompt"

const ALLOWED_VSCODE_SETTINGS = new Set(["terminal.integrated.inheritEnv"])
>>>>>>> 122b9fec

export const webviewMessageHandler = async (provider: ClineProvider, message: WebviewMessage) => {
	// Utility functions provided for concise get/update of global state via contextProxy API.
	const getGlobalState = <K extends keyof GlobalState>(key: K) => provider.contextProxy.getValue(key)
	const updateGlobalState = async <K extends keyof GlobalState>(key: K, value: GlobalState[K]) =>
		await provider.contextProxy.setValue(key, value)

	switch (message.type) {
		case "webviewDidLaunch":
			// Load custom modes first
			const customModes = await provider.customModesManager.getCustomModes()
			await updateGlobalState("customModes", customModes)

			provider.postStateToWebview()
			provider.workspaceTracker?.initializeFilePaths() // Don't await.

			getTheme().then((theme) => provider.postMessageToWebview({ type: "theme", text: JSON.stringify(theme) }))

			// If MCP Hub is already initialized, update the webview with
			// current server list.
			const mcpHub = provider.getMcpHub()

			if (mcpHub) {
				provider.postMessageToWebview({ type: "mcpServers", mcpServers: mcpHub.getAllServers() })
			}

			provider.providerSettingsManager
				.listConfig()
				.then(async (listApiConfig) => {
					if (!listApiConfig) {
						return
					}

					if (listApiConfig.length === 1) {
						// Check if first time init then sync with exist config.
						if (!checkExistKey(listApiConfig[0])) {
							const { apiConfiguration } = await provider.getState()

							await provider.providerSettingsManager.saveConfig(
								listApiConfig[0].name ?? "default",
								apiConfiguration,
							)

							listApiConfig[0].apiProvider = apiConfiguration.apiProvider
						}
					}

					const currentConfigName = getGlobalState("currentApiConfigName")

					if (currentConfigName) {
						if (!(await provider.providerSettingsManager.hasConfig(currentConfigName))) {
							// Current config name not valid, get first config in list.
							const name = listApiConfig[0]?.name
							await updateGlobalState("currentApiConfigName", name)

							if (name) {
								await provider.activateProviderProfile({ name })
								return
							}
						}
					}

					await Promise.all([
						await updateGlobalState("listApiConfigMeta", listApiConfig),
						await provider.postMessageToWebview({ type: "listApiConfig", listApiConfig }),
					])
				})
				.catch((error) =>
					provider.log(
						`Error list api configuration: ${JSON.stringify(error, Object.getOwnPropertyNames(error), 2)}`,
					),
				)

			// If user already opted in to telemetry, enable telemetry service
			provider.getStateToPostToWebview().then((state) => {
				const { telemetrySetting } = state
				const isOptedIn = telemetrySetting === "enabled"
				telemetryService.updateTelemetryState(isOptedIn)
			})

			provider.isViewLaunched = true
			break
		case "newTask":
			// Initializing new instance of Cline will make sure that any
			// agentically running promises in old instance don't affect our new
			// task. This essentially creates a fresh slate for the new task.
			await provider.initClineWithTask(message.text, message.images)
			break
		case "customInstructions":
			await provider.updateCustomInstructions(message.text)
			break
		case "alwaysAllowReadOnly":
			await updateGlobalState("alwaysAllowReadOnly", message.bool ?? undefined)
			await provider.postStateToWebview()
			break
		case "alwaysAllowReadOnlyOutsideWorkspace":
			await updateGlobalState("alwaysAllowReadOnlyOutsideWorkspace", message.bool ?? undefined)
			await provider.postStateToWebview()
			break
		case "alwaysAllowWrite":
			await updateGlobalState("alwaysAllowWrite", message.bool ?? undefined)
			await provider.postStateToWebview()
			break
		case "alwaysAllowWriteOutsideWorkspace":
			await updateGlobalState("alwaysAllowWriteOutsideWorkspace", message.bool ?? undefined)
			await provider.postStateToWebview()
			break
		case "alwaysAllowExecute":
			await updateGlobalState("alwaysAllowExecute", message.bool ?? undefined)
			await provider.postStateToWebview()
			break
		case "alwaysAllowBrowser":
			await updateGlobalState("alwaysAllowBrowser", message.bool ?? undefined)
			await provider.postStateToWebview()
			break
		case "alwaysAllowMcp":
			await updateGlobalState("alwaysAllowMcp", message.bool)
			await provider.postStateToWebview()
			break
		case "alwaysAllowModeSwitch":
			await updateGlobalState("alwaysAllowModeSwitch", message.bool)
			await provider.postStateToWebview()
			break
		case "alwaysAllowSubtasks":
			await updateGlobalState("alwaysAllowSubtasks", message.bool)
			await provider.postStateToWebview()
			break
		case "askResponse":
			provider.getCurrentCline()?.handleWebviewAskResponse(message.askResponse!, message.text, message.images)
			break
		case "terminalOperation":
			if (message.terminalOperation) {
				provider.getCurrentCline()?.handleTerminalOperation(message.terminalOperation)
			}
			break
		case "clearTask":
			// clear task resets the current session and allows for a new task to be started, if this session is a subtask - it allows the parent task to be resumed
			await provider.finishSubTask(t("common:tasks.canceled"))
			await provider.postStateToWebview()
			break
		case "didShowAnnouncement":
			await updateGlobalState("lastShownAnnouncementId", provider.latestAnnouncementId)
			await provider.postStateToWebview()
			break
		case "selectImages":
			const images = await selectImages()
			await provider.postMessageToWebview({ type: "selectedImages", images })
			break
		case "exportCurrentTask":
			const currentTaskId = provider.getCurrentCline()?.taskId
			if (currentTaskId) {
				provider.exportTaskWithId(currentTaskId)
			}
			break
		case "showTaskWithId":
			provider.showTaskWithId(message.text!)
			break
		case "deleteTaskWithId":
			provider.deleteTaskWithId(message.text!)
			break
		case "deleteMultipleTasksWithIds": {
			const ids = message.ids

			if (Array.isArray(ids)) {
				// Process in batches of 20 (or another reasonable number)
				const batchSize = 20
				const results = []

				// Only log start and end of the operation
				console.log(`Batch deletion started: ${ids.length} tasks total`)

				for (let i = 0; i < ids.length; i += batchSize) {
					const batch = ids.slice(i, i + batchSize)

					const batchPromises = batch.map(async (id) => {
						try {
							await provider.deleteTaskWithId(id)
							return { id, success: true }
						} catch (error) {
							// Keep error logging for debugging purposes
							console.log(
								`Failed to delete task ${id}: ${error instanceof Error ? error.message : String(error)}`,
							)
							return { id, success: false }
						}
					})

					// Process each batch in parallel but wait for completion before starting the next batch
					const batchResults = await Promise.all(batchPromises)
					results.push(...batchResults)

					// Update the UI after each batch to show progress
					await provider.postStateToWebview()
				}

				// Log final results
				const successCount = results.filter((r) => r.success).length
				const failCount = results.length - successCount
				console.log(
					`Batch deletion completed: ${successCount}/${ids.length} tasks successful, ${failCount} tasks failed`,
				)
			}
			break
		}
		case "exportTaskWithId":
			provider.exportTaskWithId(message.text!)
			break
		case "importSettings":
			const { success } = await importSettings({
				providerSettingsManager: provider.providerSettingsManager,
				contextProxy: provider.contextProxy,
				customModesManager: provider.customModesManager,
			})

			if (success) {
				provider.settingsImportedAt = Date.now()
				await provider.postStateToWebview()
				await vscode.window.showInformationMessage(t("common:info.settings_imported"))
			}

			break
		case "exportSettings":
			await exportSettings({
				providerSettingsManager: provider.providerSettingsManager,
				contextProxy: provider.contextProxy,
			})

			break
		case "resetState":
			await provider.resetState()
			break
		case "flushRouterModels":
			const routerName: RouterName = toRouterName(message.text)
			await flushModels(routerName)
			break
		case "requestRouterModels":
			const { apiConfiguration } = await provider.getState()

			const [openRouterModels, requestyModels, glamaModels, unboundModels, litellmModels] = await Promise.all([
				getModels("openrouter", apiConfiguration.openRouterApiKey),
				getModels("requesty", apiConfiguration.requestyApiKey),
				getModels("glama", apiConfiguration.glamaApiKey),
				getModels("unbound", apiConfiguration.unboundApiKey),
				getModels("litellm", apiConfiguration.litellmApiKey, apiConfiguration.litellmBaseUrl),
			])

			provider.postMessageToWebview({
				type: "routerModels",
				routerModels: {
					openrouter: openRouterModels,
					requesty: requestyModels,
					glama: glamaModels,
					unbound: unboundModels,
					litellm: litellmModels,
				},
			})
			break
		case "requestOpenAiModels":
			if (message?.values?.baseUrl && message?.values?.apiKey) {
				const openAiModels = await getOpenAiModels(
					message?.values?.baseUrl,
					message?.values?.apiKey,
					message?.values?.openAiHeaders,
				)

				provider.postMessageToWebview({ type: "openAiModels", openAiModels })
			}

			break
		case "requestOllamaModels":
			const ollamaModels = await getOllamaModels(message.text)
			// TODO: Cache like we do for OpenRouter, etc?
			provider.postMessageToWebview({ type: "ollamaModels", ollamaModels })
			break
		case "requestLmStudioModels":
			const lmStudioModels = await getLmStudioModels(message.text)
			// TODO: Cache like we do for OpenRouter, etc?
			provider.postMessageToWebview({ type: "lmStudioModels", lmStudioModels })
			break
		case "requestVsCodeLmModels":
			const vsCodeLmModels = await getVsCodeLmModels()
			// TODO: Cache like we do for OpenRouter, etc?
			provider.postMessageToWebview({ type: "vsCodeLmModels", vsCodeLmModels })
			break
		case "openImage":
			openImage(message.text!)
			break
		case "openFile":
			openFile(message.text!, message.values as { create?: boolean; content?: string; line?: number })
			break
		case "openMention":
			openMention(message.text)
			break
		case "checkpointDiff":
			const result = checkoutDiffPayloadSchema.safeParse(message.payload)

			if (result.success) {
				await provider.getCurrentCline()?.checkpointDiff(result.data)
			}

			break
		case "checkpointRestore": {
			const result = checkoutRestorePayloadSchema.safeParse(message.payload)

			if (result.success) {
				await provider.cancelTask()

				try {
					await pWaitFor(() => provider.getCurrentCline()?.isInitialized === true, { timeout: 3_000 })
				} catch (error) {
					vscode.window.showErrorMessage(t("common:errors.checkpoint_timeout"))
				}

				try {
					await provider.getCurrentCline()?.checkpointRestore(result.data)
				} catch (error) {
					vscode.window.showErrorMessage(t("common:errors.checkpoint_failed"))
				}
			}

			break
		}
		case "cancelTask":
			await provider.cancelTask()
			break
		case "allowedCommands":
			await provider.context.globalState.update("allowedCommands", message.commands)

			// Also update workspace settings.
			await vscode.workspace
				.getConfiguration("roo-cline")
				.update("allowedCommands", message.commands, vscode.ConfigurationTarget.Global)

			break
		case "openCustomModesSettings": {
			const customModesFilePath = await provider.customModesManager.getCustomModesFilePath()

			if (customModesFilePath) {
				openFile(customModesFilePath)
			}

			break
		}
		case "openMcpSettings": {
			const mcpSettingsFilePath = await provider.getMcpHub()?.getMcpSettingsFilePath()

			if (mcpSettingsFilePath) {
				openFile(mcpSettingsFilePath)
			}

			break
		}
		case "openProjectMcpSettings": {
			if (!vscode.workspace.workspaceFolders?.length) {
				vscode.window.showErrorMessage(t("common:errors.no_workspace"))
				return
			}

			const workspaceFolder = vscode.workspace.workspaceFolders[0]
			const rooDir = path.join(workspaceFolder.uri.fsPath, ".roo")
			const mcpPath = path.join(rooDir, "mcp.json")

			try {
				await fs.mkdir(rooDir, { recursive: true })
				const exists = await fileExistsAtPath(mcpPath)

				if (!exists) {
					await fs.writeFile(mcpPath, JSON.stringify({ mcpServers: {} }, null, 2))
				}

				await openFile(mcpPath)
			} catch (error) {
				vscode.window.showErrorMessage(t("common:errors.create_mcp_json", { error: `${error}` }))
			}

			break
		}
		case "deleteMcpServer": {
			if (!message.serverName) {
				break
			}

			try {
				provider.log(`Attempting to delete MCP server: ${message.serverName}`)
				await provider.getMcpHub()?.deleteServer(message.serverName, message.source as "global" | "project")
				provider.log(`Successfully deleted MCP server: ${message.serverName}`)
			} catch (error) {
				const errorMessage = error instanceof Error ? error.message : String(error)
				provider.log(`Failed to delete MCP server: ${errorMessage}`)
				// Error messages are already handled by McpHub.deleteServer
			}
			break
		}
		case "restartMcpServer": {
			try {
				await provider.getMcpHub()?.restartConnection(message.text!, message.source as "global" | "project")
			} catch (error) {
				provider.log(
					`Failed to retry connection for ${message.text}: ${JSON.stringify(error, Object.getOwnPropertyNames(error), 2)}`,
				)
			}
			break
		}
		case "toggleToolAlwaysAllow": {
			try {
				await provider
					.getMcpHub()
					?.toggleToolAlwaysAllow(
						message.serverName!,
						message.source as "global" | "project",
						message.toolName!,
						Boolean(message.alwaysAllow),
					)
			} catch (error) {
				provider.log(
					`Failed to toggle auto-approve for tool ${message.toolName}: ${JSON.stringify(error, Object.getOwnPropertyNames(error), 2)}`,
				)
			}
			break
		}
		case "toggleMcpServer": {
			try {
				await provider
					.getMcpHub()
					?.toggleServerDisabled(
						message.serverName!,
						message.disabled!,
						message.source as "global" | "project",
					)
			} catch (error) {
				provider.log(
					`Failed to toggle MCP server ${message.serverName}: ${JSON.stringify(error, Object.getOwnPropertyNames(error), 2)}`,
				)
			}
			break
		}
		case "mcpEnabled":
			const mcpEnabled = message.bool ?? true
			await updateGlobalState("mcpEnabled", mcpEnabled)
			await provider.postStateToWebview()
			break
		case "enableMcpServerCreation":
			await updateGlobalState("enableMcpServerCreation", message.bool ?? true)
			await provider.postStateToWebview()
			break
		case "playSound":
			if (message.audioType) {
				const soundPath = path.join(provider.context.extensionPath, "audio", `${message.audioType}.wav`)
				playSound(soundPath)
			}
			break
		case "soundEnabled":
			const soundEnabled = message.bool ?? true
			await updateGlobalState("soundEnabled", soundEnabled)
			setSoundEnabled(soundEnabled) // Add this line to update the sound utility
			await provider.postStateToWebview()
			break
		case "soundVolume":
			const soundVolume = message.value ?? 0.5
			await updateGlobalState("soundVolume", soundVolume)
			setSoundVolume(soundVolume)
			await provider.postStateToWebview()
			break
		case "ttsEnabled":
			const ttsEnabled = message.bool ?? true
			await updateGlobalState("ttsEnabled", ttsEnabled)
			setTtsEnabled(ttsEnabled) // Add this line to update the tts utility
			await provider.postStateToWebview()
			break
		case "ttsSpeed":
			const ttsSpeed = message.value ?? 1.0
			await updateGlobalState("ttsSpeed", ttsSpeed)
			setTtsSpeed(ttsSpeed)
			await provider.postStateToWebview()
			break
		case "playTts":
			if (message.text) {
				playTts(message.text, {
					onStart: () => provider.postMessageToWebview({ type: "ttsStart", text: message.text }),
					onStop: () => provider.postMessageToWebview({ type: "ttsStop", text: message.text }),
				})
			}
			break
		case "stopTts":
			stopTts()
			break
		case "diffEnabled":
			const diffEnabled = message.bool ?? true
			await updateGlobalState("diffEnabled", diffEnabled)
			await provider.postStateToWebview()
			break
		case "enableCheckpoints":
			const enableCheckpoints = message.bool ?? true
			await updateGlobalState("enableCheckpoints", enableCheckpoints)
			await provider.postStateToWebview()
			break
		case "browserViewportSize":
			const browserViewportSize = message.text ?? "900x600"
			await updateGlobalState("browserViewportSize", browserViewportSize)
			await provider.postStateToWebview()
			break
		case "remoteBrowserHost":
			await updateGlobalState("remoteBrowserHost", message.text)
			await provider.postStateToWebview()
			break
		case "remoteBrowserEnabled":
			// Store the preference in global state
			// remoteBrowserEnabled now means "enable remote browser connection"
			await updateGlobalState("remoteBrowserEnabled", message.bool ?? false)
			// If disabling remote browser connection, clear the remoteBrowserHost
			if (!message.bool) {
				await updateGlobalState("remoteBrowserHost", undefined)
			}
			await provider.postStateToWebview()
			break
		case "testBrowserConnection":
			// If no text is provided, try auto-discovery
			if (!message.text) {
				// Use testBrowserConnection for auto-discovery
				const chromeHostUrl = await discoverChromeHostUrl()

				if (chromeHostUrl) {
					// Send the result back to the webview
					await provider.postMessageToWebview({
						type: "browserConnectionResult",
						success: !!chromeHostUrl,
						text: `Auto-discovered and tested connection to Chrome: ${chromeHostUrl}`,
						values: { endpoint: chromeHostUrl },
					})
				} else {
					await provider.postMessageToWebview({
						type: "browserConnectionResult",
						success: false,
						text: "No Chrome instances found on the network. Make sure Chrome is running with remote debugging enabled (--remote-debugging-port=9222).",
					})
				}
			} else {
				// Test the provided URL
				const customHostUrl = message.text
				const hostIsValid = await tryChromeHostUrl(message.text)

				// Send the result back to the webview
				await provider.postMessageToWebview({
					type: "browserConnectionResult",
					success: hostIsValid,
					text: hostIsValid
						? `Successfully connected to Chrome: ${customHostUrl}`
						: "Failed to connect to Chrome",
				})
			}
			break
		case "fuzzyMatchThreshold":
			await updateGlobalState("fuzzyMatchThreshold", message.value)
			await provider.postStateToWebview()
			break
		case "updateVSCodeSetting": {
			const { setting, value } = message

			if (setting !== undefined && value !== undefined) {
				if (ALLOWED_VSCODE_SETTINGS.has(setting)) {
					await vscode.workspace.getConfiguration().update(setting, value, true)
				} else {
					vscode.window.showErrorMessage(`Cannot update restricted VSCode setting: ${setting}`)
				}
			}

			break
		}
		case "getVSCodeSetting":
			const { setting } = message

			if (setting) {
				try {
					await provider.postMessageToWebview({
						type: "vsCodeSetting",
						setting,
						value: vscode.workspace.getConfiguration().get(setting),
					})
				} catch (error) {
					console.error(`Failed to get VSCode setting ${message.setting}:`, error)

					await provider.postMessageToWebview({
						type: "vsCodeSetting",
						setting,
						error: `Failed to get setting: ${error.message}`,
						value: undefined,
					})
				}
			}

			break
		case "alwaysApproveResubmit":
			await updateGlobalState("alwaysApproveResubmit", message.bool ?? false)
			await provider.postStateToWebview()
			break
		case "requestDelaySeconds":
			await updateGlobalState("requestDelaySeconds", message.value ?? 5)
			await provider.postStateToWebview()
			break
		case "writeDelayMs":
			await updateGlobalState("writeDelayMs", message.value)
			await provider.postStateToWebview()
			break
		case "terminalOutputLineLimit":
			await updateGlobalState("terminalOutputLineLimit", message.value)
			await provider.postStateToWebview()
			break
		case "terminalShellIntegrationTimeout":
			await updateGlobalState("terminalShellIntegrationTimeout", message.value)
			await provider.postStateToWebview()
			if (message.value !== undefined) {
				Terminal.setShellIntegrationTimeout(message.value)
			}
			break
		case "terminalShellIntegrationDisabled":
			await updateGlobalState("terminalShellIntegrationDisabled", message.bool)
			await provider.postStateToWebview()
			if (message.bool !== undefined) {
				Terminal.setShellIntegrationDisabled(message.bool)
			}
			break
		case "terminalCommandDelay":
			await updateGlobalState("terminalCommandDelay", message.value)
			await provider.postStateToWebview()
			if (message.value !== undefined) {
				Terminal.setCommandDelay(message.value)
			}
			break
		case "terminalPowershellCounter":
			await updateGlobalState("terminalPowershellCounter", message.bool)
			await provider.postStateToWebview()
			if (message.bool !== undefined) {
				Terminal.setPowershellCounter(message.bool)
			}
			break
		case "terminalZshClearEolMark":
			await updateGlobalState("terminalZshClearEolMark", message.bool)
			await provider.postStateToWebview()
			if (message.bool !== undefined) {
				Terminal.setTerminalZshClearEolMark(message.bool)
			}
			break
		case "terminalZshOhMy":
			await updateGlobalState("terminalZshOhMy", message.bool)
			await provider.postStateToWebview()
			if (message.bool !== undefined) {
				Terminal.setTerminalZshOhMy(message.bool)
			}
			break
		case "terminalZshP10k":
			await updateGlobalState("terminalZshP10k", message.bool)
			await provider.postStateToWebview()
			if (message.bool !== undefined) {
				Terminal.setTerminalZshP10k(message.bool)
			}
			break
		case "terminalZdotdir":
			await updateGlobalState("terminalZdotdir", message.bool)
			await provider.postStateToWebview()
			if (message.bool !== undefined) {
				Terminal.setTerminalZdotdir(message.bool)
			}
			break
		case "terminalCompressProgressBar":
			await updateGlobalState("terminalCompressProgressBar", message.bool)
			await provider.postStateToWebview()
			if (message.bool !== undefined) {
				Terminal.setCompressProgressBar(message.bool)
			}
			break
		case "mode":
			await provider.handleModeSwitch(message.text as Mode)
			break
		case "updateSupportPrompt":
			try {
				if (Object.keys(message?.values ?? {}).length === 0) {
					return
				}

				const existingPrompts = getGlobalState("customSupportPrompts") ?? {}
				const updatedPrompts = { ...existingPrompts, ...message.values }
				await updateGlobalState("customSupportPrompts", updatedPrompts)
				await provider.postStateToWebview()
			} catch (error) {
				provider.log(
					`Error update support prompt: ${JSON.stringify(error, Object.getOwnPropertyNames(error), 2)}`,
				)
				vscode.window.showErrorMessage(t("common:errors.update_support_prompt"))
			}
			break
		case "resetSupportPrompt":
			try {
				if (!message?.text) {
					return
				}

				const existingPrompts = getGlobalState("customSupportPrompts") ?? {}
				const updatedPrompts = { ...existingPrompts }
				updatedPrompts[message.text] = undefined
				await updateGlobalState("customSupportPrompts", updatedPrompts)
				await provider.postStateToWebview()
			} catch (error) {
				provider.log(
					`Error reset support prompt: ${JSON.stringify(error, Object.getOwnPropertyNames(error), 2)}`,
				)
				vscode.window.showErrorMessage(t("common:errors.reset_support_prompt"))
			}
			break
		case "updatePrompt":
			if (message.promptMode && message.customPrompt !== undefined) {
				const existingPrompts = getGlobalState("customModePrompts") ?? {}
				const updatedPrompts = { ...existingPrompts, [message.promptMode]: message.customPrompt }
				await updateGlobalState("customModePrompts", updatedPrompts)
				const currentState = await provider.getStateToPostToWebview()
				const stateWithPrompts = { ...currentState, customModePrompts: updatedPrompts }
				provider.postMessageToWebview({ type: "state", state: stateWithPrompts })
			}
			break
		case "deleteMessage": {
			const answer = await vscode.window.showInformationMessage(
				t("common:confirmation.delete_message"),
				{ modal: true },
				t("common:confirmation.just_this_message"),
				t("common:confirmation.this_and_subsequent"),
			)

			if (
				(answer === t("common:confirmation.just_this_message") ||
					answer === t("common:confirmation.this_and_subsequent")) &&
				provider.getCurrentCline() &&
				typeof message.value === "number" &&
				message.value
			) {
				const timeCutoff = message.value - 1000 // 1 second buffer before the message to delete

				const messageIndex = provider
					.getCurrentCline()!
					.clineMessages.findIndex((msg) => msg.ts && msg.ts >= timeCutoff)

				const apiConversationHistoryIndex = provider
					.getCurrentCline()
					?.apiConversationHistory.findIndex((msg) => msg.ts && msg.ts >= timeCutoff)

				if (messageIndex !== -1) {
					const { historyItem } = await provider.getTaskWithId(provider.getCurrentCline()!.taskId)

					if (answer === t("common:confirmation.just_this_message")) {
						// Find the next user message first
						const nextUserMessage = provider
							.getCurrentCline()!
							.clineMessages.slice(messageIndex + 1)
							.find((msg) => msg.type === "say" && msg.say === "user_feedback")

						// Handle UI messages
						if (nextUserMessage) {
							// Find absolute index of next user message
							const nextUserMessageIndex = provider
								.getCurrentCline()!
								.clineMessages.findIndex((msg) => msg === nextUserMessage)

							// Keep messages before current message and after next user message
							await provider
								.getCurrentCline()!
								.overwriteClineMessages([
									...provider.getCurrentCline()!.clineMessages.slice(0, messageIndex),
									...provider.getCurrentCline()!.clineMessages.slice(nextUserMessageIndex),
								])
						} else {
							// If no next user message, keep only messages before current message
							await provider
								.getCurrentCline()!
								.overwriteClineMessages(
									provider.getCurrentCline()!.clineMessages.slice(0, messageIndex),
								)
						}

						// Handle API messages
						if (apiConversationHistoryIndex !== -1) {
							if (nextUserMessage && nextUserMessage.ts) {
								// Keep messages before current API message and after next user message
								await provider
									.getCurrentCline()!
									.overwriteApiConversationHistory([
										...provider
											.getCurrentCline()!
											.apiConversationHistory.slice(0, apiConversationHistoryIndex),
										...provider
											.getCurrentCline()!
											.apiConversationHistory.filter(
												(msg) => msg.ts && msg.ts >= nextUserMessage.ts,
											),
									])
							} else {
								// If no next user message, keep only messages before current API message
								await provider
									.getCurrentCline()!
									.overwriteApiConversationHistory(
										provider
											.getCurrentCline()!
											.apiConversationHistory.slice(0, apiConversationHistoryIndex),
									)
							}
						}
					} else if (answer === t("common:confirmation.this_and_subsequent")) {
						// Delete this message and all that follow
						await provider
							.getCurrentCline()!
							.overwriteClineMessages(provider.getCurrentCline()!.clineMessages.slice(0, messageIndex))
						if (apiConversationHistoryIndex !== -1) {
							await provider
								.getCurrentCline()!
								.overwriteApiConversationHistory(
									provider
										.getCurrentCline()!
										.apiConversationHistory.slice(0, apiConversationHistoryIndex),
								)
						}
					}

					await provider.initClineWithHistoryItem(historyItem)
				}
			}
			break
		}

		// Add the new case for resendMessage
		case "resendMessage": {
			const cline = provider.getCurrentCline()
			if (!cline) {
				provider.log("Error: Cline not found for resendMessage.")
				return
			}

			const payloadResult = resendMessagePayloadSchema.safeParse(message.payload)
			if (!payloadResult.success) {
				provider.log(`Error: Invalid payload for resendMessage: ${payloadResult.error.message}`)
				return
			}
			const { originalMessageId, editedText } = payloadResult.data

			try {
				// Find message by timestamp
				const originalMessageTs = Number(originalMessageId)
				const originalMessageIndex = cline.clineMessages.findIndex((msg) => msg.ts === originalMessageTs)

				if (originalMessageIndex === -1) {
					provider.log(
						`Error: Original message with ID ${originalMessageId} (ts: ${originalMessageTs}) not found for resend.`,
					)
					vscode.window.showErrorMessage(
						t("common:errors.message_not_found", { defaultValue: "Original message not found." }),
					)
					return
				}

				const originalMessage = cline.clineMessages[originalMessageIndex]
				if (!originalMessage || typeof originalMessage.ts !== "number") {
					// Basic check
					provider.log(`Error: Original message ${originalMessageId} is missing required data (timestamp).`)
					vscode.window.showErrorMessage(
						t("common:errors.resend_failed", {
							defaultValue: "Failed to resend message due to missing data.",
						}),
					)
					return
				}
				const originalMessageTimestamp = originalMessage.ts

				// Checkpoint Logic & Confirmation Check
				const checkpointService = await cline.getAvailableCheckpointServiceForResend()

				let requiresConfirmation = false
				if (checkpointService && checkpointService.checkpoints.length > 0) {
					const latestCommitHash = checkpointService!.checkpoints[checkpointService!.checkpoints.length - 1]
					const latestTimestampEntry = checkpointService!.timestamps.find(
						(e: { commitHash: string; timestamp: number }) => e.commitHash === latestCommitHash,
					)
					const latestCheckpointTimestamp = latestTimestampEntry?.timestamp

					if (latestCheckpointTimestamp && originalMessageTimestamp < latestCheckpointTimestamp) {
						requiresConfirmation = true
						provider.log(
							`[ResendMessage] Message timestamp ${originalMessageTimestamp} is before latest checkpoint ${latestCheckpointTimestamp}. Confirmation required.`,
						)
					}
				}

				// Restore confirmation
				let performUndo = false
				if (requiresConfirmation) {
					const resendOnlyOption = t("common:buttons.resend_only", { defaultValue: "Resend Only" })
					const undoAndResendOption = t("common:buttons.undo_and_resend", {
						defaultValue: "Undo Changes and Resend",
					})
					const answer = await vscode.window.showInformationMessage(
						t("common:confirmation.resend_checkpoint_warning", {
							defaultValue:
								"Workspace files may have changed since this message was sent. Undoing changes will restore files to the state before this message.",
						}),
						{ modal: true },
						resendOnlyOption,
						undoAndResendOption,
					)

					if (answer === undoAndResendOption) {
						performUndo = true
					} else if (answer === resendOnlyOption) {
						performUndo = false
					} else {
						// User cancelled (closed dialog or hit Esc)
						provider.log("[ResendMessage] User cancelled operation.")
						return
					}
				}

				// Perform Actions
				if (performUndo && checkpointService) {
					const previousCommitHash = checkpointService!.findCheckpointBefore(originalMessageTimestamp)
					if (previousCommitHash) {
						await provider.cancelTask() // Cancel any ongoing agent work
						try {
							await checkpointService!.restoreCheckpoint(previousCommitHash)
							provider.log(
								`[WebviewMessageHandler] Checkpoint ${previousCommitHash} restored successfully.`,
							)
							// Call the extracted sequence function
							const success = await _resendMessageSequence(
								provider,
								cline.taskId,
								originalMessageIndex,
								originalMessageTimestamp,
								editedText,
								originalMessage.images,
							)
							if (!success) {
								// Errors are logged and shown within the sequence function
								provider.log(
									`[ResendMessage] Resend (Undo Path): _resendMessageSequence failed for task ${cline.taskId}.`,
								)
								// No need to return here as the sequence function handles user feedback
							} else {
								provider.log(
									`[ResendMessage] Resend (Undo Path): _resendMessageSequence completed for task ${cline.taskId}.`,
								)
							}
						} catch (error) {
							const errorMessage = error instanceof Error ? error.message : String(error)
							provider.log(`Error during checkpoint restore for resend: ${errorMessage}`)
							vscode.window.showErrorMessage(
								t("common:errors.checkpoint_failed", { defaultValue: "Failed to restore checkpoint." }),
							)
							return // Stop processing if restore failed
						}
					} else {
						// Inform user that undo failed, then proceed with resend only
						provider.log(
							`[ResendMessage] Warning: Could not find a checkpoint before timestamp ${originalMessageTimestamp} to restore to.`,
						)
						vscode.window.showWarningMessage(
							t("common:warnings.checkpoint_restore_unavailable", {
								defaultValue: "Could not restore files to the state before the message.",
							}),
						)
						return
					}
				} else {
					// 'Resend Only' path (either chosen by user, no confirmation needed, or checkpoint service unavailable)
					provider.log(`[ResendMessage] 'Resend Only' path selected or required for task ${cline.taskId}.`)
					// Call the extracted sequence function
					const success = await _resendMessageSequence(
						provider,
						cline.taskId,
						originalMessageIndex,
						originalMessageTimestamp,
						editedText,
						originalMessage.images,
					)
					if (!success) {
						// Errors are logged and shown within the sequence function
						provider.log(
							`[ResendMessage] Resend (Resend Only Path): _resendMessageSequence failed for task ${cline.taskId}.`,
						)
						// No need to return here
					} else {
						provider.log(
							`[ResendMessage] Resend (Resend Only Path): _resendMessageSequence completed for task ${cline.taskId}.`,
						)
					}
				}
			} catch (error) {
				const errorMessage = error instanceof Error ? error.message : String(error)
				provider.log(`Error handling resendMessage: ${errorMessage}`)
				vscode.window.showErrorMessage(
					t("common:errors.resend_failed", { defaultValue: "Failed to resend message." }),
				)
			}
			break
		}
		case "screenshotQuality":
			await updateGlobalState("screenshotQuality", message.value)
			await provider.postStateToWebview()
			break
		case "maxOpenTabsContext":
			const tabCount = Math.min(Math.max(0, message.value ?? 20), 500)
			await updateGlobalState("maxOpenTabsContext", tabCount)
			await provider.postStateToWebview()
			break
		case "maxWorkspaceFiles":
			const fileCount = Math.min(Math.max(0, message.value ?? 200), 500)
			await updateGlobalState("maxWorkspaceFiles", fileCount)
			await provider.postStateToWebview()
			break
		case "browserToolEnabled":
			await updateGlobalState("browserToolEnabled", message.bool ?? true)
			await provider.postStateToWebview()
			break
		case "language":
			changeLanguage(message.text ?? "en")
			await updateGlobalState("language", message.text as Language)
			await provider.postStateToWebview()
			break
		case "showRooIgnoredFiles":
			await updateGlobalState("showRooIgnoredFiles", message.bool ?? true)
			await provider.postStateToWebview()
			break
		case "maxReadFileLine":
			await updateGlobalState("maxReadFileLine", message.value)
			await provider.postStateToWebview()
			break
		case "setHistoryPreviewCollapsed": // Add the new case handler
			await updateGlobalState("historyPreviewCollapsed", message.bool ?? false)
			// No need to call postStateToWebview here as the UI already updated optimistically
			break
		case "toggleApiConfigPin":
			if (message.text) {
				const currentPinned = getGlobalState("pinnedApiConfigs") ?? {}
				const updatedPinned: Record<string, boolean> = { ...currentPinned }

				if (currentPinned[message.text]) {
					delete updatedPinned[message.text]
				} else {
					updatedPinned[message.text] = true
				}

				await updateGlobalState("pinnedApiConfigs", updatedPinned)
				await provider.postStateToWebview()
			}
			break
		case "enhancementApiConfigId":
			await updateGlobalState("enhancementApiConfigId", message.text)
			await provider.postStateToWebview()
			break
		case "autoApprovalEnabled":
			await updateGlobalState("autoApprovalEnabled", message.bool ?? false)
			await provider.postStateToWebview()
			break
		case "enhancePrompt":
			if (message.text) {
				try {
					const { apiConfiguration, customSupportPrompts, listApiConfigMeta, enhancementApiConfigId } =
						await provider.getState()

					// Try to get enhancement config first, fall back to current config.
					let configToUse: ProviderSettings = apiConfiguration

					if (enhancementApiConfigId && !!listApiConfigMeta.find(({ id }) => id === enhancementApiConfigId)) {
						const { name: _, ...providerSettings } = await provider.providerSettingsManager.getProfile({
							id: enhancementApiConfigId,
						})

						if (providerSettings.apiProvider) {
							configToUse = providerSettings
						}
					}

					const enhancedPrompt = await singleCompletionHandler(
						configToUse,
						supportPrompt.create("ENHANCE", { userInput: message.text }, customSupportPrompts),
					)

					// Capture telemetry for prompt enhancement.
					const currentCline = provider.getCurrentCline()
					telemetryService.capturePromptEnhanced(currentCline?.taskId)

					await provider.postMessageToWebview({ type: "enhancedPrompt", text: enhancedPrompt })
				} catch (error) {
					provider.log(
						`Error enhancing prompt: ${JSON.stringify(error, Object.getOwnPropertyNames(error), 2)}`,
					)

					vscode.window.showErrorMessage(t("common:errors.enhance_prompt"))
					await provider.postMessageToWebview({ type: "enhancedPrompt" })
				}
			}
			break
		case "getSystemPrompt":
			try {
				const systemPrompt = await generateSystemPrompt(provider, message)

				await provider.postMessageToWebview({
					type: "systemPrompt",
					text: systemPrompt,
					mode: message.mode,
				})
			} catch (error) {
				provider.log(
					`Error getting system prompt:  ${JSON.stringify(error, Object.getOwnPropertyNames(error), 2)}`,
				)
				vscode.window.showErrorMessage(t("common:errors.get_system_prompt"))
			}
			break
		case "copySystemPrompt":
			try {
				const systemPrompt = await generateSystemPrompt(provider, message)

				await vscode.env.clipboard.writeText(systemPrompt)
				await vscode.window.showInformationMessage(t("common:info.clipboard_copy"))
			} catch (error) {
				provider.log(
					`Error getting system prompt:  ${JSON.stringify(error, Object.getOwnPropertyNames(error), 2)}`,
				)
				vscode.window.showErrorMessage(t("common:errors.get_system_prompt"))
			}
			break
		case "searchCommits": {
			const cwd = provider.cwd
			if (cwd) {
				try {
					const commits = await searchCommits(message.query || "", cwd)
					await provider.postMessageToWebview({
						type: "commitSearchResults",
						commits,
					})
				} catch (error) {
					provider.log(
						`Error searching commits: ${JSON.stringify(error, Object.getOwnPropertyNames(error), 2)}`,
					)
					vscode.window.showErrorMessage(t("common:errors.search_commits"))
				}
			}
			break
		}
		case "searchFiles": {
			const workspacePath = getWorkspacePath()

			if (!workspacePath) {
				// Handle case where workspace path is not available
				await provider.postMessageToWebview({
					type: "fileSearchResults",
					results: [],
					requestId: message.requestId,
					error: "No workspace path available",
				})
				break
			}
			try {
				// Call file search service with query from message
				const results = await searchWorkspaceFiles(
					message.query || "",
					workspacePath,
					20, // Use default limit, as filtering is now done in the backend
				)

				// Send results back to webview
				await provider.postMessageToWebview({
					type: "fileSearchResults",
					results,
					requestId: message.requestId,
				})
			} catch (error) {
				const errorMessage = error instanceof Error ? error.message : String(error)

				// Send error response to webview
				await provider.postMessageToWebview({
					type: "fileSearchResults",
					results: [],
					error: errorMessage,
					requestId: message.requestId,
				})
			}
			break
		}
		case "saveApiConfiguration":
			if (message.text && message.apiConfiguration) {
				try {
					await provider.providerSettingsManager.saveConfig(message.text, message.apiConfiguration)
					const listApiConfig = await provider.providerSettingsManager.listConfig()
					await updateGlobalState("listApiConfigMeta", listApiConfig)
				} catch (error) {
					provider.log(
						`Error save api configuration: ${JSON.stringify(error, Object.getOwnPropertyNames(error), 2)}`,
					)
					vscode.window.showErrorMessage(t("common:errors.save_api_config"))
				}
			}
			break
		case "upsertApiConfiguration":
			if (message.text && message.apiConfiguration) {
				await provider.upsertProviderProfile(message.text, message.apiConfiguration)
			}
			break
		case "renameApiConfiguration":
			if (message.values && message.apiConfiguration) {
				try {
					const { oldName, newName } = message.values

					if (oldName === newName) {
						break
					}

					// Load the old configuration to get its ID.
					const { id } = await provider.providerSettingsManager.getProfile({ name: oldName })

					// Create a new configuration with the new name and old ID.
					await provider.providerSettingsManager.saveConfig(newName, { ...message.apiConfiguration, id })

					// Delete the old configuration.
					await provider.providerSettingsManager.deleteConfig(oldName)

					// Re-activate to update the global settings related to the
					// currently activated provider profile.
					await provider.activateProviderProfile({ name: newName })
				} catch (error) {
					provider.log(
						`Error rename api configuration: ${JSON.stringify(error, Object.getOwnPropertyNames(error), 2)}`,
					)

					vscode.window.showErrorMessage(t("common:errors.rename_api_config"))
				}
			}
			break
		case "loadApiConfiguration":
			if (message.text) {
				try {
					await provider.activateProviderProfile({ name: message.text })
				} catch (error) {
					provider.log(
						`Error load api configuration: ${JSON.stringify(error, Object.getOwnPropertyNames(error), 2)}`,
					)
					vscode.window.showErrorMessage(t("common:errors.load_api_config"))
				}
			}
			break
		case "loadApiConfigurationById":
			if (message.text) {
				try {
					await provider.activateProviderProfile({ id: message.text })
				} catch (error) {
					provider.log(
						`Error load api configuration by ID: ${JSON.stringify(error, Object.getOwnPropertyNames(error), 2)}`,
					)
					vscode.window.showErrorMessage(t("common:errors.load_api_config"))
				}
			}
			break
		case "deleteApiConfiguration":
			if (message.text) {
				const answer = await vscode.window.showInformationMessage(
					t("common:confirmation.delete_config_profile"),
					{ modal: true },
					t("common:answers.yes"),
				)

				if (answer !== t("common:answers.yes")) {
					break
				}

				const oldName = message.text
<<<<<<< HEAD

				const newName = (await provider.providerSettingsManager.listConfig()).filter(
					(c) => c.name !== oldName,
				)[0]?.name

=======

				const newName = (await provider.providerSettingsManager.listConfig()).filter(
					(c) => c.name !== oldName,
				)[0]?.name

>>>>>>> 122b9fec
				if (!newName) {
					vscode.window.showErrorMessage(t("common:errors.delete_api_config"))
					return
				}

				try {
					await provider.providerSettingsManager.deleteConfig(oldName)
					await provider.activateProviderProfile({ name: newName })
				} catch (error) {
					provider.log(
						`Error delete api configuration: ${JSON.stringify(error, Object.getOwnPropertyNames(error), 2)}`,
					)

					vscode.window.showErrorMessage(t("common:errors.delete_api_config"))
				}
			}
			break
		case "getListApiConfiguration":
			try {
				const listApiConfig = await provider.providerSettingsManager.listConfig()
				await updateGlobalState("listApiConfigMeta", listApiConfig)
				provider.postMessageToWebview({ type: "listApiConfig", listApiConfig })
			} catch (error) {
				provider.log(
					`Error get list api configuration: ${JSON.stringify(error, Object.getOwnPropertyNames(error), 2)}`,
				)
				vscode.window.showErrorMessage(t("common:errors.list_api_config"))
			}
			break
		case "updateExperimental": {
			if (!message.values) {
				break
			}

			const updatedExperiments = {
				...(getGlobalState("experiments") ?? experimentDefault),
				...message.values,
			}

			await updateGlobalState("experiments", updatedExperiments)

			await provider.postStateToWebview()
			break
		}
		case "updateMcpTimeout":
			if (message.serverName && typeof message.timeout === "number") {
				try {
					await provider
						.getMcpHub()
						?.updateServerTimeout(
							message.serverName,
							message.timeout,
							message.source as "global" | "project",
						)
				} catch (error) {
					provider.log(
						`Failed to update timeout for ${message.serverName}: ${JSON.stringify(error, Object.getOwnPropertyNames(error), 2)}`,
					)
					vscode.window.showErrorMessage(t("common:errors.update_server_timeout"))
				}
			}
			break
		case "updateCustomMode":
			if (message.modeConfig) {
				await provider.customModesManager.updateCustomMode(message.modeConfig.slug, message.modeConfig)
				// Update state after saving the mode
				const customModes = await provider.customModesManager.getCustomModes()
				await updateGlobalState("customModes", customModes)
				await updateGlobalState("mode", message.modeConfig.slug)
				await provider.postStateToWebview()
			}
			break
		case "deleteCustomMode":
			if (message.slug) {
				const answer = await vscode.window.showInformationMessage(
					t("common:confirmation.delete_custom_mode"),
					{ modal: true },
					t("common:answers.yes"),
				)

				if (answer !== t("common:answers.yes")) {
					break
				}

				await provider.customModesManager.deleteCustomMode(message.slug)
				// Switch back to default mode after deletion
				await updateGlobalState("mode", defaultModeSlug)
				await provider.postStateToWebview()
			}
			break
		case "humanRelayResponse":
			if (message.requestId && message.text) {
				vscode.commands.executeCommand("roo-cline.handleHumanRelayResponse", {
					requestId: message.requestId,
					text: message.text,
					cancelled: false,
				})
			}
			break

		case "humanRelayCancel":
			if (message.requestId) {
				vscode.commands.executeCommand("roo-cline.handleHumanRelayResponse", {
					requestId: message.requestId,
					cancelled: true,
				})
			}
			break

		case "telemetrySetting": {
			const telemetrySetting = message.text as TelemetrySetting
			await updateGlobalState("telemetrySetting", telemetrySetting)
			const isOptedIn = telemetrySetting === "enabled"
			telemetryService.updateTelemetryState(isOptedIn)
			await provider.postStateToWebview()
			break
		}
		case "updateHiddenBuiltInModes":
			await updateGlobalState("hiddenBuiltInModes", message.hiddenModes ?? [])
			await provider.postStateToWebview()
			break
	}
}<|MERGE_RESOLUTION|>--- conflicted
+++ resolved
@@ -4,10 +4,7 @@
 import * as vscode from "vscode"
 
 import { ClineProvider } from "./ClineProvider"
-<<<<<<< HEAD
 import delay from "delay"
-=======
->>>>>>> 122b9fec
 import { Language, ProviderSettings } from "../../schemas"
 import { changeLanguage, t } from "../../i18n"
 import { RouterName, toRouterName } from "../../shared/api"
@@ -41,9 +38,8 @@
 import { TelemetrySetting } from "../../shared/TelemetrySetting"
 import { getWorkspacePath } from "../../utils/path"
 import { Mode, defaultModeSlug } from "../../shared/modes"
-<<<<<<< HEAD
 import { GlobalState, ClineMessage as ClineMessageType } from "../../schemas"
-import { getModels, flushModels } from "../../api/providers/fetchers/cache"
+import { getModels, flushModels } from "../../api/providers/fetchers/modelCache"
 import { generateSystemPrompt } from "./generateSystemPrompt"
 import { Task } from "../task/Task"
 
@@ -127,13 +123,6 @@
 
 	return true // Indicate success
 }
-=======
-import { GlobalState } from "../../schemas"
-import { getModels, flushModels } from "../../api/providers/fetchers/modelCache"
-import { generateSystemPrompt } from "./generateSystemPrompt"
-
-const ALLOWED_VSCODE_SETTINGS = new Set(["terminal.integrated.inheritEnv"])
->>>>>>> 122b9fec
 
 export const webviewMessageHandler = async (provider: ClineProvider, message: WebviewMessage) => {
 	// Utility functions provided for concise get/update of global state via contextProxy API.
@@ -1402,19 +1391,11 @@
 				}
 
 				const oldName = message.text
-<<<<<<< HEAD
 
 				const newName = (await provider.providerSettingsManager.listConfig()).filter(
 					(c) => c.name !== oldName,
 				)[0]?.name
 
-=======
-
-				const newName = (await provider.providerSettingsManager.listConfig()).filter(
-					(c) => c.name !== oldName,
-				)[0]?.name
-
->>>>>>> 122b9fec
 				if (!newName) {
 					vscode.window.showErrorMessage(t("common:errors.delete_api_config"))
 					return
