import { Anthropic } from "@anthropic-ai/sdk"
import axios from "axios"
import fs from "fs/promises"
import os from "os"
import pWaitFor from "p-wait-for"
import * as path from "path"
import * as vscode from "vscode"
import { buildApiHandler } from "../../api"
import { downloadTask } from "../../integrations/misc/export-markdown"
import { openFile, openImage } from "../../integrations/misc/open-file"
import { selectImages } from "../../integrations/misc/process-images"
import { getTheme } from "../../integrations/theme/getTheme"
import WorkspaceTracker from "../../integrations/workspace/WorkspaceTracker"
import { McpHub } from "../../services/mcp/McpHub"
import { ApiConfiguration, ApiProvider, ModelInfo } from "../../shared/api"
import { findLast } from "../../shared/array"
import { ApiConfigMeta, ExtensionMessage } from "../../shared/ExtensionMessage"
import { HistoryItem } from "../../shared/HistoryItem"
import { WebviewMessage, PromptMode } from "../../shared/WebviewMessage"
import { defaultPrompts } from "../../shared/modes"
import { SYSTEM_PROMPT, addCustomInstructions } from "../prompts/system"
import { fileExistsAtPath } from "../../utils/fs"
import { Cline } from "../Cline"
import { openMention } from "../mentions"
import { getNonce } from "./getNonce"
import { getUri } from "./getUri"
import { playSound, setSoundEnabled, setSoundVolume } from "../../utils/sound"
import { checkExistKey } from "../../shared/checkExistApiConfig"
import { enhancePrompt } from "../../utils/enhance-prompt"
import { getCommitInfo, searchCommits, getWorkingState } from "../../utils/git"
import { ConfigManager } from "../config/ConfigManager"
import { Mode } from "../prompts/types"
import { codeMode, CustomPrompts } from "../../shared/modes"

/*
https://github.com/microsoft/vscode-webview-ui-toolkit-samples/blob/main/default/weather-webview/src/providers/WeatherViewProvider.ts

https://github.com/KumarVariable/vscode-extension-sidebar-html/blob/master/src/customSidebarViewProvider.ts
*/

type SecretKey =
	| "apiKey"
	| "glamaApiKey"
	| "openRouterApiKey"
	| "awsAccessKey"
	| "awsSecretKey"
	| "awsSessionToken"
	| "openAiApiKey"
	| "geminiApiKey"
	| "openAiNativeApiKey"
	| "deepSeekApiKey"
type GlobalStateKey =
	| "apiProvider"
	| "apiModelId"
	| "glamaModelId"
	| "glamaModelInfo"
	| "awsRegion"
	| "awsUseCrossRegionInference"
	| "vertexProjectId"
	| "vertexRegion"
	| "lastShownAnnouncementId"
	| "customInstructions"
	| "alwaysAllowReadOnly"
	| "alwaysAllowWrite"
	| "alwaysAllowExecute"
	| "alwaysAllowBrowser"
	| "taskHistory"
	| "openAiBaseUrl"
	| "openAiModelId"
	| "ollamaModelId"
	| "ollamaBaseUrl"
	| "lmStudioModelId"
	| "lmStudioBaseUrl"
	| "anthropicBaseUrl"
	| "azureApiVersion"
	| "openAiStreamingEnabled"
	| "openRouterModelId"
	| "openRouterModelInfo"
	| "openRouterUseMiddleOutTransform"
	| "allowedCommands"
	| "soundEnabled"
	| "soundVolume"
	| "diffEnabled"
	| "alwaysAllowMcp"
	| "browserViewportSize"
	| "screenshotQuality"
	| "fuzzyMatchThreshold"
	| "preferredLanguage" // Language setting for Cline's communication
	| "writeDelayMs"
	| "terminalOutputLineLimit"
	| "mcpEnabled"
	| "alwaysApproveResubmit"
	| "requestDelaySeconds"
	| "currentApiConfigName"
	| "listApiConfigMeta"
	| "vsCodeLmModelSelector"
	| "mode"
	| "modeApiConfigs"
	| "customPrompts"
	| "enhancementApiConfigId"
<<<<<<< HEAD
  | "experimentalDiffStrategy"
=======
	| "autoApprovalEnabled"
>>>>>>> 5de41953

export const GlobalFileNames = {
	apiConversationHistory: "api_conversation_history.json",
	uiMessages: "ui_messages.json",
	glamaModels: "glama_models.json",
	openRouterModels: "openrouter_models.json",
	mcpSettings: "cline_mcp_settings.json",
}

export class ClineProvider implements vscode.WebviewViewProvider {
	public static readonly sideBarId = "roo-cline.SidebarProvider" // used in package.json as the view's id. This value cannot be changed due to how vscode caches views based on their id, and updating the id would break existing instances of the extension.
	public static readonly tabPanelId = "roo-cline.TabPanelProvider"
	private static activeInstances: Set<ClineProvider> = new Set()
	private disposables: vscode.Disposable[] = []
	private view?: vscode.WebviewView | vscode.WebviewPanel
	private cline?: Cline
	private workspaceTracker?: WorkspaceTracker
	mcpHub?: McpHub
	private latestAnnouncementId = "jan-13-2025-custom-prompt" // update to some unique identifier when we add a new announcement
	configManager: ConfigManager

	constructor(
		readonly context: vscode.ExtensionContext,
		private readonly outputChannel: vscode.OutputChannel,
	) {
		this.outputChannel.appendLine("ClineProvider instantiated")
		ClineProvider.activeInstances.add(this)
		this.workspaceTracker = new WorkspaceTracker(this)
		this.mcpHub = new McpHub(this)
		this.configManager = new ConfigManager(this.context)
	}

	/*
	VSCode extensions use the disposable pattern to clean up resources when the sidebar/editor tab is closed by the user or system. This applies to event listening, commands, interacting with the UI, etc.
	- https://vscode-docs.readthedocs.io/en/stable/extensions/patterns-and-principles/
	- https://github.com/microsoft/vscode-extension-samples/blob/main/webview-sample/src/extension.ts
	*/
	async dispose() {
		this.outputChannel.appendLine("Disposing ClineProvider...")
		await this.clearTask()
		this.outputChannel.appendLine("Cleared task")
		if (this.view && "dispose" in this.view) {
			this.view.dispose()
			this.outputChannel.appendLine("Disposed webview")
		}
		while (this.disposables.length) {
			const x = this.disposables.pop()
			if (x) {
				x.dispose()
			}
		}
		this.workspaceTracker?.dispose()
		this.workspaceTracker = undefined
		this.mcpHub?.dispose()
		this.mcpHub = undefined
		this.outputChannel.appendLine("Disposed all disposables")
		ClineProvider.activeInstances.delete(this)
	}

	public static getVisibleInstance(): ClineProvider | undefined {
		return findLast(Array.from(this.activeInstances), (instance) => instance.view?.visible === true)
	}

	resolveWebviewView(
		webviewView: vscode.WebviewView | vscode.WebviewPanel,
		//context: vscode.WebviewViewResolveContext<unknown>, used to recreate a deallocated webview, but we don't need this since we use retainContextWhenHidden
		//token: vscode.CancellationToken
	): void | Thenable<void> {
		this.outputChannel.appendLine("Resolving webview view")
		this.view = webviewView

		// Initialize sound enabled state
		this.getState().then(({ soundEnabled }) => {
			setSoundEnabled(soundEnabled ?? false)
		})

		webviewView.webview.options = {
			// Allow scripts in the webview
			enableScripts: true,
			localResourceRoots: [this.context.extensionUri],
		}
		webviewView.webview.html = this.getHtmlContent(webviewView.webview)

		// Sets up an event listener to listen for messages passed from the webview view context
		// and executes code based on the message that is recieved
		this.setWebviewMessageListener(webviewView.webview)

		// Logs show up in bottom panel > Debug Console
		//console.log("registering listener")

		// Listen for when the panel becomes visible
		// https://github.com/microsoft/vscode-discussions/discussions/840
		if ("onDidChangeViewState" in webviewView) {
			// WebviewView and WebviewPanel have all the same properties except for this visibility listener
			// panel
			webviewView.onDidChangeViewState(
				() => {
					if (this.view?.visible) {
						this.postMessageToWebview({ type: "action", action: "didBecomeVisible" })
					}
				},
				null,
				this.disposables,
			)
		} else if ("onDidChangeVisibility" in webviewView) {
			// sidebar
			webviewView.onDidChangeVisibility(
				() => {
					if (this.view?.visible) {
						this.postMessageToWebview({ type: "action", action: "didBecomeVisible" })
					}
				},
				null,
				this.disposables,
			)
		}

		// Listen for when the view is disposed
		// This happens when the user closes the view or when the view is closed programmatically
		webviewView.onDidDispose(
			async () => {
				await this.dispose()
			},
			null,
			this.disposables,
		)

		// Listen for when color changes
		vscode.workspace.onDidChangeConfiguration(
			async (e) => {
				if (e && e.affectsConfiguration("workbench.colorTheme")) {
					// Sends latest theme name to webview
					await this.postMessageToWebview({ type: "theme", text: JSON.stringify(await getTheme()) })
				}
			},
			null,
			this.disposables,
		)

		// if the extension is starting a new session, clear previous task state
		this.clearTask()

		this.outputChannel.appendLine("Webview view resolved")
	}

	public async initClineWithTask(task?: string, images?: string[]) {
		await this.clearTask()
		const {
			apiConfiguration,
			customPrompts,
			diffEnabled,
			fuzzyMatchThreshold,
			mode,
			customInstructions: globalInstructions,
      experimentalDiffStrategy
		} = await this.getState()

		const modeInstructions = customPrompts?.[mode]?.customInstructions
		const effectiveInstructions = [globalInstructions, modeInstructions]
			.filter(Boolean)
			.join('\n\n')

		this.cline = new Cline(
			this,
			apiConfiguration,
			effectiveInstructions,
			diffEnabled,
			fuzzyMatchThreshold,
			task,
			images,
			undefined,
			experimentalDiffStrategy
		)
	}

	public async initClineWithHistoryItem(historyItem: HistoryItem) {
		await this.clearTask()
		const {
			apiConfiguration,
			customPrompts,
			diffEnabled,
			fuzzyMatchThreshold,
			mode,
			customInstructions: globalInstructions,
      experimentalDiffStrategy
		} = await this.getState()

		const modeInstructions = customPrompts?.[mode]?.customInstructions
		const effectiveInstructions = [globalInstructions, modeInstructions]
			.filter(Boolean)
			.join('\n\n')

		this.cline = new Cline(
			this,
			apiConfiguration,
			effectiveInstructions,
			diffEnabled,
			fuzzyMatchThreshold,
			undefined,
			undefined,
			historyItem,
			experimentalDiffStrategy
		)
	}

	public async postMessageToWebview(message: ExtensionMessage) {
		await this.view?.webview.postMessage(message)
	}

	/**
	 * Defines and returns the HTML that should be rendered within the webview panel.
	 *
	 * @remarks This is also the place where references to the React webview build files
	 * are created and inserted into the webview HTML.
	 *
	 * @param webview A reference to the extension webview
	 * @param extensionUri The URI of the directory containing the extension
	 * @returns A template string literal containing the HTML that should be
	 * rendered within the webview panel
	 */
	private getHtmlContent(webview: vscode.Webview): string {
		// Get the local path to main script run in the webview,
		// then convert it to a uri we can use in the webview.

		// The CSS file from the React build output
		const stylesUri = getUri(webview, this.context.extensionUri, [
			"webview-ui",
			"build",
			"static",
			"css",
			"main.css",
		])
		// The JS file from the React build output
		const scriptUri = getUri(webview, this.context.extensionUri, ["webview-ui", "build", "static", "js", "main.js"])

		// The codicon font from the React build output
		// https://github.com/microsoft/vscode-extension-samples/blob/main/webview-codicons-sample/src/extension.ts
		// we installed this package in the extension so that we can access it how its intended from the extension (the font file is likely bundled in vscode), and we just import the css fileinto our react app we don't have access to it
		// don't forget to add font-src ${webview.cspSource};
		const codiconsUri = getUri(webview, this.context.extensionUri, [
			"node_modules",
			"@vscode",
			"codicons",
			"dist",
			"codicon.css",
		])

		// const scriptUri = webview.asWebviewUri(vscode.Uri.joinPath(this._extensionUri, "assets", "main.js"))

		// const styleResetUri = webview.asWebviewUri(vscode.Uri.joinPath(this._extensionUri, "assets", "reset.css"))
		// const styleVSCodeUri = webview.asWebviewUri(vscode.Uri.joinPath(this._extensionUri, "assets", "vscode.css"))

		// // Same for stylesheet
		// const stylesheetUri = webview.asWebviewUri(vscode.Uri.joinPath(this._extensionUri, "assets", "main.css"))

		// Use a nonce to only allow a specific script to be run.
		/*
		content security policy of your webview to only allow scripts that have a specific nonce
		create a content security policy meta tag so that only loading scripts with a nonce is allowed
		As your extension grows you will likely want to add custom styles, fonts, and/or images to your webview. If you do, you will need to update the content security policy meta tag to explicity allow for these resources. E.g.
				<meta http-equiv="Content-Security-Policy" content="default-src 'none'; style-src ${webview.cspSource}; font-src ${webview.cspSource}; img-src ${webview.cspSource} https:; script-src 'nonce-${nonce}';">
		- 'unsafe-inline' is required for styles due to vscode-webview-toolkit's dynamic style injection
		- since we pass base64 images to the webview, we need to specify img-src ${webview.cspSource} data:;

		in meta tag we add nonce attribute: A cryptographic nonce (only used once) to allow scripts. The server must generate a unique nonce value each time it transmits a policy. It is critical to provide a nonce that cannot be guessed as bypassing a resource's policy is otherwise trivial.
		*/
		const nonce = getNonce()

		// Tip: Install the es6-string-html VS Code extension to enable code highlighting below
		return /*html*/ `
        <!DOCTYPE html>
        <html lang="en">
          <head>
            <meta charset="utf-8">
            <meta name="viewport" content="width=device-width,initial-scale=1,shrink-to-fit=no">
            <meta name="theme-color" content="#000000">
            <meta http-equiv="Content-Security-Policy" content="default-src 'none'; font-src ${webview.cspSource}; style-src ${webview.cspSource} 'unsafe-inline'; img-src ${webview.cspSource} data:; script-src 'nonce-${nonce}';">
            <link rel="stylesheet" type="text/css" href="${stylesUri}">
			<link href="${codiconsUri}" rel="stylesheet" />
            <title>Cline</title>
          </head>
          <body>
            <noscript>You need to enable JavaScript to run this app.</noscript>
            <div id="root"></div>
            <script nonce="${nonce}" src="${scriptUri}"></script>
          </body>
        </html>
      `
	}

	/**
	 * Sets up an event listener to listen for messages passed from the webview context and
	 * executes code based on the message that is recieved.
	 *
	 * @param webview A reference to the extension webview
	 */
	private setWebviewMessageListener(webview: vscode.Webview) {
		webview.onDidReceiveMessage(
			async (message: WebviewMessage) => {
				switch (message.type) {
					case "webviewDidLaunch":

						this.postStateToWebview()
						this.workspaceTracker?.initializeFilePaths() // don't await
						getTheme().then((theme) =>
							this.postMessageToWebview({ type: "theme", text: JSON.stringify(theme) }),
						)
						// post last cached models in case the call to endpoint fails
						this.readOpenRouterModels().then((openRouterModels) => {
							if (openRouterModels) {
								this.postMessageToWebview({ type: "openRouterModels", openRouterModels })
							}
						})
						// gui relies on model info to be up-to-date to provide the most accurate pricing, so we need to fetch the latest details on launch.
						// we do this for all users since many users switch between api providers and if they were to switch back to openrouter it would be showing outdated model info if we hadn't retrieved the latest at this point
						// (see normalizeApiConfiguration > openrouter)
						this.refreshOpenRouterModels().then(async (openRouterModels) => {
							if (openRouterModels) {
								// update model info in state (this needs to be done here since we don't want to update state while settings is open, and we may refresh models there)
								const { apiConfiguration } = await this.getState()
								if (apiConfiguration.openRouterModelId) {
									await this.updateGlobalState(
										"openRouterModelInfo",
										openRouterModels[apiConfiguration.openRouterModelId],
									)
									await this.postStateToWebview()
								}
							}
						})
						this.readGlamaModels().then((glamaModels) => {
							if (glamaModels) {
								this.postMessageToWebview({ type: "glamaModels", glamaModels })
							}
						})
						this.refreshGlamaModels().then(async (glamaModels) => {
							if (glamaModels) {
								// update model info in state (this needs to be done here since we don't want to update state while settings is open, and we may refresh models there)
								const { apiConfiguration } = await this.getState()
								if (apiConfiguration.glamaModelId) {
									await this.updateGlobalState(
										"glamaModelInfo",
										glamaModels[apiConfiguration.glamaModelId],
									)
									await this.postStateToWebview()
								}
							}
						})


						this.configManager.ListConfig().then(async (listApiConfig) => {

							if (!listApiConfig) {
								return
							}

							if (listApiConfig.length === 1) {
								// check if first time init then sync with exist config
								if (!checkExistKey(listApiConfig[0])) {
									const {
										apiConfiguration,
									} = await this.getState()
									await this.configManager.SaveConfig(listApiConfig[0].name ?? "default", apiConfiguration)
									listApiConfig[0].apiProvider = apiConfiguration.apiProvider
								}
							}

							let currentConfigName = await this.getGlobalState("currentApiConfigName") as string

							if (currentConfigName) {
								if (!await this.configManager.HasConfig(currentConfigName)) {
									// current config name not valid, get first config in list
									await this.updateGlobalState("currentApiConfigName", listApiConfig?.[0]?.name)
									if (listApiConfig?.[0]?.name) {
										const apiConfig = await this.configManager.LoadConfig(listApiConfig?.[0]?.name);

										await Promise.all([
											this.updateGlobalState("listApiConfigMeta", listApiConfig),
											this.postMessageToWebview({ type: "listApiConfig", listApiConfig }),
											this.updateApiConfiguration(apiConfig),
										])
										await this.postStateToWebview()
										return
									}

								}
							}


							await Promise.all(
								[
									await this.updateGlobalState("listApiConfigMeta", listApiConfig),
									await this.postMessageToWebview({ type: "listApiConfig", listApiConfig })
								]
							)
						}).catch(console.error);

						break
					case "newTask":
						// Code that should run in response to the hello message command
						//vscode.window.showInformationMessage(message.text!)

						// Send a message to our webview.
						// You can send any JSON serializable data.
						// Could also do this in extension .ts
						//this.postMessageToWebview({ type: "text", text: `Extension: ${Date.now()}` })
						// initializing new instance of Cline will make sure that any agentically running promises in old instance don't affect our new task. this essentially creates a fresh slate for the new task
						await this.initClineWithTask(message.text, message.images)
						break
					case "apiConfiguration":
						if (message.apiConfiguration) {
							await this.updateApiConfiguration(message.apiConfiguration)
						}
						await this.postStateToWebview()
						break
					case "customInstructions":
						await this.updateCustomInstructions(message.text)
						break
					case "alwaysAllowReadOnly":
						await this.updateGlobalState("alwaysAllowReadOnly", message.bool ?? undefined)
						await this.postStateToWebview()
						break
					case "alwaysAllowWrite":
						await this.updateGlobalState("alwaysAllowWrite", message.bool ?? undefined)
						await this.postStateToWebview()
						break
					case "alwaysAllowExecute":
						await this.updateGlobalState("alwaysAllowExecute", message.bool ?? undefined)
						await this.postStateToWebview()
						break
					case "alwaysAllowBrowser":
						await this.updateGlobalState("alwaysAllowBrowser", message.bool ?? undefined)
						await this.postStateToWebview()
						break
					case "alwaysAllowMcp":
						await this.updateGlobalState("alwaysAllowMcp", message.bool)
						await this.postStateToWebview()
						break
					case "askResponse":
						this.cline?.handleWebviewAskResponse(message.askResponse!, message.text, message.images)
						break
					case "clearTask":
						// newTask will start a new task with a given task text, while clear task resets the current session and allows for a new task to be started
						await this.clearTask()
						await this.postStateToWebview()
						break
					case "didShowAnnouncement":
						await this.updateGlobalState("lastShownAnnouncementId", this.latestAnnouncementId)
						await this.postStateToWebview()
						break
					case "selectImages":
						const images = await selectImages()
						await this.postMessageToWebview({ type: "selectedImages", images })
						break
					case "exportCurrentTask":
						const currentTaskId = this.cline?.taskId
						if (currentTaskId) {
							this.exportTaskWithId(currentTaskId)
						}
						break
					case "showTaskWithId":
						this.showTaskWithId(message.text!)
						break
					case "deleteTaskWithId":
						this.deleteTaskWithId(message.text!)
						break
					case "exportTaskWithId":
						this.exportTaskWithId(message.text!)
						break
					case "resetState":
						await this.resetState()
						break
					case "requestOllamaModels":
						const ollamaModels = await this.getOllamaModels(message.text)
						this.postMessageToWebview({ type: "ollamaModels", ollamaModels })
						break
					case "requestLmStudioModels":
						const lmStudioModels = await this.getLmStudioModels(message.text)
						this.postMessageToWebview({ type: "lmStudioModels", lmStudioModels })
						break
					case "requestVsCodeLmModels":
						const vsCodeLmModels = await this.getVsCodeLmModels()
						this.postMessageToWebview({ type: "vsCodeLmModels", vsCodeLmModels })
						break
					case "refreshGlamaModels":
						await this.refreshGlamaModels()
						break
					case "refreshOpenRouterModels":
						await this.refreshOpenRouterModels()
						break
					case "refreshOpenAiModels":
						if (message?.values?.baseUrl && message?.values?.apiKey) {
							const openAiModels = await this.getOpenAiModels(message?.values?.baseUrl, message?.values?.apiKey)
							this.postMessageToWebview({ type: "openAiModels", openAiModels })
						}
						break
					case "openImage":
						openImage(message.text!)
						break
					case "openFile":
						openFile(message.text!, message.values as { create?: boolean; content?: string })
						break
					case "openMention":
						openMention(message.text)
						break
					case "cancelTask":
						if (this.cline) {
							const { historyItem } = await this.getTaskWithId(this.cline.taskId)
							this.cline.abortTask()
							await pWaitFor(() => this.cline === undefined || this.cline.didFinishAborting, {
								timeout: 3_000,
							}).catch(() => {
								console.error("Failed to abort task")
							})
							if (this.cline) {
								// 'abandoned' will prevent this cline instance from affecting future cline instance gui. this may happen if its hanging on a streaming request
								this.cline.abandoned = true
							}
							await this.initClineWithHistoryItem(historyItem) // clears task again, so we need to abortTask manually above
							// await this.postStateToWebview() // new Cline instance will post state when it's ready. having this here sent an empty messages array to webview leading to virtuoso having to reload the entire list
						}

						break
					case "allowedCommands":
						await this.context.globalState.update('allowedCommands', message.commands);
						// Also update workspace settings
						await vscode.workspace
							.getConfiguration('roo-cline')
							.update('allowedCommands', message.commands, vscode.ConfigurationTarget.Global);
						break;
					case "openMcpSettings": {
						const mcpSettingsFilePath = await this.mcpHub?.getMcpSettingsFilePath()
						if (mcpSettingsFilePath) {
							openFile(mcpSettingsFilePath)
						}
						break
					}
					case "restartMcpServer": {
						try {
							await this.mcpHub?.restartConnection(message.text!)
						} catch (error) {
							console.error(`Failed to retry connection for ${message.text}:`, error)
						}
						break
					}
					case "toggleToolAlwaysAllow": {
						try {
							await this.mcpHub?.toggleToolAlwaysAllow(
								message.serverName!,
								message.toolName!,
								message.alwaysAllow!
							)
						} catch (error) {
							console.error(`Failed to toggle auto-approve for tool ${message.toolName}:`, error)
						}
						break
					}
					case "toggleMcpServer": {
						try {
							await this.mcpHub?.toggleServerDisabled(
								message.serverName!,
								message.disabled!
							)
						} catch (error) {
							console.error(`Failed to toggle MCP server ${message.serverName}:`, error)
						}
						break
					}
					case "mcpEnabled":
						const mcpEnabled = message.bool ?? true
						await this.updateGlobalState("mcpEnabled", mcpEnabled)
						await this.postStateToWebview()
						break
					case "playSound":
						if (message.audioType) {
							const soundPath = path.join(this.context.extensionPath, "audio", `${message.audioType}.wav`)
							playSound(soundPath)
						}
						break
					case "soundEnabled":
						const soundEnabled = message.bool ?? true
						await this.updateGlobalState("soundEnabled", soundEnabled)
						setSoundEnabled(soundEnabled)  // Add this line to update the sound utility
						await this.postStateToWebview()
						break
					case "soundVolume":
						const soundVolume = message.value ?? 0.5
						await this.updateGlobalState("soundVolume", soundVolume)
						setSoundVolume(soundVolume)
						await this.postStateToWebview()
						break
					case "diffEnabled":
						const diffEnabled = message.bool ?? true
						await this.updateGlobalState("diffEnabled", diffEnabled)
						await this.postStateToWebview()
						break
					case "browserViewportSize":
						const browserViewportSize = message.text ?? "900x600"
						await this.updateGlobalState("browserViewportSize", browserViewportSize)
						await this.postStateToWebview()
						break
					case "fuzzyMatchThreshold":
						await this.updateGlobalState("fuzzyMatchThreshold", message.value)
						await this.postStateToWebview()
						break
					case "alwaysApproveResubmit":
						await this.updateGlobalState("alwaysApproveResubmit", message.bool ?? false)
						await this.postStateToWebview()
						break
					case "requestDelaySeconds":
						await this.updateGlobalState("requestDelaySeconds", message.value ?? 5)
						await this.postStateToWebview()
						break
					case "preferredLanguage":
						await this.updateGlobalState("preferredLanguage", message.text)
						await this.postStateToWebview()
						break
					case "writeDelayMs":
						await this.updateGlobalState("writeDelayMs", message.value)
						await this.postStateToWebview()
						break
					case "terminalOutputLineLimit":
						await this.updateGlobalState("terminalOutputLineLimit", message.value)
						await this.postStateToWebview()
						break
					case "mode":
						const newMode = message.text as Mode
						await this.updateGlobalState("mode", newMode)
						
						// Load the saved API config for the new mode if it exists
						const savedConfigId = await this.configManager.GetModeConfigId(newMode)
						const listApiConfig = await this.configManager.ListConfig()
						
						// Update listApiConfigMeta first to ensure UI has latest data
						await this.updateGlobalState("listApiConfigMeta", listApiConfig)
						
						// If this mode has a saved config, use it
						if (savedConfigId) {
							const config = listApiConfig?.find(c => c.id === savedConfigId)
							if (config?.name) {
								const apiConfig = await this.configManager.LoadConfig(config.name)
								await Promise.all([
									this.updateGlobalState("currentApiConfigName", config.name),
									this.updateApiConfiguration(apiConfig)
								])
							}
						} else {
							// If no saved config for this mode, save current config as default
							const currentApiConfigName = await this.getGlobalState("currentApiConfigName")
							if (currentApiConfigName) {
								const config = listApiConfig?.find(c => c.name === currentApiConfigName)
								if (config?.id) {
									await this.configManager.SetModeConfig(newMode, config.id)
								}
							}
						}
						
						await this.postStateToWebview()
						break
					case "updateEnhancedPrompt":
						const existingPrompts = await this.getGlobalState("customPrompts") || {}
						
						const updatedPrompts = {
							...existingPrompts,
							enhance: message.text
						}
						
						await this.updateGlobalState("customPrompts", updatedPrompts)
						
						// Get current state and explicitly include customPrompts
						const currentState = await this.getState()
						
						const stateWithPrompts = {
							...currentState,
							customPrompts: updatedPrompts
						}
						
						// Post state with prompts
						this.view?.webview.postMessage({
							type: "state",
							state: stateWithPrompts
						})
						break
					case "updatePrompt":
						if (message.promptMode && message.customPrompt !== undefined) {
							const existingPrompts = await this.getGlobalState("customPrompts") || {}
							
							const updatedPrompts = {
								...existingPrompts,
								[message.promptMode]: message.customPrompt
							}
							
							await this.updateGlobalState("customPrompts", updatedPrompts)
							
							// Get current state and explicitly include customPrompts
							const currentState = await this.getState()
							
							const stateWithPrompts = {
								...currentState,
								customPrompts: updatedPrompts
							}
							
							// Post state with prompts
							this.view?.webview.postMessage({
								type: "state",
								state: stateWithPrompts
							})
						}
						break
					case "deleteMessage": {
						const answer = await vscode.window.showInformationMessage(
							"What would you like to delete?",
							{ modal: true },
							"Just this message",
							"This and all subsequent messages",
						)
						if ((answer === "Just this message" || answer === "This and all subsequent messages") &&
							this.cline && typeof message.value === 'number' && message.value) {
							const timeCutoff = message.value - 1000; // 1 second buffer before the message to delete
							const messageIndex = this.cline.clineMessages.findIndex(msg => msg.ts && msg.ts >= timeCutoff)
							const apiConversationHistoryIndex = this.cline.apiConversationHistory.findIndex(msg => msg.ts && msg.ts >= timeCutoff)
							
							if (messageIndex !== -1) {
								const { historyItem } = await this.getTaskWithId(this.cline.taskId)
								
								if (answer === "Just this message") {
									// Find the next user message first
									const nextUserMessage = this.cline.clineMessages
										.slice(messageIndex + 1)
										.find(msg => msg.type === "say" && msg.say === "user_feedback")
									
									// Handle UI messages
									if (nextUserMessage) {
										// Find absolute index of next user message
										const nextUserMessageIndex = this.cline.clineMessages.findIndex(msg => msg === nextUserMessage)
										// Keep messages before current message and after next user message
										await this.cline.overwriteClineMessages([
											...this.cline.clineMessages.slice(0, messageIndex),
											...this.cline.clineMessages.slice(nextUserMessageIndex)
										])
									} else {
										// If no next user message, keep only messages before current message
										await this.cline.overwriteClineMessages(
											this.cline.clineMessages.slice(0, messageIndex)
										)
									}
									
									// Handle API messages
									if (apiConversationHistoryIndex !== -1) {
										if (nextUserMessage && nextUserMessage.ts) {
											// Keep messages before current API message and after next user message
											await this.cline.overwriteApiConversationHistory([
												...this.cline.apiConversationHistory.slice(0, apiConversationHistoryIndex),
												...this.cline.apiConversationHistory.filter(msg => msg.ts && msg.ts >= nextUserMessage.ts)
											])
										} else {
											// If no next user message, keep only messages before current API message
											await this.cline.overwriteApiConversationHistory(
												this.cline.apiConversationHistory.slice(0, apiConversationHistoryIndex)
											)
										}
									}
								} else if (answer === "This and all subsequent messages") {
									// Delete this message and all that follow
									await this.cline.overwriteClineMessages(this.cline.clineMessages.slice(0, messageIndex))
									if (apiConversationHistoryIndex !== -1) {
										await this.cline.overwriteApiConversationHistory(this.cline.apiConversationHistory.slice(0, apiConversationHistoryIndex))
									}
								}
								
								await this.initClineWithHistoryItem(historyItem)
							}
						}
						break
					}
					case "screenshotQuality":
						await this.updateGlobalState("screenshotQuality", message.value)
						await this.postStateToWebview()
						break
					case "enhancementApiConfigId":
						await this.updateGlobalState("enhancementApiConfigId", message.text)
						await this.postStateToWebview()
						break
					case "autoApprovalEnabled":
						await this.updateGlobalState("autoApprovalEnabled", message.bool ?? false)
						await this.postStateToWebview()
						break
					case "enhancePrompt":
						if (message.text) {
							try {
								const { apiConfiguration, customPrompts, listApiConfigMeta, enhancementApiConfigId } = await this.getState()
								
								// Try to get enhancement config first, fall back to current config
								let configToUse: ApiConfiguration = apiConfiguration
								if (enhancementApiConfigId) {
									const config = listApiConfigMeta?.find(c => c.id === enhancementApiConfigId)
									if (config?.name) {
										const loadedConfig = await this.configManager.LoadConfig(config.name)
										if (loadedConfig.apiProvider) {
											configToUse = loadedConfig
										}
									}
								}
								
								const enhancedPrompt = await enhancePrompt(configToUse, message.text, customPrompts?.enhance)
								await this.postMessageToWebview({
									type: "enhancedPrompt",
									text: enhancedPrompt
								})
							} catch (error) {
								console.error("Error enhancing prompt:", error)
								vscode.window.showErrorMessage("Failed to enhance prompt")
								await this.postMessageToWebview({
									type: "enhancedPrompt"
								})
							}
						}
						break
					case "getSystemPrompt":
						try {
							const { apiConfiguration, customPrompts, customInstructions, preferredLanguage, browserViewportSize, mcpEnabled } = await this.getState()
							const cwd = vscode.workspace.workspaceFolders?.map((folder) => folder.uri.fsPath).at(0) || ''

							const mode = message.mode ?? codeMode
							const instructions = await addCustomInstructions(
								{ customInstructions, customPrompts, preferredLanguage },
								cwd,
								mode
							)

							const systemPrompt = await SYSTEM_PROMPT(
								cwd,
								apiConfiguration.openRouterModelInfo?.supportsComputerUse ?? false,
								mcpEnabled ? this.mcpHub : undefined,
								undefined,
								browserViewportSize ?? "900x600",
								mode,
								customPrompts
							)
							const fullPrompt = instructions ? `${systemPrompt}${instructions}` : systemPrompt
							
							await this.postMessageToWebview({
								type: "systemPrompt",
								text: fullPrompt,
								mode: message.mode
							})
						} catch (error) {
							console.error("Error getting system prompt:", error)
							vscode.window.showErrorMessage("Failed to get system prompt")
						}
						break
					case "searchCommits": {
						const cwd = vscode.workspace.workspaceFolders?.map((folder) => folder.uri.fsPath).at(0)
						if (cwd) {
							try {
								const commits = await searchCommits(message.query || "", cwd)
								await this.postMessageToWebview({
									type: "commitSearchResults",
									commits
								})
							} catch (error) {
								console.error("Error searching commits:", error)
								vscode.window.showErrorMessage("Failed to search commits")
							}
						}
						break
					}
					case "upsertApiConfiguration":
						if (message.text && message.apiConfiguration) {
							try {
								await this.configManager.SaveConfig(message.text, message.apiConfiguration);
								let listApiConfig = await this.configManager.ListConfig();
								
								await Promise.all([
									this.updateGlobalState("listApiConfigMeta", listApiConfig),
									this.updateApiConfiguration(message.apiConfiguration),
									this.updateGlobalState("currentApiConfigName", message.text),
								])

								await this.postStateToWebview()
							} catch (error) {
								console.error("Error create new api configuration:", error)
								vscode.window.showErrorMessage("Failed to create api configuration")
							}
						}
						break
					case "renameApiConfiguration":
						if (message.values && message.apiConfiguration) {
							try {
								const { oldName, newName } = message.values

								await this.configManager.SaveConfig(newName, message.apiConfiguration);
								await this.configManager.DeleteConfig(oldName)

								let listApiConfig = await this.configManager.ListConfig();
								const config = listApiConfig?.find(c => c.name === newName);
								
								// Update listApiConfigMeta first to ensure UI has latest data
								await this.updateGlobalState("listApiConfigMeta", listApiConfig);

								await Promise.all([
									this.updateGlobalState("currentApiConfigName", newName),
								])

								await this.postStateToWebview()
							} catch (error) {
								console.error("Error create new api configuration:", error)
								vscode.window.showErrorMessage("Failed to create api configuration")
							}
						}
						break
					case "loadApiConfiguration":
						if (message.text) {
							try {
								const apiConfig = await this.configManager.LoadConfig(message.text);
								const listApiConfig = await this.configManager.ListConfig();
								
								await Promise.all([
									this.updateGlobalState("listApiConfigMeta", listApiConfig),
									this.updateGlobalState("currentApiConfigName", message.text),
									this.updateApiConfiguration(apiConfig),
								])

								await this.postStateToWebview()
							} catch (error) {
								console.error("Error load api configuration:", error)
								vscode.window.showErrorMessage("Failed to load api configuration")
							}
						}
						break
					case "deleteApiConfiguration":
						if (message.text) {
							const answer = await vscode.window.showInformationMessage(
								"Are you sure you want to delete this configuration profile?",
								{ modal: true },
								"Yes",
							)

							if (answer !== "Yes") {
								break
							}

							try {
								await this.configManager.DeleteConfig(message.text);
								const listApiConfig = await this.configManager.ListConfig();
								
								// Update listApiConfigMeta first to ensure UI has latest data
								await this.updateGlobalState("listApiConfigMeta", listApiConfig);

								// If this was the current config, switch to first available
								let currentApiConfigName = await this.getGlobalState("currentApiConfigName")
								if (message.text === currentApiConfigName && listApiConfig?.[0]?.name) {
									const apiConfig = await this.configManager.LoadConfig(listApiConfig[0].name);
									await Promise.all([
										this.updateGlobalState("currentApiConfigName", listApiConfig[0].name),
										this.updateApiConfiguration(apiConfig),
									])
								}

								await this.postStateToWebview()
							} catch (error) {
								console.error("Error delete api configuration:", error)
								vscode.window.showErrorMessage("Failed to delete api configuration")
							}
						}
						break
					case "getListApiConfiguration":
						try {
							let listApiConfig = await this.configManager.ListConfig();
							await this.updateGlobalState("listApiConfigMeta", listApiConfig)
							this.postMessageToWebview({ type: "listApiConfig", listApiConfig })
						} catch (error) {
							console.error("Error get list api configuration:", error)
							vscode.window.showErrorMessage("Failed to get list api configuration")
						}
						break
          case "experimentalDiffStrategy":
						await this.updateGlobalState("experimentalDiffStrategy", message.bool ?? false)
						// Update diffStrategy in current Cline instance if it exists
						if (this.cline) {
							await this.cline.updateDiffStrategy(message.bool ?? false)
						}
						await this.postStateToWebview()
				}
			},
			null,
			this.disposables,
		)
	}

	private async updateApiConfiguration(apiConfiguration: ApiConfiguration) {
		// Update mode's default config
		const { mode } = await this.getState();
		if (mode) {
			const currentApiConfigName = await this.getGlobalState("currentApiConfigName");
			const listApiConfig = await this.configManager.ListConfig();
			const config = listApiConfig?.find(c => c.name === currentApiConfigName);
			if (config?.id) {
				await this.configManager.SetModeConfig(mode, config.id);
			}
		}

		const {
			apiProvider,
			apiModelId,
			apiKey,
			glamaModelId,
			glamaModelInfo,
			glamaApiKey,
			openRouterApiKey,
			awsAccessKey,
			awsSecretKey,
			awsSessionToken,
			awsRegion,
			awsUseCrossRegionInference,
			vertexProjectId,
			vertexRegion,
			openAiBaseUrl,
			openAiApiKey,
			openAiModelId,
			ollamaModelId,
			ollamaBaseUrl,
			lmStudioModelId,
			lmStudioBaseUrl,
			anthropicBaseUrl,
			geminiApiKey,
			openAiNativeApiKey,
			deepSeekApiKey,
			azureApiVersion,
			openAiStreamingEnabled,
			openRouterModelId,
			openRouterModelInfo,
			openRouterUseMiddleOutTransform,
			vsCodeLmModelSelector,
		} = apiConfiguration
		await this.updateGlobalState("apiProvider", apiProvider)
		await this.updateGlobalState("apiModelId", apiModelId)
		await this.storeSecret("apiKey", apiKey)
		await this.updateGlobalState("glamaModelId", glamaModelId)
		await this.updateGlobalState("glamaModelInfo", glamaModelInfo)
		await this.storeSecret("glamaApiKey", glamaApiKey)
		await this.storeSecret("openRouterApiKey", openRouterApiKey)
		await this.storeSecret("awsAccessKey", awsAccessKey)
		await this.storeSecret("awsSecretKey", awsSecretKey)
		await this.storeSecret("awsSessionToken", awsSessionToken)
		await this.updateGlobalState("awsRegion", awsRegion)
		await this.updateGlobalState("awsUseCrossRegionInference", awsUseCrossRegionInference)
		await this.updateGlobalState("vertexProjectId", vertexProjectId)
		await this.updateGlobalState("vertexRegion", vertexRegion)
		await this.updateGlobalState("openAiBaseUrl", openAiBaseUrl)
		await this.storeSecret("openAiApiKey", openAiApiKey)
		await this.updateGlobalState("openAiModelId", openAiModelId)
		await this.updateGlobalState("ollamaModelId", ollamaModelId)
		await this.updateGlobalState("ollamaBaseUrl", ollamaBaseUrl)
		await this.updateGlobalState("lmStudioModelId", lmStudioModelId)
		await this.updateGlobalState("lmStudioBaseUrl", lmStudioBaseUrl)
		await this.updateGlobalState("anthropicBaseUrl", anthropicBaseUrl)
		await this.storeSecret("geminiApiKey", geminiApiKey)
		await this.storeSecret("openAiNativeApiKey", openAiNativeApiKey)
		await this.storeSecret("deepSeekApiKey", deepSeekApiKey)
		await this.updateGlobalState("azureApiVersion", azureApiVersion)
		await this.updateGlobalState("openAiStreamingEnabled", openAiStreamingEnabled)
		await this.updateGlobalState("openRouterModelId", openRouterModelId)
		await this.updateGlobalState("openRouterModelInfo", openRouterModelInfo)
		await this.updateGlobalState("openRouterUseMiddleOutTransform", openRouterUseMiddleOutTransform)
		await this.updateGlobalState("vsCodeLmModelSelector", vsCodeLmModelSelector)
		if (this.cline) {
			this.cline.api = buildApiHandler(apiConfiguration)
		} 
	}

	async updateCustomInstructions(instructions?: string) {
		// User may be clearing the field
		await this.updateGlobalState("customInstructions", instructions || undefined)
		if (this.cline) {
			this.cline.customInstructions = instructions || undefined
		}
		await this.postStateToWebview()
	}

	// MCP

	async ensureMcpServersDirectoryExists(): Promise<string> {
		const mcpServersDir = path.join(os.homedir(), "Documents", "Cline", "MCP")
		try {
			await fs.mkdir(mcpServersDir, { recursive: true })
		} catch (error) {
			return "~/Documents/Cline/MCP" // in case creating a directory in documents fails for whatever reason (e.g. permissions) - this is fine since this path is only ever used in the system prompt
		}
		return mcpServersDir
	}

	async ensureSettingsDirectoryExists(): Promise<string> {
		const settingsDir = path.join(this.context.globalStorageUri.fsPath, "settings")
		await fs.mkdir(settingsDir, { recursive: true })
		return settingsDir
	}

	// Ollama

	async getOllamaModels(baseUrl?: string) {
		try {
			if (!baseUrl) {
				baseUrl = "http://localhost:11434"
			}
			if (!URL.canParse(baseUrl)) {
				return []
			}
			const response = await axios.get(`${baseUrl}/api/tags`)
			const modelsArray = response.data?.models?.map((model: any) => model.name) || []
			const models = [...new Set<string>(modelsArray)]
			return models
		} catch (error) {
			return []
		}
	}

	// LM Studio

	async getLmStudioModels(baseUrl?: string) {
		try {
			if (!baseUrl) {
				baseUrl = "http://localhost:1234"
			}
			if (!URL.canParse(baseUrl)) {
				return []
			}
			const response = await axios.get(`${baseUrl}/v1/models`)
			const modelsArray = response.data?.data?.map((model: any) => model.id) || []
			const models = [...new Set<string>(modelsArray)]
			return models
		} catch (error) {
			return []
		}
	}

	// VSCode LM API
	private async getVsCodeLmModels() {
		try {
			const models = await vscode.lm.selectChatModels({});
			return models || [];
		} catch (error) {
			console.error('Error fetching VS Code LM models:', error);
			return [];
		}
	}

	// OpenAi

	async getOpenAiModels(baseUrl?: string, apiKey?: string) {
		try {
			if (!baseUrl) {
				return []
			}

			if (!URL.canParse(baseUrl)) {
				return []
			}

			const config: Record<string, any> = {}
			if (apiKey) {
				config["headers"] = { Authorization: `Bearer ${apiKey}` }
			}

			const response = await axios.get(`${baseUrl}/models`, config)
			const modelsArray = response.data?.data?.map((model: any) => model.id) || []
			const models = [...new Set<string>(modelsArray)]
			return models
		} catch (error) {
			return []
		}
	}

	// OpenRouter

	async handleOpenRouterCallback(code: string) {
		let apiKey: string
		try {
			const response = await axios.post("https://openrouter.ai/api/v1/auth/keys", { code })
			if (response.data && response.data.key) {
				apiKey = response.data.key
			} else {
				throw new Error("Invalid response from OpenRouter API")
			}
		} catch (error) {
			console.error("Error exchanging code for API key:", error)
			throw error
		}

		const openrouter: ApiProvider = "openrouter"
		await this.updateGlobalState("apiProvider", openrouter)
		await this.storeSecret("openRouterApiKey", apiKey)
		await this.postStateToWebview()
		if (this.cline) {
			this.cline.api = buildApiHandler({ apiProvider: openrouter, openRouterApiKey: apiKey })
		}
		// await this.postMessageToWebview({ type: "action", action: "settingsButtonClicked" }) // bad ux if user is on welcome
	}

	private async ensureCacheDirectoryExists(): Promise<string> {
		const cacheDir = path.join(this.context.globalStorageUri.fsPath, "cache")
		await fs.mkdir(cacheDir, { recursive: true })
		return cacheDir
	}

	async handleGlamaCallback(code: string) {
		let apiKey: string
		try {
			const response = await axios.post("https://glama.ai/api/gateway/v1/auth/exchange-code", { code })
			if (response.data && response.data.apiKey) {
				apiKey = response.data.apiKey
			} else {
				throw new Error("Invalid response from Glama API")
			}
		} catch (error) {
			console.error("Error exchanging code for API key:", error)
			throw error
		}

		const glama: ApiProvider = "glama"
		await this.updateGlobalState("apiProvider", glama)
		await this.storeSecret("glamaApiKey", apiKey)
		await this.postStateToWebview()
		if (this.cline) {
			this.cline.api = buildApiHandler({
				apiProvider: glama,
				glamaApiKey: apiKey,
			})
		}
		// await this.postMessageToWebview({ type: "action", action: "settingsButtonClicked" }) // bad ux if user is on welcome
	}

	async readGlamaModels(): Promise<Record<string, ModelInfo> | undefined> {
		const glamaModelsFilePath = path.join(
			await this.ensureCacheDirectoryExists(),
			GlobalFileNames.glamaModels,
		)
		const fileExists = await fileExistsAtPath(glamaModelsFilePath)
		if (fileExists) {
			const fileContents = await fs.readFile(glamaModelsFilePath, "utf8")
			return JSON.parse(fileContents)
		}
		return undefined
	}

	async refreshGlamaModels() {
		const glamaModelsFilePath = path.join(
			await this.ensureCacheDirectoryExists(),
			GlobalFileNames.glamaModels,
		)

		let models: Record<string, ModelInfo> = {}
		try {
			const response = await axios.get("https://glama.ai/api/gateway/v1/models")
			/*
				{
					"added": "2024-12-24T15:12:49.324Z",
					"capabilities": [
						"adjustable_safety_settings",
						"caching",
						"code_execution",
						"function_calling",
						"json_mode",
						"json_schema",
						"system_instructions",
						"tuning",
						"input:audio",
						"input:image",
						"input:text",
						"input:video",
						"output:text"
					],
					"id": "google-vertex/gemini-1.5-flash-002",
					"maxTokensInput": 1048576,
					"maxTokensOutput": 8192,
					"pricePerToken": {
						"cacheRead": null,
						"cacheWrite": null,
						"input": "0.000000075",
						"output": "0.0000003"
					}
				}
			*/
			if (response.data) {
				const rawModels = response.data;
				const parsePrice = (price: any) => {
					if (price) {
						return parseFloat(price) * 1_000_000
					}
					return undefined
				}
				for (const rawModel of rawModels) {
					const modelInfo: ModelInfo = {
						maxTokens: rawModel.maxTokensOutput,
						contextWindow: rawModel.maxTokensInput,
						supportsImages: rawModel.capabilities?.includes("input:image"),
						supportsComputerUse: rawModel.capabilities?.includes("computer_use"),
						supportsPromptCache: rawModel.capabilities?.includes("caching"),
						inputPrice: parsePrice(rawModel.pricePerToken?.input),
						outputPrice: parsePrice(rawModel.pricePerToken?.output),
						description: undefined,
						cacheWritesPrice: parsePrice(rawModel.pricePerToken?.cacheWrite),
						cacheReadsPrice: parsePrice(rawModel.pricePerToken?.cacheRead),
					}

					models[rawModel.id] = modelInfo
				}
			} else {
				console.error("Invalid response from Glama API")
			}
			await fs.writeFile(glamaModelsFilePath, JSON.stringify(models))
			console.log("Glama models fetched and saved", models)
		} catch (error) {
			console.error("Error fetching Glama models:", error)
		}

		await this.postMessageToWebview({ type: "glamaModels", glamaModels: models })
		return models
	}

	async readOpenRouterModels(): Promise<Record<string, ModelInfo> | undefined> {
		const openRouterModelsFilePath = path.join(
			await this.ensureCacheDirectoryExists(),
			GlobalFileNames.openRouterModels,
		)
		const fileExists = await fileExistsAtPath(openRouterModelsFilePath)
		if (fileExists) {
			const fileContents = await fs.readFile(openRouterModelsFilePath, "utf8")
			return JSON.parse(fileContents)
		}
		return undefined
	}

	async refreshOpenRouterModels() {
		const openRouterModelsFilePath = path.join(
			await this.ensureCacheDirectoryExists(),
			GlobalFileNames.openRouterModels,
		)

		let models: Record<string, ModelInfo> = {}
		try {
			const response = await axios.get("https://openrouter.ai/api/v1/models")
			/*
			{
				"id": "anthropic/claude-3.5-sonnet",
				"name": "Anthropic: Claude 3.5 Sonnet",
				"created": 1718841600,
				"description": "Claude 3.5 Sonnet delivers better-than-Opus capabilities, faster-than-Sonnet speeds, at the same Sonnet prices. Sonnet is particularly good at:\n\n- Coding: Autonomously writes, edits, and runs code with reasoning and troubleshooting\n- Data science: Augments human data science expertise; navigates unstructured data while using multiple tools for insights\n- Visual processing: excelling at interpreting charts, graphs, and images, accurately transcribing text to derive insights beyond just the text alone\n- Agentic tasks: exceptional tool use, making it great at agentic tasks (i.e. complex, multi-step problem solving tasks that require engaging with other systems)\n\n#multimodal",
				"context_length": 200000,
				"architecture": {
					"modality": "text+image-\u003Etext",
					"tokenizer": "Claude",
					"instruct_type": null
				},
				"pricing": {
					"prompt": "0.000003",
					"completion": "0.000015",
					"image": "0.0048",
					"request": "0"
				},
				"top_provider": {
					"context_length": 200000,
					"max_completion_tokens": 8192,
					"is_moderated": true
				},
				"per_request_limits": null
			},
			*/
			if (response.data?.data) {
				const rawModels = response.data.data
				const parsePrice = (price: any) => {
					if (price) {
						return parseFloat(price) * 1_000_000
					}
					return undefined
				}
				for (const rawModel of rawModels) {
					const modelInfo: ModelInfo = {
						maxTokens: rawModel.top_provider?.max_completion_tokens,
						contextWindow: rawModel.context_length,
						supportsImages: rawModel.architecture?.modality?.includes("image"),
						supportsPromptCache: false,
						inputPrice: parsePrice(rawModel.pricing?.prompt),
						outputPrice: parsePrice(rawModel.pricing?.completion),
						description: rawModel.description,
					}

					switch (rawModel.id) {
						case "anthropic/claude-3.5-sonnet":
						case "anthropic/claude-3.5-sonnet:beta":
							// NOTE: this needs to be synced with api.ts/openrouter default model info
							modelInfo.supportsComputerUse = true
							modelInfo.supportsPromptCache = true
							modelInfo.cacheWritesPrice = 3.75
							modelInfo.cacheReadsPrice = 0.3
							break
						case "anthropic/claude-3.5-sonnet-20240620":
						case "anthropic/claude-3.5-sonnet-20240620:beta":
							modelInfo.supportsPromptCache = true
							modelInfo.cacheWritesPrice = 3.75
							modelInfo.cacheReadsPrice = 0.3
							break
						case "anthropic/claude-3-5-haiku":
						case "anthropic/claude-3-5-haiku:beta":
						case "anthropic/claude-3-5-haiku-20241022":
						case "anthropic/claude-3-5-haiku-20241022:beta":
						case "anthropic/claude-3.5-haiku":
						case "anthropic/claude-3.5-haiku:beta":
						case "anthropic/claude-3.5-haiku-20241022":
						case "anthropic/claude-3.5-haiku-20241022:beta":
							modelInfo.supportsPromptCache = true
							modelInfo.cacheWritesPrice = 1.25
							modelInfo.cacheReadsPrice = 0.1
							break
						case "anthropic/claude-3-opus":
						case "anthropic/claude-3-opus:beta":
							modelInfo.supportsPromptCache = true
							modelInfo.cacheWritesPrice = 18.75
							modelInfo.cacheReadsPrice = 1.5
							break
						case "anthropic/claude-3-haiku":
						case "anthropic/claude-3-haiku:beta":
							modelInfo.supportsPromptCache = true
							modelInfo.cacheWritesPrice = 0.3
							modelInfo.cacheReadsPrice = 0.03
							break
					}

					models[rawModel.id] = modelInfo
				}
			} else {
				console.error("Invalid response from OpenRouter API")
			}
			await fs.writeFile(openRouterModelsFilePath, JSON.stringify(models))
			console.log("OpenRouter models fetched and saved", models)
		} catch (error) {
			console.error("Error fetching OpenRouter models:", error)
		}

		await this.postMessageToWebview({ type: "openRouterModels", openRouterModels: models })
		return models
	}

	// Task history

	async getTaskWithId(id: string): Promise<{
		historyItem: HistoryItem
		taskDirPath: string
		apiConversationHistoryFilePath: string
		uiMessagesFilePath: string
		apiConversationHistory: Anthropic.MessageParam[]
	}> {
		const history = (await this.getGlobalState("taskHistory") as HistoryItem[] | undefined) || []
		const historyItem = history.find((item) => item.id === id)
		if (historyItem) {
			const taskDirPath = path.join(this.context.globalStorageUri.fsPath, "tasks", id)
			const apiConversationHistoryFilePath = path.join(taskDirPath, GlobalFileNames.apiConversationHistory)
			const uiMessagesFilePath = path.join(taskDirPath, GlobalFileNames.uiMessages)
			const fileExists = await fileExistsAtPath(apiConversationHistoryFilePath)
			if (fileExists) {
				const apiConversationHistory = JSON.parse(await fs.readFile(apiConversationHistoryFilePath, "utf8"))
				return {
					historyItem,
					taskDirPath,
					apiConversationHistoryFilePath,
					uiMessagesFilePath,
					apiConversationHistory,
				}
			}
		}
		// if we tried to get a task that doesn't exist, remove it from state
		// FIXME: this seems to happen sometimes when the json file doesnt save to disk for some reason
		await this.deleteTaskFromState(id)
		throw new Error("Task not found")
	}

	async showTaskWithId(id: string) {
		if (id !== this.cline?.taskId) {
			// non-current task
			const { historyItem } = await this.getTaskWithId(id)
			await this.initClineWithHistoryItem(historyItem) // clears existing task
		}
		await this.postMessageToWebview({ type: "action", action: "chatButtonClicked" })
	}

	async exportTaskWithId(id: string) {
		const { historyItem, apiConversationHistory } = await this.getTaskWithId(id)
		await downloadTask(historyItem.ts, apiConversationHistory)
	}

	async deleteTaskWithId(id: string) {
		if (id === this.cline?.taskId) {
			await this.clearTask()
		}

		const { taskDirPath, apiConversationHistoryFilePath, uiMessagesFilePath } = await this.getTaskWithId(id)

		await this.deleteTaskFromState(id)

		// Delete the task files
		const apiConversationHistoryFileExists = await fileExistsAtPath(apiConversationHistoryFilePath)
		if (apiConversationHistoryFileExists) {
			await fs.unlink(apiConversationHistoryFilePath)
		}
		const uiMessagesFileExists = await fileExistsAtPath(uiMessagesFilePath)
		if (uiMessagesFileExists) {
			await fs.unlink(uiMessagesFilePath)
		}
		const legacyMessagesFilePath = path.join(taskDirPath, "claude_messages.json")
		if (await fileExistsAtPath(legacyMessagesFilePath)) {
			await fs.unlink(legacyMessagesFilePath)
		}
		await fs.rmdir(taskDirPath) // succeeds if the dir is empty
	}

	async deleteTaskFromState(id: string) {
		// Remove the task from history
		const taskHistory = (await this.getGlobalState("taskHistory") as HistoryItem[]) || []
		const updatedTaskHistory = taskHistory.filter((task) => task.id !== id)
		await this.updateGlobalState("taskHistory", updatedTaskHistory)

		// Notify the webview that the task has been deleted
		await this.postStateToWebview()
	}

	async postStateToWebview() {
		const state = await this.getStateToPostToWebview()
		this.postMessageToWebview({ type: "state", state })
	}

	async getStateToPostToWebview() {
		const {
			apiConfiguration,
			lastShownAnnouncementId,
			customInstructions,
			alwaysAllowReadOnly,
			alwaysAllowWrite,
			alwaysAllowExecute,
			alwaysAllowBrowser,
			alwaysAllowMcp,
			soundEnabled,
			diffEnabled,
			taskHistory,
			soundVolume,
			browserViewportSize,
			screenshotQuality,
			preferredLanguage,
			writeDelayMs,
			terminalOutputLineLimit,
			fuzzyMatchThreshold,
			mcpEnabled,
			alwaysApproveResubmit,
			requestDelaySeconds,
			currentApiConfigName,
			listApiConfigMeta,
			mode,
			customPrompts,
			enhancementApiConfigId,
<<<<<<< HEAD
      experimentalDiffStrategy,
=======
			autoApprovalEnabled,
>>>>>>> 5de41953
		} = await this.getState()

		const allowedCommands = vscode.workspace
			.getConfiguration('roo-cline')
			.get<string[]>('allowedCommands') || []

		return {
			version: this.context.extension?.packageJSON?.version ?? "",
			apiConfiguration,
			customInstructions,
			alwaysAllowReadOnly: alwaysAllowReadOnly ?? false,
			alwaysAllowWrite: alwaysAllowWrite ?? false,
			alwaysAllowExecute: alwaysAllowExecute ?? false,
			alwaysAllowBrowser: alwaysAllowBrowser ?? false,
			alwaysAllowMcp: alwaysAllowMcp ?? false,
			uriScheme: vscode.env.uriScheme,
			clineMessages: this.cline?.clineMessages || [],
			taskHistory: (taskHistory || [])
				.filter((item: HistoryItem) => item.ts && item.task)
				.sort((a: HistoryItem, b: HistoryItem) => b.ts - a.ts),
			soundEnabled: soundEnabled ?? false,
			diffEnabled: diffEnabled ?? true,
			shouldShowAnnouncement: lastShownAnnouncementId !== this.latestAnnouncementId,
			allowedCommands,
			soundVolume: soundVolume ?? 0.5,
			browserViewportSize: browserViewportSize ?? "900x600",
			screenshotQuality: screenshotQuality ?? 75,
			preferredLanguage: preferredLanguage ?? 'English',
			writeDelayMs: writeDelayMs ?? 1000,
			terminalOutputLineLimit: terminalOutputLineLimit ?? 500,
			fuzzyMatchThreshold: fuzzyMatchThreshold ?? 1.0,
			mcpEnabled: mcpEnabled ?? true,
			alwaysApproveResubmit: alwaysApproveResubmit ?? false,
			requestDelaySeconds: requestDelaySeconds ?? 5,
			currentApiConfigName: currentApiConfigName ?? "default",
			listApiConfigMeta: listApiConfigMeta ?? [],
			mode: mode ?? codeMode,
			customPrompts: customPrompts ?? {},
			enhancementApiConfigId,
<<<<<<< HEAD
      experimentalDiffStrategy: experimentalDiffStrategy ?? false,
=======
			autoApprovalEnabled: autoApprovalEnabled ?? false,
>>>>>>> 5de41953
		}
	}

	async clearTask() {
		this.cline?.abortTask()
		this.cline = undefined // removes reference to it, so once promises end it will be garbage collected
	}

	// Caching mechanism to keep track of webview messages + API conversation history per provider instance

	/*
	Now that we use retainContextWhenHidden, we don't have to store a cache of cline messages in the user's state, but we could to reduce memory footprint in long conversations.

	- We have to be careful of what state is shared between ClineProvider instances since there could be multiple instances of the extension running at once. For example when we cached cline messages using the same key, two instances of the extension could end up using the same key and overwriting each other's messages.
	- Some state does need to be shared between the instances, i.e. the API key--however there doesn't seem to be a good way to notfy the other instances that the API key has changed.

	We need to use a unique identifier for each ClineProvider instance's message cache since we could be running several instances of the extension outside of just the sidebar i.e. in editor panels.

	// conversation history to send in API requests

	/*
	It seems that some API messages do not comply with vscode state requirements. Either the Anthropic library is manipulating these values somehow in the backend in a way thats creating cyclic references, or the API returns a function or a Symbol as part of the message content.
	VSCode docs about state: "The value must be JSON-stringifyable ... value — A value. MUST not contain cyclic references."
	For now we'll store the conversation history in memory, and if we need to store in state directly we'd need to do a manual conversion to ensure proper json stringification.
	*/

	// getApiConversationHistory(): Anthropic.MessageParam[] {
	// 	// const history = (await this.getGlobalState(
	// 	// 	this.getApiConversationHistoryStateKey()
	// 	// )) as Anthropic.MessageParam[]
	// 	// return history || []
	// 	return this.apiConversationHistory
	// }

	// setApiConversationHistory(history: Anthropic.MessageParam[] | undefined) {
	// 	// await this.updateGlobalState(this.getApiConversationHistoryStateKey(), history)
	// 	this.apiConversationHistory = history || []
	// }

	// addMessageToApiConversationHistory(message: Anthropic.MessageParam): Anthropic.MessageParam[] {
	// 	// const history = await this.getApiConversationHistory()
	// 	// history.push(message)
	// 	// await this.setApiConversationHistory(history)
	// 	// return history
	// 	this.apiConversationHistory.push(message)
	// 	return this.apiConversationHistory
	// }

	/*
	Storage
	https://dev.to/kompotkot/how-to-use-secretstorage-in-your-vscode-extensions-2hco
	https://www.eliostruyf.com/devhack-code-extension-storage-options/
	*/

	async getState() {
		const [
			storedApiProvider,
			apiModelId,
			apiKey,
			glamaApiKey,
			glamaModelId,
			glamaModelInfo,
			openRouterApiKey,
			awsAccessKey,
			awsSecretKey,
			awsSessionToken,
			awsRegion,
			awsUseCrossRegionInference,
			vertexProjectId,
			vertexRegion,
			openAiBaseUrl,
			openAiApiKey,
			openAiModelId,
			ollamaModelId,
			ollamaBaseUrl,
			lmStudioModelId,
			lmStudioBaseUrl,
			anthropicBaseUrl,
			geminiApiKey,
			openAiNativeApiKey,
			deepSeekApiKey,
			azureApiVersion,
			openAiStreamingEnabled,
			openRouterModelId,
			openRouterModelInfo,
			openRouterUseMiddleOutTransform,
			lastShownAnnouncementId,
			customInstructions,
			alwaysAllowReadOnly,
			alwaysAllowWrite,
			alwaysAllowExecute,
			alwaysAllowBrowser,
			alwaysAllowMcp,
			taskHistory,
			allowedCommands,
			soundEnabled,
			diffEnabled,
			soundVolume,
			browserViewportSize,
			fuzzyMatchThreshold,
			preferredLanguage,
			writeDelayMs,
			screenshotQuality,
			terminalOutputLineLimit,
			mcpEnabled,
			alwaysApproveResubmit,
			requestDelaySeconds,
			currentApiConfigName,
			listApiConfigMeta,
			vsCodeLmModelSelector,
			mode,
			modeApiConfigs,
			customPrompts,
			enhancementApiConfigId,
<<<<<<< HEAD
      experimentalDiffStrategy,
=======
			autoApprovalEnabled,
>>>>>>> 5de41953
		] = await Promise.all([
			this.getGlobalState("apiProvider") as Promise<ApiProvider | undefined>,
			this.getGlobalState("apiModelId") as Promise<string | undefined>,
			this.getSecret("apiKey") as Promise<string | undefined>,
			this.getSecret("glamaApiKey") as Promise<string | undefined>,
			this.getGlobalState("glamaModelId") as Promise<string | undefined>,
			this.getGlobalState("glamaModelInfo") as Promise<ModelInfo | undefined>,
			this.getSecret("openRouterApiKey") as Promise<string | undefined>,
			this.getSecret("awsAccessKey") as Promise<string | undefined>,
			this.getSecret("awsSecretKey") as Promise<string | undefined>,
			this.getSecret("awsSessionToken") as Promise<string | undefined>,
			this.getGlobalState("awsRegion") as Promise<string | undefined>,
			this.getGlobalState("awsUseCrossRegionInference") as Promise<boolean | undefined>,
			this.getGlobalState("vertexProjectId") as Promise<string | undefined>,
			this.getGlobalState("vertexRegion") as Promise<string | undefined>,
			this.getGlobalState("openAiBaseUrl") as Promise<string | undefined>,
			this.getSecret("openAiApiKey") as Promise<string | undefined>,
			this.getGlobalState("openAiModelId") as Promise<string | undefined>,
			this.getGlobalState("ollamaModelId") as Promise<string | undefined>,
			this.getGlobalState("ollamaBaseUrl") as Promise<string | undefined>,
			this.getGlobalState("lmStudioModelId") as Promise<string | undefined>,
			this.getGlobalState("lmStudioBaseUrl") as Promise<string | undefined>,
			this.getGlobalState("anthropicBaseUrl") as Promise<string | undefined>,
			this.getSecret("geminiApiKey") as Promise<string | undefined>,
			this.getSecret("openAiNativeApiKey") as Promise<string | undefined>,
			this.getSecret("deepSeekApiKey") as Promise<string | undefined>,
			this.getGlobalState("azureApiVersion") as Promise<string | undefined>,
			this.getGlobalState("openAiStreamingEnabled") as Promise<boolean | undefined>,
			this.getGlobalState("openRouterModelId") as Promise<string | undefined>,
			this.getGlobalState("openRouterModelInfo") as Promise<ModelInfo | undefined>,
			this.getGlobalState("openRouterUseMiddleOutTransform") as Promise<boolean | undefined>,
			this.getGlobalState("lastShownAnnouncementId") as Promise<string | undefined>,
			this.getGlobalState("customInstructions") as Promise<string | undefined>,
			this.getGlobalState("alwaysAllowReadOnly") as Promise<boolean | undefined>,
			this.getGlobalState("alwaysAllowWrite") as Promise<boolean | undefined>,
			this.getGlobalState("alwaysAllowExecute") as Promise<boolean | undefined>,
			this.getGlobalState("alwaysAllowBrowser") as Promise<boolean | undefined>,
			this.getGlobalState("alwaysAllowMcp") as Promise<boolean | undefined>,
			this.getGlobalState("taskHistory") as Promise<HistoryItem[] | undefined>,
			this.getGlobalState("allowedCommands") as Promise<string[] | undefined>,
			this.getGlobalState("soundEnabled") as Promise<boolean | undefined>,
			this.getGlobalState("diffEnabled") as Promise<boolean | undefined>,
			this.getGlobalState("soundVolume") as Promise<number | undefined>,
			this.getGlobalState("browserViewportSize") as Promise<string | undefined>,
			this.getGlobalState("fuzzyMatchThreshold") as Promise<number | undefined>,
			this.getGlobalState("preferredLanguage") as Promise<string | undefined>,
			this.getGlobalState("writeDelayMs") as Promise<number | undefined>,
			this.getGlobalState("screenshotQuality") as Promise<number | undefined>,
			this.getGlobalState("terminalOutputLineLimit") as Promise<number | undefined>,
			this.getGlobalState("mcpEnabled") as Promise<boolean | undefined>,
			this.getGlobalState("alwaysApproveResubmit") as Promise<boolean | undefined>,
			this.getGlobalState("requestDelaySeconds") as Promise<number | undefined>,
			this.getGlobalState("currentApiConfigName") as Promise<string | undefined>,
			this.getGlobalState("listApiConfigMeta") as Promise<ApiConfigMeta[] | undefined>,
			this.getGlobalState("vsCodeLmModelSelector") as Promise<vscode.LanguageModelChatSelector | undefined>,
			this.getGlobalState("mode") as Promise<Mode | undefined>,
			this.getGlobalState("modeApiConfigs") as Promise<Record<Mode, string> | undefined>,
			this.getGlobalState("customPrompts") as Promise<CustomPrompts | undefined>,
			this.getGlobalState("enhancementApiConfigId") as Promise<string | undefined>,
<<<<<<< HEAD
      this.getGlobalState("experimentalDiffStrategy") as Promise<boolean | undefined>,
=======
			this.getGlobalState("autoApprovalEnabled") as Promise<boolean | undefined>,
>>>>>>> 5de41953
		])

		let apiProvider: ApiProvider
		if (storedApiProvider) {
			apiProvider = storedApiProvider
		} else {
			// Either new user or legacy user that doesn't have the apiProvider stored in state
			// (If they're using OpenRouter or Bedrock, then apiProvider state will exist)
			if (apiKey) {
				apiProvider = "anthropic"
			} else {
				// New users should default to openrouter
				apiProvider = "openrouter"
			}
		}

		return {
			apiConfiguration: {
				apiProvider,
				apiModelId,
				apiKey,
				glamaApiKey,
				glamaModelId,
				glamaModelInfo,
				openRouterApiKey,
				awsAccessKey,
				awsSecretKey,
				awsSessionToken,
				awsRegion,
				awsUseCrossRegionInference,
				vertexProjectId,
				vertexRegion,
				openAiBaseUrl,
				openAiApiKey,
				openAiModelId,
				ollamaModelId,
				ollamaBaseUrl,
				lmStudioModelId,
				lmStudioBaseUrl,
				anthropicBaseUrl,
				geminiApiKey,
				openAiNativeApiKey,
				deepSeekApiKey,
				azureApiVersion,
				openAiStreamingEnabled,
				openRouterModelId,
				openRouterModelInfo,
				openRouterUseMiddleOutTransform,
				vsCodeLmModelSelector,
			},
			lastShownAnnouncementId,
			customInstructions,
			alwaysAllowReadOnly: alwaysAllowReadOnly ?? false,
			alwaysAllowWrite: alwaysAllowWrite ?? false,
			alwaysAllowExecute: alwaysAllowExecute ?? false,
			alwaysAllowBrowser: alwaysAllowBrowser ?? false,
			alwaysAllowMcp: alwaysAllowMcp ?? false,
			taskHistory,
			allowedCommands,
			soundEnabled: soundEnabled ?? false,
			diffEnabled: diffEnabled ?? true,
			soundVolume,
			browserViewportSize: browserViewportSize ?? "900x600",
			screenshotQuality: screenshotQuality ?? 75,
			fuzzyMatchThreshold: fuzzyMatchThreshold ?? 1.0,
			writeDelayMs: writeDelayMs ?? 1000,
			terminalOutputLineLimit: terminalOutputLineLimit ?? 500,
			mode: mode ?? codeMode,
			preferredLanguage: preferredLanguage ?? (() => {
				// Get VSCode's locale setting
				const vscodeLang = vscode.env.language;
				// Map VSCode locale to our supported languages
				const langMap: { [key: string]: string } = {
					'en': 'English',
					'ar': 'Arabic',
					'pt-br': 'Brazilian Portuguese',
					'cs': 'Czech',
					'fr': 'French',
					'de': 'German',
					'hi': 'Hindi',
					'hu': 'Hungarian',
					'it': 'Italian',
					'ja': 'Japanese',
					'ko': 'Korean',
					'pl': 'Polish',
					'pt': 'Portuguese',
					'ru': 'Russian',
					'zh-cn': 'Simplified Chinese',
					'es': 'Spanish',
					'zh-tw': 'Traditional Chinese',
					'tr': 'Turkish'
				};
				// Return mapped language or default to English
				return langMap[vscodeLang.split('-')[0]] ?? 'English';
			})(),
			mcpEnabled: mcpEnabled ?? true,
			alwaysApproveResubmit: alwaysApproveResubmit ?? false,
			requestDelaySeconds: requestDelaySeconds ?? 5,
			currentApiConfigName: currentApiConfigName ?? "default",
			listApiConfigMeta: listApiConfigMeta ?? [],
			modeApiConfigs: modeApiConfigs ?? {} as Record<Mode, string>,
			customPrompts: customPrompts ?? {},
			enhancementApiConfigId,
<<<<<<< HEAD
      experimentalDiffStrategy: experimentalDiffStrategy ?? false,
=======
			autoApprovalEnabled: autoApprovalEnabled ?? false,
>>>>>>> 5de41953
		}
	}

	async updateTaskHistory(item: HistoryItem): Promise<HistoryItem[]> {
		const history = (await this.getGlobalState("taskHistory") as HistoryItem[] | undefined) || []
		const existingItemIndex = history.findIndex((h) => h.id === item.id)
		
		// Ensure experimentalDiffStrategy is included from current settings if not already set
		const { experimentalDiffStrategy } = await this.getState() ?? {}
		const updatedItem = {
			...item,
			experimentalDiffStrategy: item.experimentalDiffStrategy ?? experimentalDiffStrategy
		}

		if (existingItemIndex !== -1) {
			history[existingItemIndex] = updatedItem
		} else {
			history.push(updatedItem)
		}
		await this.updateGlobalState("taskHistory", history)
		return history
	}

	// global

	async updateGlobalState(key: GlobalStateKey, value: any) {
		await this.context.globalState.update(key, value)
	}

	async getGlobalState(key: GlobalStateKey) {
		return await this.context.globalState.get(key)
	}

	// workspace

	private async updateWorkspaceState(key: string, value: any) {
		await this.context.workspaceState.update(key, value)
	}

	private async getWorkspaceState(key: string) {
		return await this.context.workspaceState.get(key)
	}

	// private async clearState() {
	// 	this.context.workspaceState.keys().forEach((key) => {
	// 		this.context.workspaceState.update(key, undefined)
	// 	})
	// 	this.context.globalState.keys().forEach((key) => {
	// 		this.context.globalState.update(key, undefined)
	// 	})
	// 	this.context.secrets.delete("apiKey")
	// }

	// secrets

	private async storeSecret(key: SecretKey, value?: string) {
		if (value) {
			await this.context.secrets.store(key, value)
		} else {
			await this.context.secrets.delete(key)
		}
	}

	private async getSecret(key: SecretKey) {
		return await this.context.secrets.get(key)
	}

	// dev

	async resetState() {
		vscode.window.showInformationMessage("Resetting state...")
		for (const key of this.context.globalState.keys()) {
			await this.context.globalState.update(key, undefined)
		}
		const secretKeys: SecretKey[] = [
			"apiKey",
			"glamaApiKey",
			"openRouterApiKey",
			"awsAccessKey",
			"awsSecretKey",
			"awsSessionToken",
			"openAiApiKey",
			"geminiApiKey",
			"openAiNativeApiKey",
			"deepSeekApiKey",
		]
		for (const key of secretKeys) {
			await this.storeSecret(key, undefined)
		}
		if (this.cline) {
			this.cline.abortTask()
			this.cline = undefined
		}
		vscode.window.showInformationMessage("State reset")
		await this.postStateToWebview()
		await this.postMessageToWebview({ type: "action", action: "chatButtonClicked" })
	}
}<|MERGE_RESOLUTION|>--- conflicted
+++ resolved
@@ -98,11 +98,8 @@
 	| "modeApiConfigs"
 	| "customPrompts"
 	| "enhancementApiConfigId"
-<<<<<<< HEAD
-  | "experimentalDiffStrategy"
-=======
+  	| "experimentalDiffStrategy"
 	| "autoApprovalEnabled"
->>>>>>> 5de41953
 
 export const GlobalFileNames = {
 	apiConversationHistory: "api_conversation_history.json",
@@ -1660,11 +1657,8 @@
 			mode,
 			customPrompts,
 			enhancementApiConfigId,
-<<<<<<< HEAD
-      experimentalDiffStrategy,
-=======
+      		experimentalDiffStrategy,
 			autoApprovalEnabled,
->>>>>>> 5de41953
 		} = await this.getState()
 
 		const allowedCommands = vscode.workspace
@@ -1704,11 +1698,8 @@
 			mode: mode ?? codeMode,
 			customPrompts: customPrompts ?? {},
 			enhancementApiConfigId,
-<<<<<<< HEAD
-      experimentalDiffStrategy: experimentalDiffStrategy ?? false,
-=======
+      		experimentalDiffStrategy: experimentalDiffStrategy ?? false,
 			autoApprovalEnabled: autoApprovalEnabled ?? false,
->>>>>>> 5de41953
 		}
 	}
 
@@ -1823,11 +1814,8 @@
 			modeApiConfigs,
 			customPrompts,
 			enhancementApiConfigId,
-<<<<<<< HEAD
-      experimentalDiffStrategy,
-=======
+      		experimentalDiffStrategy,
 			autoApprovalEnabled,
->>>>>>> 5de41953
 		] = await Promise.all([
 			this.getGlobalState("apiProvider") as Promise<ApiProvider | undefined>,
 			this.getGlobalState("apiModelId") as Promise<string | undefined>,
@@ -1887,11 +1875,8 @@
 			this.getGlobalState("modeApiConfigs") as Promise<Record<Mode, string> | undefined>,
 			this.getGlobalState("customPrompts") as Promise<CustomPrompts | undefined>,
 			this.getGlobalState("enhancementApiConfigId") as Promise<string | undefined>,
-<<<<<<< HEAD
-      this.getGlobalState("experimentalDiffStrategy") as Promise<boolean | undefined>,
-=======
+      		this.getGlobalState("experimentalDiffStrategy") as Promise<boolean | undefined>,
 			this.getGlobalState("autoApprovalEnabled") as Promise<boolean | undefined>,
->>>>>>> 5de41953
 		])
 
 		let apiProvider: ApiProvider
@@ -1995,11 +1980,8 @@
 			modeApiConfigs: modeApiConfigs ?? {} as Record<Mode, string>,
 			customPrompts: customPrompts ?? {},
 			enhancementApiConfigId,
-<<<<<<< HEAD
-      experimentalDiffStrategy: experimentalDiffStrategy ?? false,
-=======
+      		experimentalDiffStrategy: experimentalDiffStrategy ?? false,
 			autoApprovalEnabled: autoApprovalEnabled ?? false,
->>>>>>> 5de41953
 		}
 	}
 
