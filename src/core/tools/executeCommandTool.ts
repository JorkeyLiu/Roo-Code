--- conflicted
+++ resolved
@@ -149,18 +149,12 @@
 	const terminalProvider = terminalShellIntegrationDisabled ? "execa" : "vscode"
 	const clineProvider = await cline.providerRef.deref()
 
-<<<<<<< HEAD
-	const callbacks: RooTerminalCallbacks = {
-		onLine: async (output: string, process: RooTerminalProcess) => {
-			const status: CommandExecutionStatus = { executionId, status: "output", output }
-=======
 	let accumulatedOutput = ""
 	const callbacks: RooTerminalCallbacks = {
 		onLine: async (lines: string, process: RooTerminalProcess) => {
 			accumulatedOutput += lines
 			const compressedOutput = Terminal.compressTerminalOutput(accumulatedOutput, terminalOutputLineLimit)
 			const status: CommandExecutionStatus = { executionId, status: "output", output: compressedOutput }
->>>>>>> 122b9fec
 			clineProvider?.postMessageToWebview({ type: "commandExecutionStatus", text: JSON.stringify(status) })
 
 			if (runInBackground) {
