--- conflicted
+++ resolved
@@ -126,11 +126,8 @@
 		| "maxReadFileLine"
 		| "searchFiles"
 		| "toggleApiConfigPin"
-<<<<<<< HEAD
 		| "updateHiddenBuiltInModes"
-=======
 		| "setHistoryPreviewCollapsed"
->>>>>>> 34d7dcf8
 	text?: string
 	disabled?: boolean
 	askResponse?: ClineAskResponse
@@ -156,13 +153,10 @@
 	source?: "global" | "project"
 	requestId?: string
 	ids?: string[]
-<<<<<<< HEAD
 	hiddenModes?: string[]
-=======
 	hasSystemPromptOverride?: boolean
 	terminalOperation?: "continue" | "abort"
 	historyPreviewCollapsed?: boolean
->>>>>>> 34d7dcf8
 }
 
 export const checkoutDiffPayloadSchema = z.object({
