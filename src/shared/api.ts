import { ModelInfo, ProviderName, ProviderSettings } from "../schemas"

export type { ModelInfo, ProviderName, ProviderSettings }

export type ApiHandlerOptions = Omit<ProviderSettings, "apiProvider" | "id">

// Anthropic
// https://docs.anthropic.com/en/docs/about-claude/models
export type AnthropicModelId = keyof typeof anthropicModels
export const anthropicDefaultModelId: AnthropicModelId = "claude-3-7-sonnet-20250219"
export const anthropicModels = {
	"claude-3-7-sonnet-20250219:thinking": {
		maxTokens: 128_000,
		contextWindow: 200_000,
		supportsImages: true,
		supportsComputerUse: true,
		supportsPromptCache: true,
		inputPrice: 3.0, // $3 per million input tokens
		outputPrice: 15.0, // $15 per million output tokens
		cacheWritesPrice: 3.75, // $3.75 per million tokens
		cacheReadsPrice: 0.3, // $0.30 per million tokens
		thinking: true,
	},
	"claude-3-7-sonnet-20250219": {
		maxTokens: 8192,
		contextWindow: 200_000,
		supportsImages: true,
		supportsComputerUse: true,
		supportsPromptCache: true,
		inputPrice: 3.0, // $3 per million input tokens
		outputPrice: 15.0, // $15 per million output tokens
		cacheWritesPrice: 3.75, // $3.75 per million tokens
		cacheReadsPrice: 0.3, // $0.30 per million tokens
		thinking: false,
	},
	"claude-3-5-sonnet-20241022": {
		maxTokens: 8192,
		contextWindow: 200_000,
		supportsImages: true,
		supportsComputerUse: true,
		supportsPromptCache: true,
		inputPrice: 3.0, // $3 per million input tokens
		outputPrice: 15.0, // $15 per million output tokens
		cacheWritesPrice: 3.75, // $3.75 per million tokens
		cacheReadsPrice: 0.3, // $0.30 per million tokens
	},
	"claude-3-5-haiku-20241022": {
		maxTokens: 8192,
		contextWindow: 200_000,
		supportsImages: false,
		supportsPromptCache: true,
		inputPrice: 1.0,
		outputPrice: 5.0,
		cacheWritesPrice: 1.25,
		cacheReadsPrice: 0.1,
	},
	"claude-3-opus-20240229": {
		maxTokens: 4096,
		contextWindow: 200_000,
		supportsImages: true,
		supportsPromptCache: true,
		inputPrice: 15.0,
		outputPrice: 75.0,
		cacheWritesPrice: 18.75,
		cacheReadsPrice: 1.5,
	},
	"claude-3-haiku-20240307": {
		maxTokens: 4096,
		contextWindow: 200_000,
		supportsImages: true,
		supportsPromptCache: true,
		inputPrice: 0.25,
		outputPrice: 1.25,
		cacheWritesPrice: 0.3,
		cacheReadsPrice: 0.03,
	},
} as const satisfies Record<string, ModelInfo> // as const assertion makes the object deeply readonly

// Amazon Bedrock
// https://docs.aws.amazon.com/bedrock/latest/userguide/conversation-inference.html
export interface MessageContent {
	type: "text" | "image" | "video" | "tool_use" | "tool_result"
	text?: string
	source?: {
		type: "base64"
		data: string | Uint8Array // string for Anthropic, Uint8Array for Bedrock
		media_type: "image/jpeg" | "image/png" | "image/gif" | "image/webp"
	}
	// Video specific fields
	format?: string
	s3Location?: {
		uri: string
		bucketOwner?: string
	}
	// Tool use and result fields
	toolUseId?: string
	name?: string
	input?: any
	output?: any // Used for tool_result type
}

export type BedrockModelId = keyof typeof bedrockModels
export const bedrockDefaultModelId: BedrockModelId = "anthropic.claude-3-7-sonnet-20250219-v1:0"
export const bedrockDefaultPromptRouterModelId: BedrockModelId = "anthropic.claude-3-sonnet-20240229-v1:0"

// March, 12 2025 - updated prices to match US-West-2 list price shown at https://aws.amazon.com/bedrock/pricing/
// including older models that are part of the default prompt routers AWS enabled for GA of the promot router feature
export const bedrockModels = {
	"amazon.nova-pro-v1:0": {
		maxTokens: 5000,
		contextWindow: 300_000,
		supportsImages: true,
		supportsComputerUse: false,
		supportsPromptCache: true,
		inputPrice: 0.8,
		outputPrice: 3.2,
		cacheWritesPrice: 0.8, // per million tokens
		cacheReadsPrice: 0.2, // per million tokens
		minTokensPerCachePoint: 1,
		maxCachePoints: 1,
		cachableFields: ["system"],
	},
	"amazon.nova-pro-latency-optimized-v1:0": {
		maxTokens: 5000,
		contextWindow: 300_000,
		supportsImages: true,
		supportsComputerUse: false,
		supportsPromptCache: false,
		inputPrice: 1.0,
		outputPrice: 4.0,
		cacheWritesPrice: 1.0, // per million tokens
		cacheReadsPrice: 0.25, // per million tokens
		description: "Amazon Nova Pro with latency optimized inference",
	},
	"amazon.nova-lite-v1:0": {
		maxTokens: 5000,
		contextWindow: 300_000,
		supportsImages: true,
		supportsComputerUse: false,
		supportsPromptCache: true,
		inputPrice: 0.06,
		outputPrice: 0.24,
		cacheWritesPrice: 0.06, // per million tokens
		cacheReadsPrice: 0.015, // per million tokens
		minTokensPerCachePoint: 1,
		maxCachePoints: 1,
		cachableFields: ["system"],
	},
	"amazon.nova-micro-v1:0": {
		maxTokens: 5000,
		contextWindow: 128_000,
		supportsImages: false,
		supportsComputerUse: false,
		supportsPromptCache: true,
		inputPrice: 0.035,
		outputPrice: 0.14,
		cacheWritesPrice: 0.035, // per million tokens
		cacheReadsPrice: 0.00875, // per million tokens
		minTokensPerCachePoint: 1,
		maxCachePoints: 1,
		cachableFields: ["system"],
	},
	"anthropic.claude-3-7-sonnet-20250219-v1:0": {
		maxTokens: 8192,
		contextWindow: 200_000,
		supportsImages: true,
		supportsComputerUse: true,
		supportsPromptCache: true,
		inputPrice: 3.0,
		outputPrice: 15.0,
		cacheWritesPrice: 3.75,
		cacheReadsPrice: 0.3,
		minTokensPerCachePoint: 1024,
		maxCachePoints: 4,
		cachableFields: ["system", "messages", "tools"],
	},
	"anthropic.claude-3-5-sonnet-20241022-v2:0": {
		maxTokens: 8192,
		contextWindow: 200_000,
		supportsImages: true,
		supportsComputerUse: true,
		supportsPromptCache: true,
		inputPrice: 3.0,
		outputPrice: 15.0,
		cacheWritesPrice: 3.75,
		cacheReadsPrice: 0.3,
		minTokensPerCachePoint: 1024,
		maxCachePoints: 4,
		cachableFields: ["system", "messages", "tools"],
	},
	"anthropic.claude-3-5-haiku-20241022-v1:0": {
		maxTokens: 8192,
		contextWindow: 200_000,
		supportsImages: false,
		supportsPromptCache: true,
		inputPrice: 0.8,
		outputPrice: 4.0,
		cacheWritesPrice: 1.0,
		cacheReadsPrice: 0.08,
		minTokensPerCachePoint: 2048,
		maxCachePoints: 4,
		cachableFields: ["system", "messages", "tools"],
	},
	"anthropic.claude-3-5-sonnet-20240620-v1:0": {
		maxTokens: 8192,
		contextWindow: 200_000,
		supportsImages: true,
		supportsPromptCache: false,
		inputPrice: 3.0,
		outputPrice: 15.0,
	},
	"anthropic.claude-3-opus-20240229-v1:0": {
		maxTokens: 4096,
		contextWindow: 200_000,
		supportsImages: true,
		supportsPromptCache: false,
		inputPrice: 15.0,
		outputPrice: 75.0,
	},
	"anthropic.claude-3-sonnet-20240229-v1:0": {
		maxTokens: 4096,
		contextWindow: 200_000,
		supportsImages: true,
		supportsPromptCache: false,
		inputPrice: 3.0,
		outputPrice: 15.0,
	},
	"anthropic.claude-3-haiku-20240307-v1:0": {
		maxTokens: 4096,
		contextWindow: 200_000,
		supportsImages: true,
		supportsPromptCache: false,
		inputPrice: 0.25,
		outputPrice: 1.25,
	},
	"anthropic.claude-2-1-v1:0": {
		maxTokens: 4096,
		contextWindow: 100_000,
		supportsImages: false,
		supportsPromptCache: false,
		inputPrice: 8.0,
		outputPrice: 24.0,
		description: "Claude 2.1",
	},
	"anthropic.claude-2-0-v1:0": {
		maxTokens: 4096,
		contextWindow: 100_000,
		supportsImages: false,
		supportsPromptCache: false,
		inputPrice: 8.0,
		outputPrice: 24.0,
		description: "Claude 2.0",
	},
	"anthropic.claude-instant-v1:0": {
		maxTokens: 4096,
		contextWindow: 100_000,
		supportsImages: false,
		supportsPromptCache: false,
		inputPrice: 0.8,
		outputPrice: 2.4,
		description: "Claude Instant",
	},
	"deepseek.r1-v1:0": {
		maxTokens: 32_768,
		contextWindow: 128_000,
		supportsImages: false,
		supportsPromptCache: false,
		inputPrice: 1.35,
		outputPrice: 5.4,
	},
	"meta.llama3-3-70b-instruct-v1:0": {
		maxTokens: 8192,
		contextWindow: 128_000,
		supportsImages: false,
		supportsComputerUse: false,
		supportsPromptCache: false,
		inputPrice: 0.72,
		outputPrice: 0.72,
		description: "Llama 3.3 Instruct (70B)",
	},
	"meta.llama3-2-90b-instruct-v1:0": {
		maxTokens: 8192,
		contextWindow: 128_000,
		supportsImages: true,
		supportsComputerUse: false,
		supportsPromptCache: false,
		inputPrice: 0.72,
		outputPrice: 0.72,
		description: "Llama 3.2 Instruct (90B)",
	},
	"meta.llama3-2-11b-instruct-v1:0": {
		maxTokens: 8192,
		contextWindow: 128_000,
		supportsImages: true,
		supportsComputerUse: false,
		supportsPromptCache: false,
		inputPrice: 0.16,
		outputPrice: 0.16,
		description: "Llama 3.2 Instruct (11B)",
	},
	"meta.llama3-2-3b-instruct-v1:0": {
		maxTokens: 8192,
		contextWindow: 128_000,
		supportsImages: false,
		supportsComputerUse: false,
		supportsPromptCache: false,
		inputPrice: 0.15,
		outputPrice: 0.15,
		description: "Llama 3.2 Instruct (3B)",
	},
	"meta.llama3-2-1b-instruct-v1:0": {
		maxTokens: 8192,
		contextWindow: 128_000,
		supportsImages: false,
		supportsComputerUse: false,
		supportsPromptCache: false,
		inputPrice: 0.1,
		outputPrice: 0.1,
		description: "Llama 3.2 Instruct (1B)",
	},
	"meta.llama3-1-405b-instruct-v1:0": {
		maxTokens: 8192,
		contextWindow: 128_000,
		supportsImages: false,
		supportsComputerUse: false,
		supportsPromptCache: false,
		inputPrice: 2.4,
		outputPrice: 2.4,
		description: "Llama 3.1 Instruct (405B)",
	},
	"meta.llama3-1-70b-instruct-v1:0": {
		maxTokens: 8192,
		contextWindow: 128_000,
		supportsImages: false,
		supportsComputerUse: false,
		supportsPromptCache: false,
		inputPrice: 0.72,
		outputPrice: 0.72,
		description: "Llama 3.1 Instruct (70B)",
	},
	"meta.llama3-1-70b-instruct-latency-optimized-v1:0": {
		maxTokens: 8192,
		contextWindow: 128_000,
		supportsImages: false,
		supportsComputerUse: false,
		supportsPromptCache: false,
		inputPrice: 0.9,
		outputPrice: 0.9,
		description: "Llama 3.1 Instruct (70B) (w/ latency optimized inference)",
	},
	"meta.llama3-1-8b-instruct-v1:0": {
		maxTokens: 8192,
		contextWindow: 8_000,
		supportsImages: false,
		supportsComputerUse: false,
		supportsPromptCache: false,
		inputPrice: 0.22,
		outputPrice: 0.22,
		description: "Llama 3.1 Instruct (8B)",
	},
	"meta.llama3-70b-instruct-v1:0": {
		maxTokens: 2048,
		contextWindow: 8_000,
		supportsImages: false,
		supportsComputerUse: false,
		supportsPromptCache: false,
		inputPrice: 2.65,
		outputPrice: 3.5,
	},
	"meta.llama3-8b-instruct-v1:0": {
		maxTokens: 2048,
		contextWindow: 4_000,
		supportsImages: false,
		supportsComputerUse: false,
		supportsPromptCache: false,
		inputPrice: 0.3,
		outputPrice: 0.6,
	},
	"amazon.titan-text-lite-v1:0": {
		maxTokens: 4096,
		contextWindow: 8_000,
		supportsImages: false,
		supportsComputerUse: false,
		supportsPromptCache: false,
		inputPrice: 0.15,
		outputPrice: 0.2,
		description: "Amazon Titan Text Lite",
	},
	"amazon.titan-text-express-v1:0": {
		maxTokens: 4096,
		contextWindow: 8_000,
		supportsImages: false,
		supportsComputerUse: false,
		supportsPromptCache: false,
		inputPrice: 0.2,
		outputPrice: 0.6,
		description: "Amazon Titan Text Express",
	},
	"amazon.titan-text-embeddings-v1:0": {
		maxTokens: 8192,
		contextWindow: 8_000,
		supportsImages: false,
		supportsComputerUse: false,
		supportsPromptCache: false,
		inputPrice: 0.1,
		description: "Amazon Titan Text Embeddings",
	},
	"amazon.titan-text-embeddings-v2:0": {
		maxTokens: 8192,
		contextWindow: 8_000,
		supportsImages: false,
		supportsComputerUse: false,
		supportsPromptCache: false,
		inputPrice: 0.02,
		description: "Amazon Titan Text Embeddings V2",
	},
} as const satisfies Record<string, ModelInfo>

// Glama
// https://glama.ai/models
export const glamaDefaultModelId = "anthropic/claude-3-7-sonnet"
export const glamaDefaultModelInfo: ModelInfo = {
	maxTokens: 8192,
	contextWindow: 200_000,
	supportsImages: true,
	supportsComputerUse: true,
	supportsPromptCache: true,
	inputPrice: 3.0,
	outputPrice: 15.0,
	cacheWritesPrice: 3.75,
	cacheReadsPrice: 0.3,
	description:
		"Claude 3.7 Sonnet is an advanced large language model with improved reasoning, coding, and problem-solving capabilities. It introduces a hybrid reasoning approach, allowing users to choose between rapid responses and extended, step-by-step processing for complex tasks. The model demonstrates notable improvements in coding, particularly in front-end development and full-stack updates, and excels in agentic workflows, where it can autonomously navigate multi-step processes. Claude 3.7 Sonnet maintains performance parity with its predecessor in standard mode while offering an extended reasoning mode for enhanced accuracy in math, coding, and instruction-following tasks. Read more at the [blog post here](https://www.anthropic.com/news/claude-3-7-sonnet)",
}

// Requesty
// https://requesty.ai/router-2
export const requestyDefaultModelId = "coding/claude-3-7-sonnet"
export const requestyDefaultModelInfo: ModelInfo = {
	maxTokens: 8192,
	contextWindow: 200_000,
	supportsImages: true,
	supportsComputerUse: true,
	supportsPromptCache: true,
	inputPrice: 3.0,
	outputPrice: 15.0,
	cacheWritesPrice: 3.75,
	cacheReadsPrice: 0.3,
	description:
		"The best coding model, optimized by Requesty, and automatically routed to the fastest provider. Claude 3.7 Sonnet is an advanced large language model with improved reasoning, coding, and problem-solving capabilities. It introduces a hybrid reasoning approach, allowing users to choose between rapid responses and extended, step-by-step processing for complex tasks. The model demonstrates notable improvements in coding, particularly in front-end development and full-stack updates, and excels in agentic workflows, where it can autonomously navigate multi-step processes. Claude 3.7 Sonnet maintains performance parity with its predecessor in standard mode while offering an extended reasoning mode for enhanced accuracy in math, coding, and instruction-following tasks. Read more at the [blog post here](https://www.anthropic.com/news/claude-3-7-sonnet)",
}

// OpenRouter
// https://openrouter.ai/models?order=newest&supported_parameters=tools
export const openRouterDefaultModelId = "anthropic/claude-3.7-sonnet"
export const openRouterDefaultModelInfo: ModelInfo = {
	maxTokens: 8192,
	contextWindow: 200_000,
	supportsImages: true,
	supportsComputerUse: true,
	supportsPromptCache: true,
	inputPrice: 3.0,
	outputPrice: 15.0,
	cacheWritesPrice: 3.75,
	cacheReadsPrice: 0.3,
	description:
		"Claude 3.7 Sonnet is an advanced large language model with improved reasoning, coding, and problem-solving capabilities. It introduces a hybrid reasoning approach, allowing users to choose between rapid responses and extended, step-by-step processing for complex tasks. The model demonstrates notable improvements in coding, particularly in front-end development and full-stack updates, and excels in agentic workflows, where it can autonomously navigate multi-step processes. Claude 3.7 Sonnet maintains performance parity with its predecessor in standard mode while offering an extended reasoning mode for enhanced accuracy in math, coding, and instruction-following tasks. Read more at the [blog post here](https://www.anthropic.com/news/claude-3-7-sonnet)",
}

// Vertex AI
// https://cloud.google.com/vertex-ai/generative-ai/docs/partner-models/use-claude
export type VertexModelId = keyof typeof vertexModels
export const vertexDefaultModelId: VertexModelId = "claude-3-7-sonnet@20250219"
export const vertexModels = {
	"gemini-2.5-flash-preview-04-17:thinking": {
		maxTokens: 65_535,
		contextWindow: 1_048_576,
		supportsImages: true,
		supportsPromptCache: false,
		inputPrice: 0.15,
		outputPrice: 3.5,
		thinking: true,
		maxThinkingTokens: 24_576,
	},
	"gemini-2.5-flash-preview-04-17": {
		maxTokens: 65_535,
		contextWindow: 1_048_576,
		supportsImages: true,
		supportsPromptCache: false,
		inputPrice: 0.15,
		outputPrice: 0.6,
		thinking: false,
	},
	"gemini-2.5-pro-preview-03-25": {
		maxTokens: 65_535,
		contextWindow: 1_048_576,
		supportsImages: true,
		supportsPromptCache: true,
		inputPrice: 2.5,
		outputPrice: 15,
	},
	"gemini-2.5-pro-preview-05-06": {
		maxTokens: 65_535,
		contextWindow: 1_048_576,
		supportsImages: true,
		supportsPromptCache: true,
		inputPrice: 2.5,
		outputPrice: 15,
	},
	"gemini-2.5-pro-preview-05-06": {
		maxTokens: 65_535,
		contextWindow: 1_048_576,
		supportsImages: true,
		supportsPromptCache: true,
		isPromptCacheOptional: true,
		inputPrice: 2.5,
		outputPrice: 15,
	},
	"gemini-2.5-pro-exp-03-25": {
		maxTokens: 65_535,
		contextWindow: 1_048_576,
		supportsImages: true,
		supportsPromptCache: false,
		inputPrice: 0,
		outputPrice: 0,
	},
	"gemini-2.0-pro-exp-02-05": {
		maxTokens: 8192,
		contextWindow: 2_097_152,
		supportsImages: true,
		supportsPromptCache: false,
		inputPrice: 0,
		outputPrice: 0,
	},
	"gemini-2.0-flash-001": {
		maxTokens: 8192,
		contextWindow: 1_048_576,
		supportsImages: true,
		supportsPromptCache: true,
		inputPrice: 0.15,
		outputPrice: 0.6,
	},
	"gemini-2.0-flash-lite-001": {
		maxTokens: 8192,
		contextWindow: 1_048_576,
		supportsImages: true,
		supportsPromptCache: false,
		inputPrice: 0.075,
		outputPrice: 0.3,
	},
	"gemini-2.0-flash-thinking-exp-01-21": {
		maxTokens: 8192,
		contextWindow: 32_768,
		supportsImages: true,
		supportsPromptCache: false,
		inputPrice: 0,
		outputPrice: 0,
	},
	"gemini-1.5-flash-002": {
		maxTokens: 8192,
		contextWindow: 1_048_576,
		supportsImages: true,
		supportsPromptCache: true,
		inputPrice: 0.075,
		outputPrice: 0.3,
	},
	"gemini-1.5-pro-002": {
		maxTokens: 8192,
		contextWindow: 2_097_152,
		supportsImages: true,
		supportsPromptCache: false,
		inputPrice: 1.25,
		outputPrice: 5,
	},
	"claude-3-7-sonnet@20250219:thinking": {
		maxTokens: 64_000,
		contextWindow: 200_000,
		supportsImages: true,
		supportsComputerUse: true,
		supportsPromptCache: true,
		inputPrice: 3.0,
		outputPrice: 15.0,
		cacheWritesPrice: 3.75,
		cacheReadsPrice: 0.3,
		thinking: true,
	},
	"claude-3-7-sonnet@20250219": {
		maxTokens: 8192,
		contextWindow: 200_000,
		supportsImages: true,
		supportsComputerUse: true,
		supportsPromptCache: true,
		inputPrice: 3.0,
		outputPrice: 15.0,
		cacheWritesPrice: 3.75,
		cacheReadsPrice: 0.3,
		thinking: false,
	},
	"claude-3-5-sonnet-v2@20241022": {
		maxTokens: 8192,
		contextWindow: 200_000,
		supportsImages: true,
		supportsComputerUse: true,
		supportsPromptCache: true,
		inputPrice: 3.0,
		outputPrice: 15.0,
		cacheWritesPrice: 3.75,
		cacheReadsPrice: 0.3,
	},
	"claude-3-5-sonnet@20240620": {
		maxTokens: 8192,
		contextWindow: 200_000,
		supportsImages: true,
		supportsPromptCache: true,
		inputPrice: 3.0,
		outputPrice: 15.0,
		cacheWritesPrice: 3.75,
		cacheReadsPrice: 0.3,
	},
	"claude-3-5-haiku@20241022": {
		maxTokens: 8192,
		contextWindow: 200_000,
		supportsImages: false,
		supportsPromptCache: true,
		inputPrice: 1.0,
		outputPrice: 5.0,
		cacheWritesPrice: 1.25,
		cacheReadsPrice: 0.1,
	},
	"claude-3-opus@20240229": {
		maxTokens: 4096,
		contextWindow: 200_000,
		supportsImages: true,
		supportsPromptCache: true,
		inputPrice: 15.0,
		outputPrice: 75.0,
		cacheWritesPrice: 18.75,
		cacheReadsPrice: 1.5,
	},
	"claude-3-haiku@20240307": {
		maxTokens: 4096,
		contextWindow: 200_000,
		supportsImages: true,
		supportsPromptCache: true,
		inputPrice: 0.25,
		outputPrice: 1.25,
		cacheWritesPrice: 0.3,
		cacheReadsPrice: 0.03,
	},
} as const satisfies Record<string, ModelInfo>

export const openAiModelInfoSaneDefaults: ModelInfo = {
	maxTokens: -1,
	contextWindow: 128_000,
	supportsImages: true,
	supportsPromptCache: false,
	inputPrice: 0,
	outputPrice: 0,
}

// Gemini
// https://ai.google.dev/gemini-api/docs/models/gemini
export type GeminiModelId = keyof typeof geminiModels
export const geminiDefaultModelId: GeminiModelId = "gemini-2.0-flash-001"
export const geminiModels = {
	"gemini-2.5-flash-preview-04-17:thinking": {
		maxTokens: 65_535,
		contextWindow: 1_048_576,
		supportsImages: true,
		supportsPromptCache: false,
		inputPrice: 0.15,
		outputPrice: 3.5,
		thinking: true,
		maxThinkingTokens: 24_576,
	},
	"gemini-2.5-flash-preview-04-17": {
		maxTokens: 65_535,
		contextWindow: 1_048_576,
		supportsImages: true,
		supportsPromptCache: false,
		inputPrice: 0.15,
		outputPrice: 0.6,
		thinking: false,
	},
	"gemini-2.5-pro-exp-03-25": {
		maxTokens: 65_535,
		contextWindow: 1_048_576,
		supportsImages: true,
		supportsPromptCache: false,
		inputPrice: 0,
		outputPrice: 0,
	},
	"gemini-2.5-pro-preview-03-25": {
		maxTokens: 65_535,
		contextWindow: 1_048_576,
		supportsImages: true,
		supportsPromptCache: true,
		inputPrice: 2.5, // This is the pricing for prompts above 200k tokens.
		outputPrice: 15,
		cacheReadsPrice: 0.625,
		cacheWritesPrice: 4.5,
		tiers: [
			{
				contextWindow: 200_000,
				inputPrice: 1.25,
				outputPrice: 10,
				cacheReadsPrice: 0.31,
			},
			{
				contextWindow: Infinity,
				inputPrice: 2.5,
				outputPrice: 15,
				cacheReadsPrice: 0.625,
			},
		],
	},
	"gemini-2.5-pro-preview-05-06": {
		maxTokens: 65_535,
		contextWindow: 1_048_576,
		supportsImages: true,
		supportsPromptCache: true,
		inputPrice: 2.5, // This is the pricing for prompts above 200k tokens.
		outputPrice: 15,
		cacheReadsPrice: 0.625,
		cacheWritesPrice: 4.5,
		tiers: [
			{
				contextWindow: 200_000,
				inputPrice: 1.25,
				outputPrice: 10,
				cacheReadsPrice: 0.31,
			},
			{
				contextWindow: Infinity,
				inputPrice: 2.5,
				outputPrice: 15,
				cacheReadsPrice: 0.625,
			},
		],
	},
	"gemini-2.5-pro-preview-05-06": {
		maxTokens: 65_535,
		contextWindow: 1_048_576,
		supportsImages: true,
		supportsPromptCache: true,
		isPromptCacheOptional: true,
		inputPrice: 2.5, // This is the pricing for prompts above 200k tokens.
		outputPrice: 15,
		cacheReadsPrice: 0.625,
		cacheWritesPrice: 4.5,
		tiers: [
			{
				contextWindow: 200_000,
				inputPrice: 1.25,
				outputPrice: 10,
				cacheReadsPrice: 0.31,
			},
			{
				contextWindow: Infinity,
				inputPrice: 2.5,
				outputPrice: 15,
				cacheReadsPrice: 0.625,
			},
		],
	},
	"gemini-2.0-flash-001": {
		maxTokens: 8192,
		contextWindow: 1_048_576,
		supportsImages: true,
		supportsPromptCache: true,
		inputPrice: 0.1,
		outputPrice: 0.4,
		cacheReadsPrice: 0.025,
		cacheWritesPrice: 1.0,
	},
	"gemini-2.0-flash-lite-preview-02-05": {
		maxTokens: 8192,
		contextWindow: 1_048_576,
		supportsImages: true,
		supportsPromptCache: false,
		inputPrice: 0,
		outputPrice: 0,
	},
	"gemini-2.0-pro-exp-02-05": {
		maxTokens: 8192,
		contextWindow: 2_097_152,
		supportsImages: true,
		supportsPromptCache: false,
		inputPrice: 0,
		outputPrice: 0,
	},
	"gemini-2.0-flash-thinking-exp-01-21": {
		maxTokens: 65_536,
		contextWindow: 1_048_576,
		supportsImages: true,
		supportsPromptCache: false,
		inputPrice: 0,
		outputPrice: 0,
	},
	"gemini-2.0-flash-thinking-exp-1219": {
		maxTokens: 8192,
		contextWindow: 32_767,
		supportsImages: true,
		supportsPromptCache: false,
		inputPrice: 0,
		outputPrice: 0,
	},
	"gemini-2.0-flash-exp": {
		maxTokens: 8192,
		contextWindow: 1_048_576,
		supportsImages: true,
		supportsPromptCache: false,
		inputPrice: 0,
		outputPrice: 0,
	},
	"gemini-1.5-flash-002": {
		maxTokens: 8192,
		contextWindow: 1_048_576,
		supportsImages: true,
		supportsPromptCache: true,
		inputPrice: 0.15, // This is the pricing for prompts above 128k tokens.
		outputPrice: 0.6,
		cacheReadsPrice: 0.0375,
		cacheWritesPrice: 1.0,
		tiers: [
			{
				contextWindow: 128_000,
				inputPrice: 0.075,
				outputPrice: 0.3,
				cacheReadsPrice: 0.01875,
			},
			{
				contextWindow: Infinity,
				inputPrice: 0.15,
				outputPrice: 0.6,
				cacheReadsPrice: 0.0375,
			},
		],
	},
	"gemini-1.5-flash-exp-0827": {
		maxTokens: 8192,
		contextWindow: 1_048_576,
		supportsImages: true,
		supportsPromptCache: false,
		inputPrice: 0,
		outputPrice: 0,
	},
	"gemini-1.5-flash-8b-exp-0827": {
		maxTokens: 8192,
		contextWindow: 1_048_576,
		supportsImages: true,
		supportsPromptCache: false,
		inputPrice: 0,
		outputPrice: 0,
	},
	"gemini-1.5-pro-002": {
		maxTokens: 8192,
		contextWindow: 2_097_152,
		supportsImages: true,
		supportsPromptCache: false,
		inputPrice: 0,
		outputPrice: 0,
	},
	"gemini-1.5-pro-exp-0827": {
		maxTokens: 8192,
		contextWindow: 2_097_152,
		supportsImages: true,
		supportsPromptCache: false,
		inputPrice: 0,
		outputPrice: 0,
	},
	"gemini-exp-1206": {
		maxTokens: 8192,
		contextWindow: 2_097_152,
		supportsImages: true,
		supportsPromptCache: false,
		inputPrice: 0,
		outputPrice: 0,
	},
} as const satisfies Record<string, ModelInfo>

// OpenAI Native
// https://openai.com/api/pricing/
export type OpenAiNativeModelId = keyof typeof openAiNativeModels
export const openAiNativeDefaultModelId: OpenAiNativeModelId = "gpt-4.1"
export const openAiNativeModels = {
	"gpt-4.1": {
		maxTokens: 32_768,
		contextWindow: 1_047_576,
		supportsImages: true,
		supportsPromptCache: true,
		inputPrice: 2,
		outputPrice: 8,
		cacheReadsPrice: 0.5,
	},
	"gpt-4.1-mini": {
		maxTokens: 32_768,
		contextWindow: 1_047_576,
		supportsImages: true,
		supportsPromptCache: true,
		inputPrice: 0.4,
		outputPrice: 1.6,
		cacheReadsPrice: 0.1,
	},
	"gpt-4.1-nano": {
		maxTokens: 32_768,
		contextWindow: 1_047_576,
		supportsImages: true,
		supportsPromptCache: true,
		inputPrice: 0.1,
		outputPrice: 0.4,
		cacheReadsPrice: 0.025,
	},
	o3: {
		maxTokens: 100_000,
		contextWindow: 200_000,
		supportsImages: true,
		supportsPromptCache: true,
		inputPrice: 10.0,
		outputPrice: 40.0,
		cacheReadsPrice: 2.5,
		reasoningEffort: "medium",
	},
	"o3-high": {
		maxTokens: 100_000,
		contextWindow: 200_000,
		supportsImages: true,
		supportsPromptCache: true,
		inputPrice: 10.0,
		outputPrice: 40.0,
		cacheReadsPrice: 2.5,
		reasoningEffort: "high",
	},
	"o3-low": {
		maxTokens: 100_000,
		contextWindow: 200_000,
		supportsImages: true,
		supportsPromptCache: true,
		inputPrice: 10.0,
		outputPrice: 40.0,
		cacheReadsPrice: 2.5,
		reasoningEffort: "low",
	},
	"o4-mini": {
		maxTokens: 100_000,
		contextWindow: 200_000,
		supportsImages: true,
		supportsPromptCache: true,
		inputPrice: 1.1,
		outputPrice: 4.4,
		cacheReadsPrice: 0.275,
		reasoningEffort: "medium",
	},
	"o4-mini-high": {
		maxTokens: 100_000,
		contextWindow: 200_000,
		supportsImages: true,
		supportsPromptCache: true,
		inputPrice: 1.1,
		outputPrice: 4.4,
		cacheReadsPrice: 0.275,
		reasoningEffort: "high",
	},
	"o4-mini-low": {
		maxTokens: 100_000,
		contextWindow: 200_000,
		supportsImages: true,
		supportsPromptCache: true,
		inputPrice: 1.1,
		outputPrice: 4.4,
		cacheReadsPrice: 0.275,
		reasoningEffort: "low",
	},
	"o3-mini": {
		maxTokens: 100_000,
		contextWindow: 200_000,
		supportsImages: false,
		supportsPromptCache: true,
		inputPrice: 1.1,
		outputPrice: 4.4,
		cacheReadsPrice: 0.55,
		reasoningEffort: "medium",
	},
	"o3-mini-high": {
		maxTokens: 100_000,
		contextWindow: 200_000,
		supportsImages: false,
		supportsPromptCache: true,
		inputPrice: 1.1,
		outputPrice: 4.4,
		cacheReadsPrice: 0.55,
		reasoningEffort: "high",
	},
	"o3-mini-low": {
		maxTokens: 100_000,
		contextWindow: 200_000,
		supportsImages: false,
		supportsPromptCache: true,
		inputPrice: 1.1,
		outputPrice: 4.4,
		cacheReadsPrice: 0.55,
		reasoningEffort: "low",
	},
	o1: {
		maxTokens: 100_000,
		contextWindow: 200_000,
		supportsImages: true,
		supportsPromptCache: true,
		inputPrice: 15,
		outputPrice: 60,
		cacheReadsPrice: 7.5,
	},
	"o1-preview": {
		maxTokens: 32_768,
		contextWindow: 128_000,
		supportsImages: true,
		supportsPromptCache: true,
		inputPrice: 15,
		outputPrice: 60,
		cacheReadsPrice: 7.5,
	},
	"o1-mini": {
		maxTokens: 65_536,
		contextWindow: 128_000,
		supportsImages: true,
		supportsPromptCache: true,
		inputPrice: 1.1,
		outputPrice: 4.4,
		cacheReadsPrice: 0.55,
	},
	"gpt-4.5-preview": {
		maxTokens: 16_384,
		contextWindow: 128_000,
		supportsImages: true,
		supportsPromptCache: true,
		inputPrice: 75,
		outputPrice: 150,
		cacheReadsPrice: 37.5,
	},
	"gpt-4o": {
		maxTokens: 16_384,
		contextWindow: 128_000,
		supportsImages: true,
		supportsPromptCache: true,
		inputPrice: 2.5,
		outputPrice: 10,
		cacheReadsPrice: 1.25,
	},
	"gpt-4o-mini": {
		maxTokens: 16_384,
		contextWindow: 128_000,
		supportsImages: true,
		supportsPromptCache: true,
		inputPrice: 0.15,
		outputPrice: 0.6,
		cacheReadsPrice: 0.075,
	},
} as const satisfies Record<string, ModelInfo>

// DeepSeek
// https://platform.deepseek.com/docs/api
export type DeepSeekModelId = keyof typeof deepSeekModels
export const deepSeekDefaultModelId: DeepSeekModelId = "deepseek-chat"
export const deepSeekModels = {
	"deepseek-chat": {
		maxTokens: 8192,
		contextWindow: 64_000,
		supportsImages: false,
		supportsPromptCache: true,
		inputPrice: 0.27, // $0.27 per million tokens (cache miss)
		outputPrice: 1.1, // $1.10 per million tokens
		cacheWritesPrice: 0.27, // $0.27 per million tokens (cache miss)
		cacheReadsPrice: 0.07, // $0.07 per million tokens (cache hit).
		description: `DeepSeek-V3 achieves a significant breakthrough in inference speed over previous models. It tops the leaderboard among open-source models and rivals the most advanced closed-source models globally.`,
	},
	"deepseek-reasoner": {
		maxTokens: 8192,
		contextWindow: 64_000,
		supportsImages: false,
		supportsPromptCache: true,
		inputPrice: 0.55, // $0.55 per million tokens (cache miss)
		outputPrice: 2.19, // $2.19 per million tokens
		cacheWritesPrice: 0.55, // $0.55 per million tokens (cache miss)
		cacheReadsPrice: 0.14, // $0.14 per million tokens (cache hit)
		description: `DeepSeek-R1 achieves performance comparable to OpenAI-o1 across math, code, and reasoning tasks. Supports Chain of Thought reasoning with up to 32K tokens.`,
	},
} as const satisfies Record<string, ModelInfo>

// Azure OpenAI
// https://learn.microsoft.com/en-us/azure/ai-services/openai/api-version-deprecation
// https://learn.microsoft.com/en-us/azure/ai-services/openai/reference#api-specs
export const azureOpenAiDefaultApiVersion = "2024-08-01-preview"

// Mistral
// https://docs.mistral.ai/getting-started/models/models_overview/
export type MistralModelId = keyof typeof mistralModels
export const mistralDefaultModelId: MistralModelId = "codestral-latest"
export const mistralModels = {
	"codestral-latest": {
		maxTokens: 256_000,
		contextWindow: 256_000,
		supportsImages: false,
		supportsPromptCache: false,
		inputPrice: 0.3,
		outputPrice: 0.9,
	},
	"mistral-large-latest": {
		maxTokens: 131_000,
		contextWindow: 131_000,
		supportsImages: false,
		supportsPromptCache: false,
		inputPrice: 2.0,
		outputPrice: 6.0,
	},
	"ministral-8b-latest": {
		maxTokens: 131_000,
		contextWindow: 131_000,
		supportsImages: false,
		supportsPromptCache: false,
		inputPrice: 0.1,
		outputPrice: 0.1,
	},
	"ministral-3b-latest": {
		maxTokens: 131_000,
		contextWindow: 131_000,
		supportsImages: false,
		supportsPromptCache: false,
		inputPrice: 0.04,
		outputPrice: 0.04,
	},
	"mistral-small-latest": {
		maxTokens: 32_000,
		contextWindow: 32_000,
		supportsImages: false,
		supportsPromptCache: false,
		inputPrice: 0.2,
		outputPrice: 0.6,
	},
	"pixtral-large-latest": {
		maxTokens: 131_000,
		contextWindow: 131_000,
		supportsImages: true,
		supportsPromptCache: false,
		inputPrice: 2.0,
		outputPrice: 6.0,
	},
} as const satisfies Record<string, ModelInfo>

// Unbound Security
// https://www.unboundsecurity.ai/ai-gateway
export const unboundDefaultModelId = "anthropic/claude-3-7-sonnet-20250219"
export const unboundDefaultModelInfo: ModelInfo = {
	maxTokens: 8192,
	contextWindow: 200_000,
	supportsImages: true,
	supportsPromptCache: true,
	inputPrice: 3.0,
	outputPrice: 15.0,
	cacheWritesPrice: 3.75,
	cacheReadsPrice: 0.3,
}

// LiteLLM
// https://docs.litellm.ai/
export const litellmDefaultModelId = "anthropic/claude-3-7-sonnet-20250219"
export const litellmDefaultModelInfo: ModelInfo = {
	maxTokens: 8192,
	contextWindow: 200_000,
	supportsImages: true,
	supportsComputerUse: true,
	supportsPromptCache: true,
	inputPrice: 3.0,
	outputPrice: 15.0,
	cacheWritesPrice: 3.75,
	cacheReadsPrice: 0.3,
}
// xAI
// https://docs.x.ai/docs/api-reference
export type XAIModelId = keyof typeof xaiModels
export const xaiDefaultModelId: XAIModelId = "grok-3-beta"
export const xaiModels = {
	"grok-3-beta": {
		maxTokens: 8192,
		contextWindow: 131072,
		supportsImages: false,
		supportsPromptCache: false,
		inputPrice: 3.0,
		outputPrice: 15.0,
		description: "xAI's Grok-3 beta model with 131K context window",
	},
	"grok-3-fast-beta": {
		maxTokens: 8192,
		contextWindow: 131072,
		supportsImages: false,
		supportsPromptCache: false,
		inputPrice: 5.0,
		outputPrice: 25.0,
		description: "xAI's Grok-3 fast beta model with 131K context window",
	},
	"grok-3-mini-beta": {
		maxTokens: 8192,
		contextWindow: 131072,
		supportsImages: false,
		supportsPromptCache: false,
		inputPrice: 0.3,
		outputPrice: 0.5,
		description: "xAI's Grok-3 mini beta model with 131K context window",
	},
	"grok-3-mini-fast-beta": {
		maxTokens: 8192,
		contextWindow: 131072,
		supportsImages: false,
		supportsPromptCache: false,
		inputPrice: 0.6,
		outputPrice: 4.0,
		description: "xAI's Grok-3 mini fast beta model with 131K context window",
	},
	"grok-2-latest": {
		maxTokens: 8192,
		contextWindow: 131072,
		supportsImages: false,
		supportsPromptCache: false,
		inputPrice: 2.0,
		outputPrice: 10.0,
		description: "xAI's Grok-2 model - latest version with 131K context window",
	},
	"grok-2": {
		maxTokens: 8192,
		contextWindow: 131072,
		supportsImages: false,
		supportsPromptCache: false,
		inputPrice: 2.0,
		outputPrice: 10.0,
		description: "xAI's Grok-2 model with 131K context window",
	},
	"grok-2-1212": {
		maxTokens: 8192,
		contextWindow: 131072,
		supportsImages: false,
		supportsPromptCache: false,
		inputPrice: 2.0,
		outputPrice: 10.0,
		description: "xAI's Grok-2 model (version 1212) with 131K context window",
	},
	"grok-2-vision-latest": {
		maxTokens: 8192,
		contextWindow: 32768,
		supportsImages: true,
		supportsPromptCache: false,
		inputPrice: 2.0,
		outputPrice: 10.0,
		description: "xAI's Grok-2 Vision model - latest version with image support and 32K context window",
	},
	"grok-2-vision": {
		maxTokens: 8192,
		contextWindow: 32768,
		supportsImages: true,
		supportsPromptCache: false,
		inputPrice: 2.0,
		outputPrice: 10.0,
		description: "xAI's Grok-2 Vision model with image support and 32K context window",
	},
	"grok-2-vision-1212": {
		maxTokens: 8192,
		contextWindow: 32768,
		supportsImages: true,
		supportsPromptCache: false,
		inputPrice: 2.0,
		outputPrice: 10.0,
		description: "xAI's Grok-2 Vision model (version 1212) with image support and 32K context window",
	},
	"grok-vision-beta": {
		maxTokens: 8192,
		contextWindow: 8192,
		supportsImages: true,
		supportsPromptCache: false,
		inputPrice: 5.0,
		outputPrice: 15.0,
		description: "xAI's Grok Vision Beta model with image support and 8K context window",
	},
	"grok-beta": {
		maxTokens: 8192,
		contextWindow: 131072,
		supportsImages: false,
		supportsPromptCache: false,
		inputPrice: 5.0,
		outputPrice: 15.0,
		description: "xAI's Grok Beta model (legacy) with 131K context window",
	},
} as const satisfies Record<string, ModelInfo>

export type VscodeLlmModelId = keyof typeof vscodeLlmModels
export const vscodeLlmDefaultModelId: VscodeLlmModelId = "claude-3.5-sonnet"
export const vscodeLlmModels = {
	"gpt-3.5-turbo": {
		contextWindow: 12114,
		supportsImages: false,
		supportsPromptCache: false,
		inputPrice: 0,
		outputPrice: 0,
		family: "gpt-3.5-turbo",
		version: "gpt-3.5-turbo-0613",
		name: "GPT 3.5 Turbo",
		supportsToolCalling: true,
		maxInputTokens: 12114,
	},
	"gpt-4o-mini": {
		contextWindow: 12115,
		supportsImages: false,
		supportsPromptCache: false,
		inputPrice: 0,
		outputPrice: 0,
		family: "gpt-4o-mini",
		version: "gpt-4o-mini-2024-07-18",
		name: "GPT-4o mini",
		supportsToolCalling: true,
		maxInputTokens: 12115,
	},
	"gpt-4": {
		contextWindow: 28501,
		supportsImages: false,
		supportsPromptCache: false,
		inputPrice: 0,
		outputPrice: 0,
		family: "gpt-4",
		version: "gpt-4-0613",
		name: "GPT 4",
		supportsToolCalling: true,
		maxInputTokens: 28501,
	},
	"gpt-4-0125-preview": {
		contextWindow: 63826,
		supportsImages: false,
		supportsPromptCache: false,
		inputPrice: 0,
		outputPrice: 0,
		family: "gpt-4-turbo",
		version: "gpt-4-0125-preview",
		name: "GPT 4 Turbo",
		supportsToolCalling: true,
		maxInputTokens: 63826,
	},
	"gpt-4o": {
		contextWindow: 63827,
		supportsImages: true,
		supportsPromptCache: false,
		inputPrice: 0,
		outputPrice: 0,
		family: "gpt-4o",
		version: "gpt-4o-2024-11-20",
		name: "GPT-4o",
		supportsToolCalling: true,
		maxInputTokens: 63827,
	},
	o1: {
		contextWindow: 19827,
		supportsImages: false,
		supportsPromptCache: false,
		inputPrice: 0,
		outputPrice: 0,
		family: "o1-ga",
		version: "o1-2024-12-17",
		name: "o1 (Preview)",
		supportsToolCalling: true,
		maxInputTokens: 19827,
	},
	"o3-mini": {
		contextWindow: 63827,
		supportsImages: false,
		supportsPromptCache: false,
		inputPrice: 0,
		outputPrice: 0,
		family: "o3-mini",
		version: "o3-mini-2025-01-31",
		name: "o3-mini",
		supportsToolCalling: true,
		maxInputTokens: 63827,
	},
	"claude-3.5-sonnet": {
		contextWindow: 81638,
		supportsImages: true,
		supportsPromptCache: false,
		inputPrice: 0,
		outputPrice: 0,
		family: "claude-3.5-sonnet",
		version: "claude-3.5-sonnet",
		name: "Claude 3.5 Sonnet",
		supportsToolCalling: true,
		maxInputTokens: 81638,
	},
	"claude-3.7-sonnet": {
		contextWindow: 89827,
		supportsImages: true,
		supportsPromptCache: false,
		inputPrice: 0,
		outputPrice: 0,
		family: "claude-3.7-sonnet",
		version: "claude-3.7-sonnet",
		name: "Claude 3.7 Sonnet",
		supportsToolCalling: true,
		maxInputTokens: 89827,
	},
	"claude-3.7-sonnet-thought": {
		contextWindow: 89827,
		supportsImages: true,
		supportsPromptCache: false,
		inputPrice: 0,
		outputPrice: 0,
		family: "claude-3.7-sonnet-thought",
		version: "claude-3.7-sonnet-thought",
		name: "Claude 3.7 Sonnet Thinking",
		supportsToolCalling: false,
		maxInputTokens: 89827,
		thinking: true,
	},
	"gemini-2.0-flash-001": {
		contextWindow: 127827,
		supportsImages: true,
		supportsPromptCache: false,
		inputPrice: 0,
		outputPrice: 0,
		family: "gemini-2.0-flash",
		version: "gemini-2.0-flash-001",
		name: "Gemini 2.0 Flash",
		supportsToolCalling: false,
		maxInputTokens: 127827,
	},
	"gemini-2.5-pro": {
		contextWindow: 63830,
		supportsImages: true,
		supportsPromptCache: false,
		inputPrice: 0,
		outputPrice: 0,
		family: "gemini-2.5-pro",
		version: "gemini-2.5-pro-preview-03-25",
		name: "Gemini 2.5 Pro (Preview)",
		supportsToolCalling: true,
		maxInputTokens: 63830,
	},
	"o4-mini": {
		contextWindow: 111446,
		supportsImages: false,
		supportsPromptCache: false,
		inputPrice: 0,
		outputPrice: 0,
		family: "o4-mini",
		version: "o4-mini-2025-04-16",
		name: "o4-mini (Preview)",
		supportsToolCalling: true,
		maxInputTokens: 111446,
	},
	"gpt-4.1": {
		contextWindow: 111446,
		supportsImages: true,
		supportsPromptCache: false,
		inputPrice: 0,
		outputPrice: 0,
		family: "gpt-4.1",
		version: "gpt-4.1-2025-04-14",
		name: "GPT-4.1 (Preview)",
		supportsToolCalling: true,
		maxInputTokens: 111446,
	},
} as const satisfies Record<
	string,
	ModelInfo & {
		family: string
		version: string
		name: string
		supportsToolCalling: boolean
		maxInputTokens: number
	}
>

// Groq
// https://console.groq.com/docs/models
export type GroqModelId =
	| "llama-3.1-8b-instant"
	| "llama-3.3-70b-versatile"
	| "meta-llama/llama-4-scout-17b-16e-instruct"
	| "meta-llama/llama-4-maverick-17b-128e-instruct"
	| "mistral-saba-24b"
	| "qwen-qwq-32b"
	| "deepseek-r1-distill-llama-70b"
export const groqDefaultModelId: GroqModelId = "llama-3.3-70b-versatile" // Defaulting to Llama3 70B Versatile
export const groqModels = {
	// Models based on API response: https://api.groq.com/openai/v1/models
	"llama-3.1-8b-instant": {
		maxTokens: 131072,
		contextWindow: 131072,
		supportsImages: false,
		supportsPromptCache: false,
		inputPrice: 0,
		outputPrice: 0,
		description: "Meta Llama 3.1 8B Instant model, 128K context.",
	},
	"llama-3.3-70b-versatile": {
		maxTokens: 32768,
		contextWindow: 131072,
		supportsImages: false,
		supportsPromptCache: false,
		inputPrice: 0,
		outputPrice: 0,
		description: "Meta Llama 3.3 70B Versatile model, 128K context.",
	},
	"meta-llama/llama-4-scout-17b-16e-instruct": {
		maxTokens: 8192,
		contextWindow: 131072,
		supportsImages: false,
		supportsPromptCache: false,
		inputPrice: 0,
		outputPrice: 0,
		description: "Meta Llama 4 Scout 17B Instruct model, 128K context.",
	},
	"meta-llama/llama-4-maverick-17b-128e-instruct": {
		maxTokens: 8192,
		contextWindow: 131072,
		supportsImages: false,
		supportsPromptCache: false,
		inputPrice: 0,
		outputPrice: 0,
		description: "Meta Llama 4 Maverick 17B Instruct model, 128K context.",
	},
	"mistral-saba-24b": {
		maxTokens: 32768,
		contextWindow: 32768,
		supportsImages: false,
		supportsPromptCache: false,
		inputPrice: 0,
		outputPrice: 0,
		description: "Mistral Saba 24B model, 32K context.",
	},
	"qwen-qwq-32b": {
		maxTokens: 131072,
		contextWindow: 131072,
		supportsImages: false,
		supportsPromptCache: false,
		inputPrice: 0,
		outputPrice: 0,
		description: "Alibaba Qwen QwQ 32B model, 128K context.",
	},
	"deepseek-r1-distill-llama-70b": {
		maxTokens: 131072,
		contextWindow: 131072,
		supportsImages: false,
		supportsPromptCache: false,
		inputPrice: 0,
		outputPrice: 0,
		description: "DeepSeek R1 Distill Llama 70B model, 128K context.",
	},
} as const satisfies Record<string, ModelInfo>

// Chutes AI
// https://llm.chutes.ai/v1 (OpenAI compatible)
export type ChutesModelId =
	| "deepseek-ai/DeepSeek-R1"
	| "deepseek-ai/DeepSeek-V3"
	| "unsloth/Llama-3.3-70B-Instruct"
	| "chutesai/Llama-4-Scout-17B-16E-Instruct"
	| "unsloth/Mistral-Nemo-Instruct-2407"
	| "unsloth/gemma-3-12b-it"
	| "NousResearch/DeepHermes-3-Llama-3-8B-Preview"
	| "unsloth/gemma-3-4b-it"
	| "nvidia/Llama-3_3-Nemotron-Super-49B-v1"
	| "nvidia/Llama-3_1-Nemotron-Ultra-253B-v1"
	| "chutesai/Llama-4-Maverick-17B-128E-Instruct-FP8"
	| "deepseek-ai/DeepSeek-V3-Base"
	| "deepseek-ai/DeepSeek-R1-Zero"
	| "deepseek-ai/DeepSeek-V3-0324"
	| "microsoft/MAI-DS-R1-FP8"
	| "tngtech/DeepSeek-R1T-Chimera"
export const chutesDefaultModelId: ChutesModelId = "deepseek-ai/DeepSeek-R1"
export const chutesModels = {
	"deepseek-ai/DeepSeek-R1": {
		maxTokens: 32768,
		contextWindow: 163840,
		supportsImages: false,
		supportsPromptCache: false,
		inputPrice: 0,
		outputPrice: 0,
		description: "DeepSeek R1 model.",
	},
	"deepseek-ai/DeepSeek-V3": {
		maxTokens: 32768,
		contextWindow: 163840,
		supportsImages: false,
		supportsPromptCache: false,
		inputPrice: 0,
		outputPrice: 0,
		description: "DeepSeek V3 model.",
	},
	"unsloth/Llama-3.3-70B-Instruct": {
		maxTokens: 32768, // From Groq
		contextWindow: 131072, // From Groq
		supportsImages: false,
		supportsPromptCache: false,
		inputPrice: 0,
		outputPrice: 0,
		description: "Unsloth Llama 3.3 70B Instruct model.",
	},
	"chutesai/Llama-4-Scout-17B-16E-Instruct": {
		maxTokens: 32768,
		contextWindow: 512000,
		supportsImages: false,
		supportsPromptCache: false,
		inputPrice: 0,
		outputPrice: 0,
		description: "ChutesAI Llama 4 Scout 17B Instruct model, 512K context.",
	},
	"unsloth/Mistral-Nemo-Instruct-2407": {
		maxTokens: 32768,
		contextWindow: 128000,
		supportsImages: false,
		supportsPromptCache: false,
		inputPrice: 0,
		outputPrice: 0,
		description: "Unsloth Mistral Nemo Instruct model.",
	},
	"unsloth/gemma-3-12b-it": {
		maxTokens: 32768,
		contextWindow: 131072,
		supportsImages: false,
		supportsPromptCache: false,
		inputPrice: 0,
		outputPrice: 0,
		description: "Unsloth Gemma 3 12B IT model.",
	},
	"NousResearch/DeepHermes-3-Llama-3-8B-Preview": {
		maxTokens: 32768,
		contextWindow: 131072,
		supportsImages: false,
		supportsPromptCache: false,
		inputPrice: 0,
		outputPrice: 0,
		description: "Nous DeepHermes 3 Llama 3 8B Preview model.",
	},
	"unsloth/gemma-3-4b-it": {
		maxTokens: 32768,
		contextWindow: 131072,
		supportsImages: false,
		supportsPromptCache: false,
		inputPrice: 0,
		outputPrice: 0,
		description: "Unsloth Gemma 3 4B IT model.",
	},
	"nvidia/Llama-3_3-Nemotron-Super-49B-v1": {
		maxTokens: 32768,
		contextWindow: 131072,
		supportsImages: false,
		supportsPromptCache: false,
		inputPrice: 0,
		outputPrice: 0,
		description: "Nvidia Llama 3.3 Nemotron Super 49B model.",
	},
	"nvidia/Llama-3_1-Nemotron-Ultra-253B-v1": {
		maxTokens: 32768,
		contextWindow: 131072,
		supportsImages: false,
		supportsPromptCache: false,
		inputPrice: 0,
		outputPrice: 0,
		description: "Nvidia Llama 3.1 Nemotron Ultra 253B model.",
	},
	"chutesai/Llama-4-Maverick-17B-128E-Instruct-FP8": {
		maxTokens: 32768,
		contextWindow: 256000,
		supportsImages: false,
		supportsPromptCache: false,
		inputPrice: 0,
		outputPrice: 0,
		description: "ChutesAI Llama 4 Maverick 17B Instruct FP8 model.",
	},
	"deepseek-ai/DeepSeek-V3-Base": {
		maxTokens: 32768,
		contextWindow: 163840,
		supportsImages: false,
		supportsPromptCache: false,
		inputPrice: 0,
		outputPrice: 0,
		description: "DeepSeek V3 Base model.",
	},
	"deepseek-ai/DeepSeek-R1-Zero": {
		maxTokens: 32768,
		contextWindow: 163840,
		supportsImages: false,
		supportsPromptCache: false,
		inputPrice: 0,
		outputPrice: 0,
		description: "DeepSeek R1 Zero model.",
	},
	"deepseek-ai/DeepSeek-V3-0324": {
		maxTokens: 32768,
		contextWindow: 163840,
		supportsImages: false,
		supportsPromptCache: false,
		inputPrice: 0,
		outputPrice: 0,
		description: "DeepSeek V3 (0324) model.",
	},
	"microsoft/MAI-DS-R1-FP8": {
		maxTokens: 32768,
		contextWindow: 163840,
		supportsImages: false,
		supportsPromptCache: false,
		inputPrice: 0,
		outputPrice: 0,
		description: "Microsoft MAI-DS-R1 FP8 model.",
	},
	"tngtech/DeepSeek-R1T-Chimera": {
		maxTokens: 32768,
		contextWindow: 163840,
		supportsImages: false,
		supportsPromptCache: false,
		inputPrice: 0,
		outputPrice: 0,
		description: "TNGTech DeepSeek R1T Chimera model.",
	},
} as const satisfies Record<string, ModelInfo>

/**
 * Constants
 */

// These models support reasoning efforts.
export const REASONING_MODELS = new Set(["x-ai/grok-3-mini-beta", "grok-3-mini-beta", "grok-3-mini-fast-beta"])

// These models support prompt caching.
export const PROMPT_CACHING_MODELS = new Set([
	"anthropic/claude-3-haiku",
	"anthropic/claude-3-haiku:beta",
	"anthropic/claude-3-opus",
	"anthropic/claude-3-opus:beta",
	"anthropic/claude-3-sonnet",
	"anthropic/claude-3-sonnet:beta",
	"anthropic/claude-3.5-haiku",
	"anthropic/claude-3.5-haiku-20241022",
	"anthropic/claude-3.5-haiku-20241022:beta",
	"anthropic/claude-3.5-haiku:beta",
	"anthropic/claude-3.5-sonnet",
	"anthropic/claude-3.5-sonnet-20240620",
	"anthropic/claude-3.5-sonnet-20240620:beta",
	"anthropic/claude-3.5-sonnet:beta",
	"anthropic/claude-3.7-sonnet",
	"anthropic/claude-3.7-sonnet:beta",
	"anthropic/claude-3.7-sonnet:thinking",
<<<<<<< HEAD
	"google/gemini-2.5-pro-preview-03-25",
	"google/gemini-2.5-pro-preview-05-06",
	"google/gemini-2.0-flash-001",
	"google/gemini-flash-1.5",
	"google/gemini-flash-1.5-8b",
])

// These models don't have prompt caching enabled by default (you can turn it on
// in settings).
export const OPTIONAL_PROMPT_CACHING_MODELS = new Set([
	"google/gemini-2.5-pro-preview-03-25",
	"google/gemini-2.5-pro-preview-05-06",
=======
	"google/gemini-2.5-pro-preview",
	"google/gemini-2.5-flash-preview",
	"google/gemini-2.5-flash-preview:thinking",
>>>>>>> 122b9fec
	"google/gemini-2.0-flash-001",
	"google/gemini-flash-1.5",
	"google/gemini-flash-1.5-8b",
])

// https://www.anthropic.com/news/3-5-models-and-computer-use
export const COMPUTER_USE_MODELS = new Set([
	"anthropic/claude-3.5-sonnet",
	"anthropic/claude-3.5-sonnet:beta",
	"anthropic/claude-3.7-sonnet",
	"anthropic/claude-3.7-sonnet:beta",
	"anthropic/claude-3.7-sonnet:thinking",
])

const routerNames = ["openrouter", "requesty", "glama", "unbound", "litellm"] as const

export type RouterName = (typeof routerNames)[number]

export const isRouterName = (value: string): value is RouterName => routerNames.includes(value as RouterName)

export function toRouterName(value?: string): RouterName {
	if (value && isRouterName(value)) {
		return value
	}
	throw new Error(`Invalid router name: ${value}`)
}

export type ModelRecord = Record<string, ModelInfo>

export type RouterModels = Record<RouterName, ModelRecord><|MERGE_RESOLUTION|>--- conflicted
+++ resolved
@@ -507,15 +507,6 @@
 		inputPrice: 2.5,
 		outputPrice: 15,
 	},
-	"gemini-2.5-pro-preview-05-06": {
-		maxTokens: 65_535,
-		contextWindow: 1_048_576,
-		supportsImages: true,
-		supportsPromptCache: true,
-		isPromptCacheOptional: true,
-		inputPrice: 2.5,
-		outputPrice: 15,
-	},
 	"gemini-2.5-pro-exp-03-25": {
 		maxTokens: 65_535,
 		contextWindow: 1_048_576,
@@ -719,31 +710,6 @@
 		contextWindow: 1_048_576,
 		supportsImages: true,
 		supportsPromptCache: true,
-		inputPrice: 2.5, // This is the pricing for prompts above 200k tokens.
-		outputPrice: 15,
-		cacheReadsPrice: 0.625,
-		cacheWritesPrice: 4.5,
-		tiers: [
-			{
-				contextWindow: 200_000,
-				inputPrice: 1.25,
-				outputPrice: 10,
-				cacheReadsPrice: 0.31,
-			},
-			{
-				contextWindow: Infinity,
-				inputPrice: 2.5,
-				outputPrice: 15,
-				cacheReadsPrice: 0.625,
-			},
-		],
-	},
-	"gemini-2.5-pro-preview-05-06": {
-		maxTokens: 65_535,
-		contextWindow: 1_048_576,
-		supportsImages: true,
-		supportsPromptCache: true,
-		isPromptCacheOptional: true,
 		inputPrice: 2.5, // This is the pricing for prompts above 200k tokens.
 		outputPrice: 15,
 		cacheReadsPrice: 0.625,
@@ -1743,24 +1709,9 @@
 	"anthropic/claude-3.7-sonnet",
 	"anthropic/claude-3.7-sonnet:beta",
 	"anthropic/claude-3.7-sonnet:thinking",
-<<<<<<< HEAD
-	"google/gemini-2.5-pro-preview-03-25",
-	"google/gemini-2.5-pro-preview-05-06",
-	"google/gemini-2.0-flash-001",
-	"google/gemini-flash-1.5",
-	"google/gemini-flash-1.5-8b",
-])
-
-// These models don't have prompt caching enabled by default (you can turn it on
-// in settings).
-export const OPTIONAL_PROMPT_CACHING_MODELS = new Set([
-	"google/gemini-2.5-pro-preview-03-25",
-	"google/gemini-2.5-pro-preview-05-06",
-=======
 	"google/gemini-2.5-pro-preview",
 	"google/gemini-2.5-flash-preview",
 	"google/gemini-2.5-flash-preview:thinking",
->>>>>>> 122b9fec
 	"google/gemini-2.0-flash-001",
 	"google/gemini-flash-1.5",
 	"google/gemini-flash-1.5-8b",
