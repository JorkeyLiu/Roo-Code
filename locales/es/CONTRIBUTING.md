[English](../../CONTRIBUTING.md) • [Català](../ca/CONTRIBUTING.md) • [Deutsch](../de/CONTRIBUTING.md) • <b>Español</b> • [Français](../fr/CONTRIBUTING.md) • [हिंदी](../hi/CONTRIBUTING.md) • [Italiano](../it/CONTRIBUTING.md) • [Nederlands](../nl/CONTRIBUTING.md) • [Русский](../ru/CONTRIBUTING.md)
<<<<<<< HEAD

[日本語](../ja/CONTRIBUTING.md) • [한국어](../ko/CONTRIBUTING.md) • [Polski](../pl/CONTRIBUTING.md) • [Português (BR)](../pt-BR/CONTRIBUTING.md) • [Türkçe](../tr/CONTRIBUTING.md) • [Tiếng Việt](../vi/CONTRIBUTING.md) • [简体中文](../zh-CN/CONTRIBUTING.md) • [繁體中文](../zh-TW/CONTRIBUTING.md)

# Contribuir a Roo Code

Roo Code es un proyecto impulsado por la comunidad y valoramos mucho cada contribución. Para que todo funcione sin problemas, **trabajamos con un enfoque de "[Issue-First](#2-principio-clave-enfoque-issue-first)".** Esto significa que todo el trabajo debe estar vinculado a un Issue de GitHub _antes_ de enviar un Pull Request (consulta nuestra [Política de PR](#política-de-pull-request-pr) para más detalles). Lee esta guía con atención para entender cómo puedes contribuir.
Esta guía explica cómo contribuir a Roo Code, ya sea corrigiendo errores, agregando funciones o mejorando la documentación.

## Tabla de Contenidos

- [I. Antes de Contribuir](#i-antes-de-contribuir)
    - [1. Código de Conducta](#1-código-de-conducta)
    - [2. Entender la Hoja de Ruta del Proyecto](#2-entender-la-hoja-de-ruta-del-proyecto)
        - [Soporte de Proveedores](#soporte-de-proveedores)
        - [Soporte de Modelos](#soporte-de-modelos)
        - [Soporte de Sistemas](#soporte-de-sistemas)
        - [Documentación](#documentación)
        - [Estabilidad](#estabilidad)
        - [Internacionalización](#internacionalización)
    - [3. Únete a la Comunidad Roo Code](#3-únete-a-la-comunidad-roo-code)
- [II. Encontrar y Planificar tu Contribución](#ii-encontrar-y-planificar-tu-contribución)
    - [1. Tipos de Contribuciones](#1-tipos-de-contribuciones)
    - [2. Principio Clave: Enfoque Issue-First](#2-principio-clave-enfoque-issue-first)
    - [3. Decidir en Qué Trabajar](#3-decidir-en-qué-trabajar)
    - [4. Reportar Errores o Problemas](#4-reportar-errores-o-problemas)
- [III. Proceso de Desarrollo y Envío](#iii-proceso-de-desarrollo-y-envío)
    - [1. Configuración de Desarrollo](#1-configuración-de-desarrollo)
    - [2. Guía para Escribir Código](#2-guía-para-escribir-código)
    - [3. Enviar Código: Proceso de Pull Request (PR)](#3-enviar-código-proceso-de-pull-request-pr)
        - [Pull Requests en Borrador](#pull-requests-en-borrador)
        - [Descripción del Pull Request](#descripción-del-pull-request)
        - [Política de Pull Request (PR)](#política-de-pull-request-pr)
            - [Objetivo](#objetivo)
            - [Enfoque Issue-First](#enfoque-issue-first)
            - [Condiciones para PRs Abiertos](#condiciones-para-prs-abiertos)
            - [Procedimiento](#procedimiento)
            - [Responsabilidades](#responsabilidades)
- [IV. Legal](#iv-legal)
    - [Acuerdo de Contribución](#acuerdo-de-contribución)

## I. Antes de Contribuir

Primero, familiarízate con nuestros estándares comunitarios y la dirección del proyecto.

### 1. Código de Conducta

Todos los colaboradores deben cumplir con nuestro [Código de Conducta](https://github.com/RooVetGit/Roo-Code/blob/main/CODE_OF_CONDUCT.md). Por favor, léelo antes de contribuir.

### 2. Entender la Hoja de Ruta del Proyecto

Roo Code tiene una hoja de ruta clara que guía nuestras prioridades y dirección futura. Entenderla te ayuda a:

- Alinear tus contribuciones con los objetivos del proyecto
- Identificar áreas donde tu experiencia es más valiosa
- Comprender el contexto detrás de ciertas decisiones de diseño
- Inspirarte para nuevas funciones que apoyen nuestra visión
=======

[日本語](../ja/CONTRIBUTING.md) • [한국어](../ko/CONTRIBUTING.md) • [Polski](../pl/CONTRIBUTING.md) • [Português (BR)](../pt-BR/CONTRIBUTING.md) • [Türkçe](../tr/CONTRIBUTING.md) • [Tiếng Việt](../vi/CONTRIBUTING.md) • [简体中文](../zh-CN/CONTRIBUTING.md) • [繁體中文](../zh-TW/CONTRIBUTING.md)

# Contribuir a Roo Code

Roo Code es un proyecto impulsado por la comunidad, y valoramos profundamente cada contribución. Para agilizar la colaboración, operamos con un enfoque [Issue-First](#enfoque-issue-first), lo que significa que todos los [Pull Requests (PRs)](#enviar-un-pull-request) deben estar vinculados primero a un Issue de GitHub. Por favor, revisa esta guía cuidadosamente.

## Tabla de Contenidos

- [Antes de Contribuir](#antes-de-contribuir)
- [Encontrar y Planificar tu Contribución](#encontrar-y-planificar-tu-contribución)
- [Proceso de Desarrollo y Envío](#proceso-de-desarrollo-y-envío)
- [Legal](#legal)

## Antes de Contribuir

### 1. Código de Conducta

Todos los colaboradores deben adherirse a nuestro [Código de Conducta](./CODE_OF_CONDUCT.md).

### 2. Hoja de Ruta del Proyecto
>>>>>>> 122b9fec

Nuestra hoja de ruta guía la dirección del proyecto. Alinea tus contribuciones con estos objetivos clave:

<<<<<<< HEAD
#### Soporte de Proveedores

Queremos soportar la mayor cantidad de proveedores posible:

- Más soporte "Compatible con OpenAI"
- xAI, Microsoft Azure AI, Alibaba Cloud Qwen, IBM Watsonx, Together AI, DeepInfra, Fireworks AI, Cohere, Perplexity AI, FriendliAI, Replicate
- Mejor soporte para Ollama y LM Studio

#### Soporte de Modelos

Queremos que Roo funcione con la mayor cantidad de modelos posible, incluidos modelos locales:

- Soporte de modelos locales mediante prompts y flujos de trabajo personalizados
- Evaluaciones y casos de prueba de benchmarking

#### Soporte de Sistemas

Queremos que Roo funcione bien en cualquier ordenador:

- Integración de terminal multiplataforma
- Soporte fuerte y consistente para Mac, Windows y Linux

#### Documentación

Queremos documentación completa y accesible para todos los usuarios y colaboradores:

- Guías y tutoriales ampliados
- Documentación clara de la API
- Mejor orientación para colaboradores
- Recursos de documentación multilingüe
- Ejemplos interactivos y fragmentos de código

#### Estabilidad

Queremos reducir significativamente los errores y aumentar las pruebas automatizadas:

- Interruptor de registro de depuración
- Botón para copiar "Información de máquina/tarea" para solicitudes de soporte o errores

#### Internacionalización
=======
### Confiabilidad Primero

- Garantizar que la edición de diferencias y la ejecución de comandos sean consistentemente confiables.
- Reducir los puntos de fricción que disuaden el uso regular.
- Garantizar un funcionamiento fluido en todos los idiomas y plataformas.
- Ampliar el soporte sólido para una amplia variedad de proveedores y modelos de IA.

### Experiencia de Usuario Mejorada

- Simplificar la interfaz de usuario para mayor claridad e intuitividad.
- Mejorar continuamente el flujo de trabajo para satisfacer las altas expectativas que los desarrolladores tienen para herramientas de uso diario.

### Liderazgo en Rendimiento de Agentes

- Establecer evaluaciones comparativas completas (evals) para medir la productividad en el mundo real.
- Facilitar que todos puedan ejecutar e interpretar estas evaluaciones fácilmente.
- Ofrecer mejoras que demuestren aumentos claros en las puntuaciones de evaluación.

Menciona la alineación con estas áreas en tus PRs.

### 3. Únete a la Comunidad Roo Code

- **Principal:** Únete a nuestro [Discord](https://discord.gg/roocode) y envía un DM a **Hannes Rudolph (`hrudolph`)**.
- **Alternativa:** Los colaboradores experimentados pueden participar directamente a través de [GitHub Projects](https://github.com/orgs/RooVetGit/projects/1).

## Encontrar y Planificar tu Contribución

### Tipos de Contribuciones

- **Corrección de errores:** Solucionar problemas en el código.
- **Nuevas funciones:** Añadir funcionalidades.
- **Documentación:** Mejorar guías y claridad.

### Enfoque Issue-First

Todas las contribuciones deben comenzar con un Issue de GitHub.

- **Revisar issues existentes**: Busca en [GitHub Issues](https://github.com/RooVetGit/Roo-Code/issues).
- **Crear un issue**: Usa las plantillas apropiadas:
    - **Errores:** Plantilla "Bug Report".
    - **Funciones:** Plantilla "Detailed Feature Proposal". Se requiere aprobación antes de comenzar.
- **Reclamar issues**: Comenta y espera la asignación oficial.

**Los PRs sin issues aprobados pueden ser cerrados.**
>>>>>>> 122b9fec

### Decidir en Qué Trabajar

- Revisa el [Proyecto GitHub](https://github.com/orgs/RooVetGit/projects/1) para "Good First Issues" no asignados.
- Para documentación, visita [Roo Code Docs](https://github.com/RooVetGit/Roo-Code-Docs).

<<<<<<< HEAD
Agradecemos especialmente las contribuciones que avancen los objetivos de nuestra hoja de ruta. Si trabajas en algo alineado con estos pilares, menciónalo en la descripción de tu PR.

### 3. Únete a la Comunidad Roo Code

Conectarte con la comunidad Roo Code es una excelente manera de empezar:

- **Método principal**:
    1.  Únete a la [comunidad Roo Code en Discord](https://discord.gg/roocode).
    2.  Una vez dentro, envía un mensaje directo (DM) a **Hannes Rudolph** (Discord: `hrudolph`) para comentar tu interés y recibir orientación.
- **Alternativa para colaboradores experimentados**: Si te sientes cómodo con el enfoque issue-first, puedes participar directamente en GitHub siguiendo el [tablero Kanban](https://github.com/orgs/RooVetGit/projects/1) y comunicándote mediante issues y pull requests.

## II. Encontrar y Planificar tu Contribución

Identifica en qué te gustaría trabajar y cómo abordarlo.

### 1. Tipos de Contribuciones

Aceptamos varios tipos de contribuciones:

- **Corrección de errores**: Solucionar problemas en el código existente.
- **Nuevas funciones**: Añadir nuevas funcionalidades.
- **Documentación**: Mejorar guías, ejemplos o corregir errores tipográficos.

### 2. Principio Clave: Enfoque Issue-First

**Todas las contribuciones deben comenzar con un Issue de GitHub.** Este paso es fundamental para asegurar la alineación y evitar esfuerzos innecesarios.

- **Buscar o crear un Issue**:
    - Antes de empezar, busca en [GitHub Issues](https://github.com/RooVetGit/Roo-Code/issues) si ya existe un issue para tu contribución.
    - Si existe y no está asignado, comenta en el issue para expresar tu interés. Un mantenedor te lo asignará.
    - Si no existe, crea uno nuevo usando la plantilla adecuada en nuestra [página de issues](https://github.com/RooVetGit/Roo-Code/issues/new/choose):
        - Para errores, usa la plantilla "Bug Report".
        - Para nuevas funciones, usa la plantilla "Detailed Feature Proposal". Espera la aprobación de un mantenedor (especialmente @hannesrudolph) antes de empezar a implementar.
        - **Nota**: Las ideas generales o discusiones preliminares sobre funciones pueden comenzar en [GitHub Discussions](https://github.com/RooVetGit/Roo-Code/discussions/categories/feature-requests). Cuando la idea sea más concreta, se debe crear un issue de "Detailed Feature Proposal".
- **Reclamar y asignar**:
    - Indica claramente tu intención de trabajar en un issue comentando en él.
    - Espera a que un mantenedor te lo asigne oficialmente en GitHub. Así evitamos que varias personas trabajen en lo mismo.
- **Consecuencias de no seguirlo**:
    - Los Pull Requests (PRs) enviados sin un issue correspondiente, preaprobado y asignado pueden cerrarse sin revisión completa. Esta política existe para asegurar que las contribuciones estén alineadas con las prioridades del proyecto y para respetar el tiempo de todos.

Este enfoque nos ayuda a rastrear el trabajo, asegurar que los cambios sean deseados y coordinar los esfuerzos de manera efectiva.

### 3. Decidir en Qué Trabajar

- **Good First Issues**: Consulta la sección "Issue [Unassigned]" de nuestro [Proyecto Roo Code Issues](https://github.com/orgs/RooVetGit/projects/1) en GitHub.
- **Documentación**: Aunque este `CONTRIBUTING.md` es la guía principal para contribuciones de código, si te interesa contribuir a otra documentación (como guías de usuario o API), revisa el [repositorio Roo Code Docs](https://github.com/RooVetGit/Roo-Code-Docs) o pregunta en la comunidad de Discord.
- **Proponer nuevas funciones**:
    1.  **Idea inicial/discusión**: Para ideas generales o iniciales, inicia una conversación en [GitHub Discussions](https://github.com/RooVetGit/Roo-Code/discussions/categories/feature-requests).
    2.  **Propuesta formal**: Para propuestas específicas y listas para consideración, crea un issue de "Detailed Feature Proposal" usando la plantilla en nuestra [página de issues](https://github.com/RooVetGit/Roo-Code/issues/new/choose). Esto es clave en nuestro **enfoque Issue-First**.

### 4. Reportar Errores o Problemas

Si encuentras un error:

1.  **Buscar issues existentes**: Revisa [GitHub Issues](https://github.com/RooVetGit/Roo-Code/issues) para ver si ya está reportado.
2.  **Crear un nuevo issue**: Si es único, usa la plantilla "Bug Report" en nuestra [página de issues](https://github.com/RooVetGit/Roo-Code/issues/new/choose).

> 🔐 **Vulnerabilidades de seguridad**: Si descubres una vulnerabilidad de seguridad, repórtala de forma privada usando la [herramienta de avisos de seguridad de GitHub](https://github.com/RooVetGit/Roo-Code/security/advisories/new). No crees un issue público para vulnerabilidades de seguridad.

## III. Proceso de Desarrollo y Envío

Sigue estos pasos para programar y enviar tu trabajo.

### 1. Configuración de Desarrollo

1.  **Fork & Clona**:
    - Haz un fork del repositorio en GitHub.
    - Clona tu fork localmente: `git clone https://github.com/TU_USUARIO/Roo-Code.git`
2.  **Instala dependencias**: `npm run install:all`
3.  **Ejecuta Webview (modo dev)**: `npm run dev` (para la app Vite/React con HMR)
4.  **Depura la extensión**: Pulsa `F5` en VS Code (o **Run** → **Start Debugging**) para abrir una nueva ventana Extension Development Host con Roo Code cargado.

Los cambios en webview (`webview-ui`) aparecerán inmediatamente gracias a Hot Module Replacement. Los cambios en la extensión principal (`src`) requerirán reiniciar el Extension Development Host.

Alternativamente, para construir e instalar un paquete `.vsix`:

```sh
npm run build
code --install-extension bin/roo-cline-<version>.vsix
```

(Reemplaza `<version>` por el número de versión real del archivo generado).

### 2. Guía para Escribir Código

- **PRs enfocados**: Un feature/fix por PR.
- **Calidad de código**:
    - Pasar los checks de CI (lint, formato)
    - Corregir advertencias o errores de ESLint (`npm run lint`)
    - Responder a feedback de herramientas automáticas de revisión de código
    - Seguir buenas prácticas de TypeScript y mantener la seguridad de tipos
- **Pruebas**:
    - Añadir tests para nuevas funciones
    - Ejecutar `npm test` para asegurar que todo pasa
    - Actualizar tests existentes si tu cambio los afecta
- **Mensajes de commit**:
    - Escribir mensajes claros y descriptivos
    - Referenciar issues relevantes usando `#número-issue` (ej: `Fixes #123`)
- **Checklist antes de enviar PR**:
    - Rebasear tu rama sobre el último `main` del upstream
    - Asegurarte de que el código compila (`npm run build`)
    - Verificar que todos los tests pasan (`npm test`)
    - Eliminar cualquier código de depuración o `console.log`

### 3. Enviar Código: Proceso de Pull Request (PR)

#### Pull Requests en Borrador

Usa PRs en borrador para trabajo que aún no está listo para revisión completa pero para el que quieres:

- Ejecutar checks automáticos (CI)
- Recibir feedback temprano de mantenedores u otros colaboradores
- Señalar que el trabajo está en progreso

Marca un PR como "Listo para revisión" solo cuando todos los checks pasen y creas que cumple con los criterios de "Guía para Escribir Código" y "Descripción del Pull Request".

#### Descripción del Pull Request

La descripción de tu PR debe ser completa y seguir la estructura de nuestra [Plantilla de Pull Request](.github/pull_request_template.md). Elementos clave:

- Un enlace al Issue de GitHub aprobado que aborda
- Descripción clara de los cambios realizados y su propósito
- Pasos detallados para probar los cambios
- Lista de cualquier cambio importante (breaking changes)
- **Para cambios de UI, proporciona capturas de pantalla o videos del antes y después**
- **Indica si tu PR requiere actualizar documentación de usuario y cuáles documentos o secciones se ven afectados**

#### Política de Pull Request (PR)

##### Objetivo

Mantener un backlog de PRs limpio, enfocado y manejable.

##### Enfoque Issue-First

- **Requerido**: Antes de empezar, debe existir un Issue de GitHub aprobado y asignado (ya sea "Bug Report" o "Detailed Feature Proposal").
- **Aprobación**: Los Issues, especialmente los de cambios importantes, deben ser revisados y aprobados por los mantenedores (especialmente @hannesrudolph) _antes_ de comenzar a programar.
- **Referencia**: Los PRs deben referenciar explícitamente estos Issues preaprobados en su descripción.
- **Consecuencias**: No seguir este proceso puede resultar en el cierre del PR sin revisión completa.

##### Condiciones para PRs Abiertos

- **Listo para merge**: Pasa todos los tests de CI, se alinea con la hoja de ruta del proyecto (si aplica), está vinculado a un Issue aprobado y asignado, tiene documentación/comentarios claros, incluye imágenes o videos de antes y después para cambios de UI
- **Para cerrar**: Falla en tests de CI, conflictos de merge importantes, desalineación con los objetivos del proyecto o inactividad prolongada (>30 días sin actualizaciones tras feedback)

##### Procedimiento

1.  **Calificación y asignación de Issues**: @hannesrudolph (u otros mantenedores) revisan y asignan Issues nuevos y existentes.
2.  **Triage inicial de PRs (diario)**: Los mantenedores hacen una revisión rápida de los PRs entrantes para filtrar urgencias o problemas críticos.
3.  **Revisión exhaustiva de PRs (semanal)**: Los mantenedores revisan a fondo los PRs para evaluar preparación, alineación con el Issue aprobado y calidad general.
4.  **Feedback detallado e iteración**: Según la revisión, los mantenedores dan feedback (Aprobar, Solicitar cambios o Rechazar). Se espera que los colaboradores respondan y mejoren según sea necesario.
5.  **Etapa de decisión**: Los PRs aprobados se fusionan. Los PRs con problemas irresolubles o desalineados pueden cerrarse con una explicación clara.
6.  **Seguimiento**: Los autores de PRs cerrados pueden abordar el feedback y abrir nuevos si se resuelven los problemas o cambia la dirección del proyecto.

##### Responsabilidades

- **Calificación de Issues y cumplimiento del proceso (@hannesrudolph & mantenedores)**: Asegurar que todas las contribuciones sigan el enfoque Issue-First. Guiar a los colaboradores en el proceso.
- **Mantenedores (equipo de desarrollo)**: Revisar PRs, dar feedback técnico, tomar decisiones de aprobación/rechazo y fusionar PRs.
- **Colaboradores**: Asegurar que los PRs estén vinculados a un Issue aprobado y asignado, cumplan con las guías de calidad y respondan rápidamente al feedback.

Esta política asegura claridad e integración eficiente.

## IV. Legal

### Acuerdo de Contribución

Al enviar un pull request, aceptas que tus contribuciones se licenciarán bajo la [Licencia Apache 2.0](LICENSE) (o la licencia actual del proyecto), igual que el proyecto.
=======
### Reportar Errores

- Primero verifica si ya existen reportes.
- Crea nuevos reportes de errores usando la [plantilla "Bug Report"](https://github.com/RooVetGit/Roo-Code/issues/new/choose).
- **Problemas de seguridad**: Reporta de forma privada a través de [security advisories](https://github.com/RooVetGit/Roo-Code/security/advisories/new).

## Proceso de Desarrollo y Envío

### Configuración de Desarrollo

1. **Fork & Clona:**

```
git clone https://github.com/TU_USUARIO/Roo-Code.git
```

2. **Instalar Dependencias:**

```
npm run install:all
```

3. **Depuración:** Abre con VS Code (`F5`).

### Guía para Escribir Código

- Un PR enfocado por función o corrección.
- Sigue las mejores prácticas de ESLint y TypeScript.
- Escribe commits claros y descriptivos que referencien issues (ej., `Fixes #123`).
- Proporciona pruebas exhaustivas (`npm test`).
- Rebase sobre la última rama `main` antes de enviar.

### Enviar un Pull Request

- Comienza como **PR en Borrador** si buscas feedback temprano.
- Describe claramente tus cambios siguiendo la Plantilla de Pull Request.
- Proporciona capturas de pantalla/videos para cambios en la UI.
- Indica si son necesarias actualizaciones de documentación.

### Política de Pull Request

- Debe referenciar issues preaprobados y asignados.
- Los PRs que no cumplan con la política pueden ser cerrados.
- Los PRs deben pasar las pruebas de CI, alinearse con la hoja de ruta y tener documentación clara.

### Proceso de Revisión

- **Triage Diario:** Revisiones rápidas por parte de los mantenedores.
- **Revisión Semanal en Profundidad:** Evaluación integral.
- **Itera rápidamente** basándote en el feedback.

## Legal

Al contribuir, aceptas que tus contribuciones serán licenciadas bajo la Licencia Apache 2.0, consistente con la licencia de Roo Code.
>>>>>>> 122b9fec
<|MERGE_RESOLUTION|>--- conflicted
+++ resolved
@@ -1,62 +1,4 @@
 [English](../../CONTRIBUTING.md) • [Català](../ca/CONTRIBUTING.md) • [Deutsch](../de/CONTRIBUTING.md) • <b>Español</b> • [Français](../fr/CONTRIBUTING.md) • [हिंदी](../hi/CONTRIBUTING.md) • [Italiano](../it/CONTRIBUTING.md) • [Nederlands](../nl/CONTRIBUTING.md) • [Русский](../ru/CONTRIBUTING.md)
-<<<<<<< HEAD
-
-[日本語](../ja/CONTRIBUTING.md) • [한국어](../ko/CONTRIBUTING.md) • [Polski](../pl/CONTRIBUTING.md) • [Português (BR)](../pt-BR/CONTRIBUTING.md) • [Türkçe](../tr/CONTRIBUTING.md) • [Tiếng Việt](../vi/CONTRIBUTING.md) • [简体中文](../zh-CN/CONTRIBUTING.md) • [繁體中文](../zh-TW/CONTRIBUTING.md)
-
-# Contribuir a Roo Code
-
-Roo Code es un proyecto impulsado por la comunidad y valoramos mucho cada contribución. Para que todo funcione sin problemas, **trabajamos con un enfoque de "[Issue-First](#2-principio-clave-enfoque-issue-first)".** Esto significa que todo el trabajo debe estar vinculado a un Issue de GitHub _antes_ de enviar un Pull Request (consulta nuestra [Política de PR](#política-de-pull-request-pr) para más detalles). Lee esta guía con atención para entender cómo puedes contribuir.
-Esta guía explica cómo contribuir a Roo Code, ya sea corrigiendo errores, agregando funciones o mejorando la documentación.
-
-## Tabla de Contenidos
-
-- [I. Antes de Contribuir](#i-antes-de-contribuir)
-    - [1. Código de Conducta](#1-código-de-conducta)
-    - [2. Entender la Hoja de Ruta del Proyecto](#2-entender-la-hoja-de-ruta-del-proyecto)
-        - [Soporte de Proveedores](#soporte-de-proveedores)
-        - [Soporte de Modelos](#soporte-de-modelos)
-        - [Soporte de Sistemas](#soporte-de-sistemas)
-        - [Documentación](#documentación)
-        - [Estabilidad](#estabilidad)
-        - [Internacionalización](#internacionalización)
-    - [3. Únete a la Comunidad Roo Code](#3-únete-a-la-comunidad-roo-code)
-- [II. Encontrar y Planificar tu Contribución](#ii-encontrar-y-planificar-tu-contribución)
-    - [1. Tipos de Contribuciones](#1-tipos-de-contribuciones)
-    - [2. Principio Clave: Enfoque Issue-First](#2-principio-clave-enfoque-issue-first)
-    - [3. Decidir en Qué Trabajar](#3-decidir-en-qué-trabajar)
-    - [4. Reportar Errores o Problemas](#4-reportar-errores-o-problemas)
-- [III. Proceso de Desarrollo y Envío](#iii-proceso-de-desarrollo-y-envío)
-    - [1. Configuración de Desarrollo](#1-configuración-de-desarrollo)
-    - [2. Guía para Escribir Código](#2-guía-para-escribir-código)
-    - [3. Enviar Código: Proceso de Pull Request (PR)](#3-enviar-código-proceso-de-pull-request-pr)
-        - [Pull Requests en Borrador](#pull-requests-en-borrador)
-        - [Descripción del Pull Request](#descripción-del-pull-request)
-        - [Política de Pull Request (PR)](#política-de-pull-request-pr)
-            - [Objetivo](#objetivo)
-            - [Enfoque Issue-First](#enfoque-issue-first)
-            - [Condiciones para PRs Abiertos](#condiciones-para-prs-abiertos)
-            - [Procedimiento](#procedimiento)
-            - [Responsabilidades](#responsabilidades)
-- [IV. Legal](#iv-legal)
-    - [Acuerdo de Contribución](#acuerdo-de-contribución)
-
-## I. Antes de Contribuir
-
-Primero, familiarízate con nuestros estándares comunitarios y la dirección del proyecto.
-
-### 1. Código de Conducta
-
-Todos los colaboradores deben cumplir con nuestro [Código de Conducta](https://github.com/RooVetGit/Roo-Code/blob/main/CODE_OF_CONDUCT.md). Por favor, léelo antes de contribuir.
-
-### 2. Entender la Hoja de Ruta del Proyecto
-
-Roo Code tiene una hoja de ruta clara que guía nuestras prioridades y dirección futura. Entenderla te ayuda a:
-
-- Alinear tus contribuciones con los objetivos del proyecto
-- Identificar áreas donde tu experiencia es más valiosa
-- Comprender el contexto detrás de ciertas decisiones de diseño
-- Inspirarte para nuevas funciones que apoyen nuestra visión
-=======
 
 [日本語](../ja/CONTRIBUTING.md) • [한국어](../ko/CONTRIBUTING.md) • [Polski](../pl/CONTRIBUTING.md) • [Português (BR)](../pt-BR/CONTRIBUTING.md) • [Türkçe](../tr/CONTRIBUTING.md) • [Tiếng Việt](../vi/CONTRIBUTING.md) • [简体中文](../zh-CN/CONTRIBUTING.md) • [繁體中文](../zh-TW/CONTRIBUTING.md)
 
@@ -78,52 +20,9 @@
 Todos los colaboradores deben adherirse a nuestro [Código de Conducta](./CODE_OF_CONDUCT.md).
 
 ### 2. Hoja de Ruta del Proyecto
->>>>>>> 122b9fec
 
 Nuestra hoja de ruta guía la dirección del proyecto. Alinea tus contribuciones con estos objetivos clave:
 
-<<<<<<< HEAD
-#### Soporte de Proveedores
-
-Queremos soportar la mayor cantidad de proveedores posible:
-
-- Más soporte "Compatible con OpenAI"
-- xAI, Microsoft Azure AI, Alibaba Cloud Qwen, IBM Watsonx, Together AI, DeepInfra, Fireworks AI, Cohere, Perplexity AI, FriendliAI, Replicate
-- Mejor soporte para Ollama y LM Studio
-
-#### Soporte de Modelos
-
-Queremos que Roo funcione con la mayor cantidad de modelos posible, incluidos modelos locales:
-
-- Soporte de modelos locales mediante prompts y flujos de trabajo personalizados
-- Evaluaciones y casos de prueba de benchmarking
-
-#### Soporte de Sistemas
-
-Queremos que Roo funcione bien en cualquier ordenador:
-
-- Integración de terminal multiplataforma
-- Soporte fuerte y consistente para Mac, Windows y Linux
-
-#### Documentación
-
-Queremos documentación completa y accesible para todos los usuarios y colaboradores:
-
-- Guías y tutoriales ampliados
-- Documentación clara de la API
-- Mejor orientación para colaboradores
-- Recursos de documentación multilingüe
-- Ejemplos interactivos y fragmentos de código
-
-#### Estabilidad
-
-Queremos reducir significativamente los errores y aumentar las pruebas automatizadas:
-
-- Interruptor de registro de depuración
-- Botón para copiar "Información de máquina/tarea" para solicitudes de soporte o errores
-
-#### Internacionalización
-=======
 ### Confiabilidad Primero
 
 - Garantizar que la edición de diferencias y la ejecución de comandos sean consistentemente confiables.
@@ -168,182 +67,12 @@
 - **Reclamar issues**: Comenta y espera la asignación oficial.
 
 **Los PRs sin issues aprobados pueden ser cerrados.**
->>>>>>> 122b9fec
 
 ### Decidir en Qué Trabajar
 
 - Revisa el [Proyecto GitHub](https://github.com/orgs/RooVetGit/projects/1) para "Good First Issues" no asignados.
 - Para documentación, visita [Roo Code Docs](https://github.com/RooVetGit/Roo-Code-Docs).
 
-<<<<<<< HEAD
-Agradecemos especialmente las contribuciones que avancen los objetivos de nuestra hoja de ruta. Si trabajas en algo alineado con estos pilares, menciónalo en la descripción de tu PR.
-
-### 3. Únete a la Comunidad Roo Code
-
-Conectarte con la comunidad Roo Code es una excelente manera de empezar:
-
-- **Método principal**:
-    1.  Únete a la [comunidad Roo Code en Discord](https://discord.gg/roocode).
-    2.  Una vez dentro, envía un mensaje directo (DM) a **Hannes Rudolph** (Discord: `hrudolph`) para comentar tu interés y recibir orientación.
-- **Alternativa para colaboradores experimentados**: Si te sientes cómodo con el enfoque issue-first, puedes participar directamente en GitHub siguiendo el [tablero Kanban](https://github.com/orgs/RooVetGit/projects/1) y comunicándote mediante issues y pull requests.
-
-## II. Encontrar y Planificar tu Contribución
-
-Identifica en qué te gustaría trabajar y cómo abordarlo.
-
-### 1. Tipos de Contribuciones
-
-Aceptamos varios tipos de contribuciones:
-
-- **Corrección de errores**: Solucionar problemas en el código existente.
-- **Nuevas funciones**: Añadir nuevas funcionalidades.
-- **Documentación**: Mejorar guías, ejemplos o corregir errores tipográficos.
-
-### 2. Principio Clave: Enfoque Issue-First
-
-**Todas las contribuciones deben comenzar con un Issue de GitHub.** Este paso es fundamental para asegurar la alineación y evitar esfuerzos innecesarios.
-
-- **Buscar o crear un Issue**:
-    - Antes de empezar, busca en [GitHub Issues](https://github.com/RooVetGit/Roo-Code/issues) si ya existe un issue para tu contribución.
-    - Si existe y no está asignado, comenta en el issue para expresar tu interés. Un mantenedor te lo asignará.
-    - Si no existe, crea uno nuevo usando la plantilla adecuada en nuestra [página de issues](https://github.com/RooVetGit/Roo-Code/issues/new/choose):
-        - Para errores, usa la plantilla "Bug Report".
-        - Para nuevas funciones, usa la plantilla "Detailed Feature Proposal". Espera la aprobación de un mantenedor (especialmente @hannesrudolph) antes de empezar a implementar.
-        - **Nota**: Las ideas generales o discusiones preliminares sobre funciones pueden comenzar en [GitHub Discussions](https://github.com/RooVetGit/Roo-Code/discussions/categories/feature-requests). Cuando la idea sea más concreta, se debe crear un issue de "Detailed Feature Proposal".
-- **Reclamar y asignar**:
-    - Indica claramente tu intención de trabajar en un issue comentando en él.
-    - Espera a que un mantenedor te lo asigne oficialmente en GitHub. Así evitamos que varias personas trabajen en lo mismo.
-- **Consecuencias de no seguirlo**:
-    - Los Pull Requests (PRs) enviados sin un issue correspondiente, preaprobado y asignado pueden cerrarse sin revisión completa. Esta política existe para asegurar que las contribuciones estén alineadas con las prioridades del proyecto y para respetar el tiempo de todos.
-
-Este enfoque nos ayuda a rastrear el trabajo, asegurar que los cambios sean deseados y coordinar los esfuerzos de manera efectiva.
-
-### 3. Decidir en Qué Trabajar
-
-- **Good First Issues**: Consulta la sección "Issue [Unassigned]" de nuestro [Proyecto Roo Code Issues](https://github.com/orgs/RooVetGit/projects/1) en GitHub.
-- **Documentación**: Aunque este `CONTRIBUTING.md` es la guía principal para contribuciones de código, si te interesa contribuir a otra documentación (como guías de usuario o API), revisa el [repositorio Roo Code Docs](https://github.com/RooVetGit/Roo-Code-Docs) o pregunta en la comunidad de Discord.
-- **Proponer nuevas funciones**:
-    1.  **Idea inicial/discusión**: Para ideas generales o iniciales, inicia una conversación en [GitHub Discussions](https://github.com/RooVetGit/Roo-Code/discussions/categories/feature-requests).
-    2.  **Propuesta formal**: Para propuestas específicas y listas para consideración, crea un issue de "Detailed Feature Proposal" usando la plantilla en nuestra [página de issues](https://github.com/RooVetGit/Roo-Code/issues/new/choose). Esto es clave en nuestro **enfoque Issue-First**.
-
-### 4. Reportar Errores o Problemas
-
-Si encuentras un error:
-
-1.  **Buscar issues existentes**: Revisa [GitHub Issues](https://github.com/RooVetGit/Roo-Code/issues) para ver si ya está reportado.
-2.  **Crear un nuevo issue**: Si es único, usa la plantilla "Bug Report" en nuestra [página de issues](https://github.com/RooVetGit/Roo-Code/issues/new/choose).
-
-> 🔐 **Vulnerabilidades de seguridad**: Si descubres una vulnerabilidad de seguridad, repórtala de forma privada usando la [herramienta de avisos de seguridad de GitHub](https://github.com/RooVetGit/Roo-Code/security/advisories/new). No crees un issue público para vulnerabilidades de seguridad.
-
-## III. Proceso de Desarrollo y Envío
-
-Sigue estos pasos para programar y enviar tu trabajo.
-
-### 1. Configuración de Desarrollo
-
-1.  **Fork & Clona**:
-    - Haz un fork del repositorio en GitHub.
-    - Clona tu fork localmente: `git clone https://github.com/TU_USUARIO/Roo-Code.git`
-2.  **Instala dependencias**: `npm run install:all`
-3.  **Ejecuta Webview (modo dev)**: `npm run dev` (para la app Vite/React con HMR)
-4.  **Depura la extensión**: Pulsa `F5` en VS Code (o **Run** → **Start Debugging**) para abrir una nueva ventana Extension Development Host con Roo Code cargado.
-
-Los cambios en webview (`webview-ui`) aparecerán inmediatamente gracias a Hot Module Replacement. Los cambios en la extensión principal (`src`) requerirán reiniciar el Extension Development Host.
-
-Alternativamente, para construir e instalar un paquete `.vsix`:
-
-```sh
-npm run build
-code --install-extension bin/roo-cline-<version>.vsix
-```
-
-(Reemplaza `<version>` por el número de versión real del archivo generado).
-
-### 2. Guía para Escribir Código
-
-- **PRs enfocados**: Un feature/fix por PR.
-- **Calidad de código**:
-    - Pasar los checks de CI (lint, formato)
-    - Corregir advertencias o errores de ESLint (`npm run lint`)
-    - Responder a feedback de herramientas automáticas de revisión de código
-    - Seguir buenas prácticas de TypeScript y mantener la seguridad de tipos
-- **Pruebas**:
-    - Añadir tests para nuevas funciones
-    - Ejecutar `npm test` para asegurar que todo pasa
-    - Actualizar tests existentes si tu cambio los afecta
-- **Mensajes de commit**:
-    - Escribir mensajes claros y descriptivos
-    - Referenciar issues relevantes usando `#número-issue` (ej: `Fixes #123`)
-- **Checklist antes de enviar PR**:
-    - Rebasear tu rama sobre el último `main` del upstream
-    - Asegurarte de que el código compila (`npm run build`)
-    - Verificar que todos los tests pasan (`npm test`)
-    - Eliminar cualquier código de depuración o `console.log`
-
-### 3. Enviar Código: Proceso de Pull Request (PR)
-
-#### Pull Requests en Borrador
-
-Usa PRs en borrador para trabajo que aún no está listo para revisión completa pero para el que quieres:
-
-- Ejecutar checks automáticos (CI)
-- Recibir feedback temprano de mantenedores u otros colaboradores
-- Señalar que el trabajo está en progreso
-
-Marca un PR como "Listo para revisión" solo cuando todos los checks pasen y creas que cumple con los criterios de "Guía para Escribir Código" y "Descripción del Pull Request".
-
-#### Descripción del Pull Request
-
-La descripción de tu PR debe ser completa y seguir la estructura de nuestra [Plantilla de Pull Request](.github/pull_request_template.md). Elementos clave:
-
-- Un enlace al Issue de GitHub aprobado que aborda
-- Descripción clara de los cambios realizados y su propósito
-- Pasos detallados para probar los cambios
-- Lista de cualquier cambio importante (breaking changes)
-- **Para cambios de UI, proporciona capturas de pantalla o videos del antes y después**
-- **Indica si tu PR requiere actualizar documentación de usuario y cuáles documentos o secciones se ven afectados**
-
-#### Política de Pull Request (PR)
-
-##### Objetivo
-
-Mantener un backlog de PRs limpio, enfocado y manejable.
-
-##### Enfoque Issue-First
-
-- **Requerido**: Antes de empezar, debe existir un Issue de GitHub aprobado y asignado (ya sea "Bug Report" o "Detailed Feature Proposal").
-- **Aprobación**: Los Issues, especialmente los de cambios importantes, deben ser revisados y aprobados por los mantenedores (especialmente @hannesrudolph) _antes_ de comenzar a programar.
-- **Referencia**: Los PRs deben referenciar explícitamente estos Issues preaprobados en su descripción.
-- **Consecuencias**: No seguir este proceso puede resultar en el cierre del PR sin revisión completa.
-
-##### Condiciones para PRs Abiertos
-
-- **Listo para merge**: Pasa todos los tests de CI, se alinea con la hoja de ruta del proyecto (si aplica), está vinculado a un Issue aprobado y asignado, tiene documentación/comentarios claros, incluye imágenes o videos de antes y después para cambios de UI
-- **Para cerrar**: Falla en tests de CI, conflictos de merge importantes, desalineación con los objetivos del proyecto o inactividad prolongada (>30 días sin actualizaciones tras feedback)
-
-##### Procedimiento
-
-1.  **Calificación y asignación de Issues**: @hannesrudolph (u otros mantenedores) revisan y asignan Issues nuevos y existentes.
-2.  **Triage inicial de PRs (diario)**: Los mantenedores hacen una revisión rápida de los PRs entrantes para filtrar urgencias o problemas críticos.
-3.  **Revisión exhaustiva de PRs (semanal)**: Los mantenedores revisan a fondo los PRs para evaluar preparación, alineación con el Issue aprobado y calidad general.
-4.  **Feedback detallado e iteración**: Según la revisión, los mantenedores dan feedback (Aprobar, Solicitar cambios o Rechazar). Se espera que los colaboradores respondan y mejoren según sea necesario.
-5.  **Etapa de decisión**: Los PRs aprobados se fusionan. Los PRs con problemas irresolubles o desalineados pueden cerrarse con una explicación clara.
-6.  **Seguimiento**: Los autores de PRs cerrados pueden abordar el feedback y abrir nuevos si se resuelven los problemas o cambia la dirección del proyecto.
-
-##### Responsabilidades
-
-- **Calificación de Issues y cumplimiento del proceso (@hannesrudolph & mantenedores)**: Asegurar que todas las contribuciones sigan el enfoque Issue-First. Guiar a los colaboradores en el proceso.
-- **Mantenedores (equipo de desarrollo)**: Revisar PRs, dar feedback técnico, tomar decisiones de aprobación/rechazo y fusionar PRs.
-- **Colaboradores**: Asegurar que los PRs estén vinculados a un Issue aprobado y asignado, cumplan con las guías de calidad y respondan rápidamente al feedback.
-
-Esta política asegura claridad e integración eficiente.
-
-## IV. Legal
-
-### Acuerdo de Contribución
-
-Al enviar un pull request, aceptas que tus contribuciones se licenciarán bajo la [Licencia Apache 2.0](LICENSE) (o la licencia actual del proyecto), igual que el proyecto.
-=======
 ### Reportar Errores
 
 - Primero verifica si ya existen reportes.
@@ -397,5 +126,4 @@
 
 ## Legal
 
-Al contribuir, aceptas que tus contribuciones serán licenciadas bajo la Licencia Apache 2.0, consistente con la licencia de Roo Code.
->>>>>>> 122b9fec
+Al contribuir, aceptas que tus contribuciones serán licenciadas bajo la Licencia Apache 2.0, consistente con la licencia de Roo Code.