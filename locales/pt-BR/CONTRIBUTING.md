[English](../../CONTRIBUTING.md) • [Català](../ca/CONTRIBUTING.md) • [Deutsch](../de/CONTRIBUTING.md) • [Español](../es/CONTRIBUTING.md) • [Français](../fr/CONTRIBUTING.md) • [हिंदी](../hi/CONTRIBUTING.md) • [Italiano](../it/CONTRIBUTING.md) • [Nederlands](../nl/CONTRIBUTING.md) • [Русский](../ru/CONTRIBUTING.md)
<<<<<<< HEAD

[日本語](../ja/CONTRIBUTING.md) • [한국어](../ko/CONTRIBUTING.md) • [Polski](../pl/CONTRIBUTING.md) • <b>Português (BR)</b> • [Türkçe](../tr/CONTRIBUTING.md) • [Tiếng Việt](../vi/CONTRIBUTING.md) • [简体中文](../zh-CN/CONTRIBUTING.md) • [繁體中文](../zh-TW/CONTRIBUTING.md)

# Contribuindo para o Roo Code

O Roo Code é um projeto impulsionado pela comunidade e valorizamos muito cada contribuição. Para garantir um processo tranquilo e eficaz para todos, **operamos com uma abordagem "[Issue-First](#2-princípio-chave-abordagem-issue-first)".** Isso significa que todo o trabalho deve estar vinculado a uma Issue do GitHub _antes_ de enviar um Pull Request (veja nossa [Política de PR](#política-de-pull-request-pr) para detalhes). Leia este guia com atenção para entender como contribuir.
Este guia explica como contribuir para o Roo Code, seja corrigindo bugs, adicionando recursos ou melhorando a documentação.

## Índice

- [I. Antes de Contribuir](#i-antes-de-contribuir)
    - [1. Código de Conduta](#1-código-de-conduta)
    - [2. Entenda o Roadmap do Projeto](#2-entenda-o-roadmap-do-projeto)
        - [Suporte a Provedores](#suporte-a-provedores)
        - [Suporte a Modelos](#suporte-a-modelos)
        - [Suporte a Sistemas](#suporte-a-sistemas)
        - [Documentação](#documentação)
        - [Estabilidade](#estabilidade)
        - [Internacionalização](#internacionalização)
    - [3. Junte-se à Comunidade Roo Code](#3-junte-se-à-comunidade-roo-code)
- [II. Encontrando & Planejando sua Contribuição](#ii-encontrando--planejando-sua-contribuição)
    - [1. Tipos de Contribuição](#1-tipos-de-contribuição)
    - [2. Princípio-chave: Abordagem Issue-First](#2-princípio-chave-abordagem-issue-first)
    - [3. Decidindo no que Trabalhar](#3-decidindo-no-que-trabalhar)
    - [4. Relatando Bugs ou Problemas](#4-relatando-bugs-ou-problemas)
- [III. Processo de Desenvolvimento & Submissão](#iii-processo-de-desenvolvimento--submissão)
    - [1. Configuração de Desenvolvimento](#1-configuração-de-desenvolvimento)
    - [2. Diretrizes para Escrever Código](#2-diretrizes-para-escrever-código)
    - [3. Enviando Código: Processo de Pull Request (PR)](#3-enviando-código-processo-de-pull-request-pr)
        - [Pull Requests em Rascunho](#pull-requests-em-rascunho)
        - [Descrição do Pull Request](#descrição-do-pull-request)
        - [Política de Pull Request (PR)](#política-de-pull-request-pr)
            - [Objetivo](#objetivo)
            - [Abordagem Issue-First](#abordagem-issue-first)
            - [Condições para PRs Abertos](#condições-para-prs-abertos)
            - [Procedimento](#procedimento)
            - [Responsabilidades](#responsabilidades)
- [IV. Legal](#iv-legal)
    - [Acordo de Contribuição](#acordo-de-contribuição)

## I. Antes de Contribuir

Primeiro, familiarize-se com nossos padrões de comunidade e a direção do projeto.

### 1. Código de Conduta

Todos os colaboradores devem seguir nosso [Código de Conduta](https://github.com/RooVetGit/Roo-Code/blob/main/CODE_OF_CONDUCT.md). Por favor, leia antes de contribuir.

### 2. Entenda o Roadmap do Projeto

O Roo Code possui um roadmap de desenvolvimento claro que orienta nossas prioridades e direção futura. Entender o roadmap pode te ajudar a:

- Alinhar suas contribuições com os objetivos do projeto
- Identificar áreas onde sua experiência será mais valiosa
- Compreender o contexto por trás de certas decisões de design
- Se inspirar para novos recursos que apoiem nossa visão

Nosso roadmap atual foca em seis pilares principais:

#### Suporte a Provedores

Queremos dar suporte ao maior número possível de provedores:

- Mais suporte "Compatível com OpenAI"
- xAI, Microsoft Azure AI, Alibaba Cloud Qwen, IBM Watsonx, Together AI, DeepInfra, Fireworks AI, Cohere, Perplexity AI, FriendliAI, Replicate
- Suporte aprimorado para Ollama e LM Studio

#### Suporte a Modelos

Queremos que o Roo funcione com o maior número possível de modelos, incluindo modelos locais:

- Suporte a modelos locais por meio de prompts de sistema personalizados e fluxos de trabalho
- Benchmarks, avaliações e casos de teste

#### Suporte a Sistemas

Queremos que o Roo funcione bem em qualquer computador:
=======

[日本語](../ja/CONTRIBUTING.md) • [한국어](../ko/CONTRIBUTING.md) • [Polski](../pl/CONTRIBUTING.md) • <b>Português (BR)</b> • [Türkçe](../tr/CONTRIBUTING.md) • [Tiếng Việt](../vi/CONTRIBUTING.md) • [简体中文](../zh-CN/CONTRIBUTING.md) • [繁體中文](../zh-TW/CONTRIBUTING.md)

# Contribuindo para o Roo Code

O Roo Code é um projeto impulsionado pela comunidade e valorizamos muito cada contribuição. Para simplificar a colaboração, operamos com uma abordagem [Issue-First](#abordagem-issue-first), o que significa que todos os [Pull Requests (PRs)](#enviando-um-pull-request) devem primeiro estar vinculados a uma Issue do GitHub. Por favor, leia este guia com atenção.

## Índice

- [Antes de Contribuir](#antes-de-contribuir)
- [Encontrando & Planejando sua Contribuição](#encontrando--planejando-sua-contribuição)
- [Processo de Desenvolvimento & Submissão](#processo-de-desenvolvimento--submissão)
- [Legal](#legal)

## Antes de Contribuir

### 1. Código de Conduta

Todos os colaboradores devem seguir nosso [Código de Conduta](./CODE_OF_CONDUCT.md).

### 2. Roadmap do Projeto

Nosso roadmap orienta a direção do projeto. Alinhe suas contribuições com estes objetivos principais:

### Confiabilidade em Primeiro Lugar

- Garantir que a edição de diferenças e a execução de comandos sejam consistentemente confiáveis
- Reduzir pontos de atrito que desencorajam o uso regular
- Garantir operação suave em todos os idiomas e plataformas
- Expandir o suporte robusto para uma ampla variedade de provedores e modelos de IA

### Experiência de Usuário Aprimorada

- Simplificar a interface do usuário para maior clareza e intuitividade
- Melhorar continuamente o fluxo de trabalho para atender às altas expectativas dos desenvolvedores

### Liderança em Desempenho de Agentes

- Estabelecer benchmarks de avaliação abrangentes (evals) para medir a produtividade no mundo real
- Facilitar para que todos possam executar e interpretar essas avaliações
- Fornecer melhorias que demonstrem aumentos claros nas pontuações de avaliação

Mencione o alinhamento com estas áreas em seus PRs.

### 3. Junte-se à Comunidade Roo Code
>>>>>>> 122b9fec

- **Principal:** Junte-se ao nosso [Discord](https://discord.gg/roocode) e envie um DM para **Hannes Rudolph (`hrudolph`)**.
- **Alternativa:** Colaboradores experientes podem participar diretamente via [GitHub Projects](https://github.com/orgs/RooVetGit/projects/1).

<<<<<<< HEAD
#### Documentação
=======
## Encontrando & Planejando sua Contribuição
>>>>>>> 122b9fec

### Tipos de Contribuição

<<<<<<< HEAD
- Guias e tutoriais expandidos
- Documentação clara da API
- Melhor orientação para colaboradores
- Recursos de documentação multilíngue
- Exemplos interativos e trechos de código

#### Estabilidade

Queremos reduzir significativamente o número de bugs e aumentar os testes automatizados:

- Chave de ativação de logs de depuração
- Botão "Copiar informações da máquina/tarefa" para solicitações de bug/suporte

#### Internacionalização

Queremos que o Roo fale a língua de todos:
=======
- **Correção de bugs:** Corrigir problemas no código.
- **Novos recursos:** Adicionar novas funcionalidades.
- **Documentação:** Melhorar guias e clareza.

### Abordagem Issue-First

Todas as contribuições devem começar com uma Issue do GitHub.

- **Verificar issues existentes:** Procure em [GitHub Issues](https://github.com/RooVetGit/Roo-Code/issues).
- **Criar uma issue:** Use os templates apropriados:
    - **Bugs:** Template "Bug Report".
    - **Recursos:** Template "Detailed Feature Proposal". Aprovação necessária antes de começar.
- **Reivindicar issues:** Comente e aguarde atribuição oficial.

**PRs sem issues aprovadas podem ser fechados.**

### Decidindo no que Trabalhar
>>>>>>> 122b9fec

- Confira o [Projeto GitHub](https://github.com/orgs/RooVetGit/projects/1) para "Good First Issues" não atribuídas.
- Para documentação, visite [Roo Code Docs](https://github.com/RooVetGit/Roo-Code-Docs).

<<<<<<< HEAD
Contribuições que avançam os objetivos do nosso roadmap são especialmente bem-vindas. Se você estiver trabalhando em algo alinhado com esses pilares, mencione isso na descrição do seu PR.

### 3. Junte-se à Comunidade Roo Code

Conectar-se com a comunidade Roo Code é uma ótima maneira de começar:

- **Método principal**:
    1.  Junte-se à [comunidade Roo Code no Discord](https://discord.gg/roocode).
    2.  Depois, envie uma mensagem direta (DM) para **Hannes Rudolph** (Discord: `hrudolph`) para discutir seu interesse e receber orientações.
- **Alternativa para colaboradores experientes**: Se você está confortável com a abordagem issue-first, pode participar diretamente pelo GitHub acompanhando o [quadro Kanban](https://github.com/orgs/RooVetGit/projects/1) e se comunicando via issues e pull requests.

## II. Encontrando & Planejando sua Contribuição

Identifique no que gostaria de trabalhar e como abordar.

### 1. Tipos de Contribuição

Aceitamos vários tipos de contribuição:

- **Correção de bugs**: Corrigir problemas no código existente.
- **Novos recursos**: Adicionar novas funcionalidades.
- **Documentação**: Melhorar guias, exemplos ou corrigir erros de digitação.

### 2. Princípio-chave: Abordagem Issue-First

**Todas as contribuições devem começar com uma Issue do GitHub.** Este é um passo fundamental para garantir alinhamento e evitar esforços desperdiçados.

- **Encontrar ou criar uma Issue**:
    - Antes de começar, procure em [GitHub Issues](https://github.com/RooVetGit/Roo-Code/issues) se já existe uma issue para sua contribuição.
    - Se existir e não estiver atribuída, comente na issue para expressar seu interesse. Um mantenedor irá atribuí-la a você.
    - Se não existir, crie uma nova usando o template apropriado em nossa [página de issues](https://github.com/RooVetGit/Roo-Code/issues/new/choose):
        - Para bugs, use o template "Bug Report".
        - Para novos recursos, use o template "Detailed Feature Proposal". Aguarde a aprovação de um mantenedor (especialmente @hannesrudolph) antes de começar a implementar.
        - **Nota**: Ideias gerais ou discussões preliminares sobre recursos podem começar em [GitHub Discussions](https://github.com/RooVetGit/Roo-Code/discussions/categories/feature-requests). Quando a ideia estiver mais concreta, uma issue "Detailed Feature Proposal" deve ser criada.
- **Reivindicação e atribuição**:
    - Indique claramente sua intenção de trabalhar em uma issue comentando nela.
    - Aguarde um mantenedor atribuí-la oficialmente a você no GitHub. Isso evita que várias pessoas trabalhem na mesma coisa.
- **Consequências de não seguir**:
    - Pull Requests (PRs) enviados sem uma issue correspondente, pré-aprovada e atribuída podem ser fechados sem revisão completa. Esta política existe para garantir que as contribuições estejam alinhadas com as prioridades do projeto e para respeitar o tempo de todos.

Essa abordagem nos ajuda a rastrear o trabalho, garantir que as mudanças sejam desejadas e coordenar esforços de forma eficaz.

### 3. Decidindo no que Trabalhar

- **Good First Issues**: Confira a seção "Issue [Unassigned]" do nosso [Projeto Roo Code Issues](https://github.com/orgs/RooVetGit/projects/1) no GitHub.
- **Documentação**: Embora este `CONTRIBUTING.md` seja o guia principal para contribuições de código, se você quiser contribuir para outra documentação (como guias de usuário ou API), confira o [repositório Roo Code Docs](https://github.com/RooVetGit/Roo-Code-Docs) ou pergunte na comunidade do Discord.
- **Propondo novos recursos**:
    1.  **Ideia/discussão inicial**: Para ideias gerais ou iniciais, inicie uma conversa em [GitHub Discussions](https://github.com/RooVetGit/Roo-Code/discussions/categories/feature-requests).
    2.  **Proposta formal**: Para propostas específicas e prontas para consideração, crie uma issue "Detailed Feature Proposal" usando o template em nossa [página de issues](https://github.com/RooVetGit/Roo-Code/issues/new/choose). Isso é fundamental em nossa **abordagem Issue-First**.

### 4. Relatando Bugs ou Problemas

Se encontrar um bug:

1.  **Procure issues existentes**: Verifique [GitHub Issues](https://github.com/RooVetGit/Roo-Code/issues) para ver se já foi relatado.
2.  **Crie uma nova issue**: Se for único, use o template "Bug Report" em nossa [página de issues](https://github.com/RooVetGit/Roo-Code/issues/new/choose).

> 🔐 **Vulnerabilidades de segurança**: Se você descobrir uma vulnerabilidade de segurança, relate-a de forma privada usando a [ferramenta de avisos de segurança do GitHub](https://github.com/RooVetGit/Roo-Code/security/advisories/new). Não crie uma issue pública para vulnerabilidades de segurança.

## III. Processo de Desenvolvimento & Submissão

Siga estes passos para programar e enviar seu trabalho.

### 1. Configuração de Desenvolvimento

1.  **Fork & Clone**:
    - Faça um fork do repositório no GitHub.
    - Clone seu fork localmente: `git clone https://github.com/SEU_USUÁRIO/Roo-Code.git`
2.  **Instale as dependências**: `npm run install:all`
3.  **Execute o Webview (modo dev)**: `npm run dev` (para o app Vite/React com HMR)
4.  **Debugue a extensão**: Pressione `F5` no VS Code (ou **Run** → **Start Debugging**) para abrir uma nova janela Extension Development Host com o Roo Code carregado.

As alterações no webview (`webview-ui`) aparecerão imediatamente graças ao Hot Module Replacement. Alterações na extensão principal (`src`) exigirão reiniciar o Extension Development Host.

Alternativamente, para construir e instalar um pacote `.vsix`:

```sh
npm run build
code --install-extension bin/roo-cline-<versão>.vsix
```

(Substitua `<versão>` pelo número real da versão do arquivo gerado).

### 2. Diretrizes para Escrever Código

- **PRs focados**: Um recurso/correção por PR.
- **Qualidade do código**:
    - Passar nos checks de CI (lint, formatação)
    - Corrigir avisos ou erros do ESLint (`npm run lint`)
    - Responder ao feedback de ferramentas automáticas de revisão de código
    - Seguir boas práticas de TypeScript e manter a segurança de tipos
- **Testes**:
    - Adicionar testes para novos recursos
    - Executar `npm test` para garantir que tudo passa
    - Atualizar testes existentes se suas alterações os afetarem
- **Mensagens de commit**:
    - Escrever mensagens claras e descritivas
    - Referenciar issues relevantes usando `#número-issue` (ex: `Fixes #123`)
- **Checklist antes de enviar PR**:
    - Rebasear sua branch no último `main` do upstream
    - Garantir que o código compila (`npm run build`)
    - Todos os testes devem passar (`npm test`)
    - Remover qualquer código de depuração ou `console.log`

### 3. Enviando Código: Processo de Pull Request (PR)

#### Pull Requests em Rascunho

Use PRs em rascunho para trabalhos que ainda não estão prontos para revisão completa, mas para os quais você deseja:

- Rodar checks automáticos (CI)
- Receber feedback antecipado de mantenedores ou outros colaboradores
- Sinalizar que o trabalho está em andamento

Marque um PR como "Pronto para Revisão" apenas quando todos os checks passarem e você acreditar que ele atende aos critérios de "Diretrizes para Escrever Código" e "Descrição do Pull Request".

#### Descrição do Pull Request

A descrição do seu PR deve ser completa e seguir a estrutura do nosso [Template de Pull Request](.github/pull_request_template.md). Pontos principais:

- Um link para a Issue do GitHub aprovada que ele resolve
- Descrição clara das alterações feitas e seu propósito
- Passos detalhados para testar as alterações
- Lista de quaisquer breaking changes
- **Para mudanças de UI, forneça capturas de tela ou vídeos de antes e depois**
- **Indique se seu PR exige atualização da documentação do usuário e quais documentos/seções são afetados**

#### Política de Pull Request (PR)

##### Objetivo

Manter um backlog de PRs limpo, focado e gerenciável.

##### Abordagem Issue-First

- **Obrigatório**: Antes de começar, deve existir uma Issue do GitHub aprovada e atribuída (seja "Bug Report" ou "Detailed Feature Proposal").
- **Aprovação**: Issues, especialmente para mudanças grandes, devem ser revisadas e aprovadas por mantenedores (especialmente @hannesrudolph) _antes_ de começar a programar.
- **Referência**: PRs devem referenciar explicitamente essas issues pré-aprovadas na descrição.
- **Consequências**: Não seguir esse processo pode resultar no fechamento do PR sem revisão completa.

##### Condições para PRs Abertos

- **Pronto para merge**: Passa todos os testes de CI, está alinhado com o roadmap (se aplicável), está vinculado a uma Issue aprovada e atribuída, tem documentação/comentários claros, inclui imagens/vídeos de antes e depois para mudanças de UI
- **Para fechar**: Falha nos testes de CI, grandes conflitos de merge, desalinhamento com os objetivos do projeto ou inatividade prolongada (>30 dias sem atualizações após feedback)

##### Procedimento

1.  **Qualificação & atribuição de Issues**: @hannesrudolph (ou outros mantenedores) revisam e atribuem novas e existentes Issues.
2.  **Triagem inicial de PRs (diária)**: Mantenedores fazem uma revisão rápida dos PRs recebidos para filtrar urgências ou problemas críticos.
3.  **Revisão detalhada de PRs (semanal)**: Mantenedores revisam a fundo os PRs para avaliar prontidão, alinhamento com a Issue aprovada e qualidade geral.
4.  **Feedback detalhado & iteração**: Com base na revisão, mantenedores fornecem feedback (Aprovar, Solicitar Mudanças, Rejeitar). Espera-se que os colaboradores respondam e melhorem conforme necessário.
5.  **Fase de decisão**: PRs aprovados são mesclados. PRs com problemas insolúveis ou desalinhados podem ser fechados com explicação clara.
6.  **Follow-up**: Autores de PRs fechados podem abordar o feedback e abrir novos se os problemas forem resolvidos ou a direção do projeto mudar.

##### Responsabilidades

- **Qualificação de Issues & cumprimento do processo (@hannesrudolph & mantenedores)**: Garantir que todas as contribuições sigam a abordagem Issue-First. Orientar colaboradores no processo.
- **Mantenedores (Dev Team)**: Revisar PRs, fornecer feedback técnico, tomar decisões de aprovação/rejeição, mesclar PRs.
- **Colaboradores**: Garantir que os PRs estejam vinculados a uma Issue aprovada e atribuída, sigam as diretrizes de qualidade e respondam rapidamente ao feedback.

Esta política garante clareza e integração eficiente.

## IV. Legal

### Acordo de Contribuição

Ao enviar um pull request, você concorda que suas contribuições serão licenciadas sob a [Licença Apache 2.0](LICENSE) (ou a licença atual do projeto), assim como o projeto.
=======
### Relatando Bugs

- Verifique primeiro se já existem relatórios.
- Crie novos relatórios de bugs usando o [template "Bug Report"](https://github.com/RooVetGit/Roo-Code/issues/new/choose).
- **Vulnerabilidades de segurança:** Relate de forma privada via [security advisories](https://github.com/RooVetGit/Roo-Code/security/advisories/new).

## Processo de Desenvolvimento & Submissão

### Configuração de Desenvolvimento

1. **Fork & Clone:**

```
git clone https://github.com/SEU_USUÁRIO/Roo-Code.git
```

2. **Instalar dependências:**

```
npm run install:all
```

3. **Depuração:** Abra com VS Code (`F5`).

### Diretrizes para Escrever Código

- Um PR focado por recurso ou correção.
- Siga as melhores práticas de ESLint e TypeScript.
- Escreva commits claros e descritivos referenciando issues (ex: `Fixes #123`).
- Forneça testes completos (`npm test`).
- Rebase na branch `main` mais recente antes do envio.

### Enviando um Pull Request

- Comece como **PR em rascunho** se buscar feedback antecipado.
- Descreva claramente suas alterações seguindo o Template de Pull Request.
- Forneça capturas de tela/vídeos para alterações de UI.
- Indique se atualizações de documentação são necessárias.

### Política de Pull Request

- Deve referenciar issues pré-aprovadas e atribuídas.
- PRs que não seguem a política podem ser fechados.
- PRs devem passar nos testes de CI, alinhar-se ao roadmap e ter documentação clara.

### Processo de Revisão

- **Triagem diária:** Verificações rápidas pelos mantenedores.
- **Revisão semanal detalhada:** Avaliação abrangente.
- **Itere rapidamente** com base no feedback.

## Legal

Ao enviar um pull request, você concorda que suas contribuições serão licenciadas sob a Licença Apache 2.0, consistente com o licenciamento do Roo Code.
>>>>>>> 122b9fec
<|MERGE_RESOLUTION|>--- conflicted
+++ resolved
@@ -1,83 +1,4 @@
 [English](../../CONTRIBUTING.md) • [Català](../ca/CONTRIBUTING.md) • [Deutsch](../de/CONTRIBUTING.md) • [Español](../es/CONTRIBUTING.md) • [Français](../fr/CONTRIBUTING.md) • [हिंदी](../hi/CONTRIBUTING.md) • [Italiano](../it/CONTRIBUTING.md) • [Nederlands](../nl/CONTRIBUTING.md) • [Русский](../ru/CONTRIBUTING.md)
-<<<<<<< HEAD
-
-[日本語](../ja/CONTRIBUTING.md) • [한국어](../ko/CONTRIBUTING.md) • [Polski](../pl/CONTRIBUTING.md) • <b>Português (BR)</b> • [Türkçe](../tr/CONTRIBUTING.md) • [Tiếng Việt](../vi/CONTRIBUTING.md) • [简体中文](../zh-CN/CONTRIBUTING.md) • [繁體中文](../zh-TW/CONTRIBUTING.md)
-
-# Contribuindo para o Roo Code
-
-O Roo Code é um projeto impulsionado pela comunidade e valorizamos muito cada contribuição. Para garantir um processo tranquilo e eficaz para todos, **operamos com uma abordagem "[Issue-First](#2-princípio-chave-abordagem-issue-first)".** Isso significa que todo o trabalho deve estar vinculado a uma Issue do GitHub _antes_ de enviar um Pull Request (veja nossa [Política de PR](#política-de-pull-request-pr) para detalhes). Leia este guia com atenção para entender como contribuir.
-Este guia explica como contribuir para o Roo Code, seja corrigindo bugs, adicionando recursos ou melhorando a documentação.
-
-## Índice
-
-- [I. Antes de Contribuir](#i-antes-de-contribuir)
-    - [1. Código de Conduta](#1-código-de-conduta)
-    - [2. Entenda o Roadmap do Projeto](#2-entenda-o-roadmap-do-projeto)
-        - [Suporte a Provedores](#suporte-a-provedores)
-        - [Suporte a Modelos](#suporte-a-modelos)
-        - [Suporte a Sistemas](#suporte-a-sistemas)
-        - [Documentação](#documentação)
-        - [Estabilidade](#estabilidade)
-        - [Internacionalização](#internacionalização)
-    - [3. Junte-se à Comunidade Roo Code](#3-junte-se-à-comunidade-roo-code)
-- [II. Encontrando & Planejando sua Contribuição](#ii-encontrando--planejando-sua-contribuição)
-    - [1. Tipos de Contribuição](#1-tipos-de-contribuição)
-    - [2. Princípio-chave: Abordagem Issue-First](#2-princípio-chave-abordagem-issue-first)
-    - [3. Decidindo no que Trabalhar](#3-decidindo-no-que-trabalhar)
-    - [4. Relatando Bugs ou Problemas](#4-relatando-bugs-ou-problemas)
-- [III. Processo de Desenvolvimento & Submissão](#iii-processo-de-desenvolvimento--submissão)
-    - [1. Configuração de Desenvolvimento](#1-configuração-de-desenvolvimento)
-    - [2. Diretrizes para Escrever Código](#2-diretrizes-para-escrever-código)
-    - [3. Enviando Código: Processo de Pull Request (PR)](#3-enviando-código-processo-de-pull-request-pr)
-        - [Pull Requests em Rascunho](#pull-requests-em-rascunho)
-        - [Descrição do Pull Request](#descrição-do-pull-request)
-        - [Política de Pull Request (PR)](#política-de-pull-request-pr)
-            - [Objetivo](#objetivo)
-            - [Abordagem Issue-First](#abordagem-issue-first)
-            - [Condições para PRs Abertos](#condições-para-prs-abertos)
-            - [Procedimento](#procedimento)
-            - [Responsabilidades](#responsabilidades)
-- [IV. Legal](#iv-legal)
-    - [Acordo de Contribuição](#acordo-de-contribuição)
-
-## I. Antes de Contribuir
-
-Primeiro, familiarize-se com nossos padrões de comunidade e a direção do projeto.
-
-### 1. Código de Conduta
-
-Todos os colaboradores devem seguir nosso [Código de Conduta](https://github.com/RooVetGit/Roo-Code/blob/main/CODE_OF_CONDUCT.md). Por favor, leia antes de contribuir.
-
-### 2. Entenda o Roadmap do Projeto
-
-O Roo Code possui um roadmap de desenvolvimento claro que orienta nossas prioridades e direção futura. Entender o roadmap pode te ajudar a:
-
-- Alinhar suas contribuições com os objetivos do projeto
-- Identificar áreas onde sua experiência será mais valiosa
-- Compreender o contexto por trás de certas decisões de design
-- Se inspirar para novos recursos que apoiem nossa visão
-
-Nosso roadmap atual foca em seis pilares principais:
-
-#### Suporte a Provedores
-
-Queremos dar suporte ao maior número possível de provedores:
-
-- Mais suporte "Compatível com OpenAI"
-- xAI, Microsoft Azure AI, Alibaba Cloud Qwen, IBM Watsonx, Together AI, DeepInfra, Fireworks AI, Cohere, Perplexity AI, FriendliAI, Replicate
-- Suporte aprimorado para Ollama e LM Studio
-
-#### Suporte a Modelos
-
-Queremos que o Roo funcione com o maior número possível de modelos, incluindo modelos locais:
-
-- Suporte a modelos locais por meio de prompts de sistema personalizados e fluxos de trabalho
-- Benchmarks, avaliações e casos de teste
-
-#### Suporte a Sistemas
-
-Queremos que o Roo funcione bem em qualquer computador:
-=======
 
 [日本語](../ja/CONTRIBUTING.md) • [한국어](../ko/CONTRIBUTING.md) • [Polski](../pl/CONTRIBUTING.md) • <b>Português (BR)</b> • [Türkçe](../tr/CONTRIBUTING.md) • [Tiếng Việt](../vi/CONTRIBUTING.md) • [简体中文](../zh-CN/CONTRIBUTING.md) • [繁體中文](../zh-TW/CONTRIBUTING.md)
 
@@ -123,37 +44,14 @@
 Mencione o alinhamento com estas áreas em seus PRs.
 
 ### 3. Junte-se à Comunidade Roo Code
->>>>>>> 122b9fec
 
 - **Principal:** Junte-se ao nosso [Discord](https://discord.gg/roocode) e envie um DM para **Hannes Rudolph (`hrudolph`)**.
 - **Alternativa:** Colaboradores experientes podem participar diretamente via [GitHub Projects](https://github.com/orgs/RooVetGit/projects/1).
 
-<<<<<<< HEAD
-#### Documentação
-=======
 ## Encontrando & Planejando sua Contribuição
->>>>>>> 122b9fec
 
 ### Tipos de Contribuição
 
-<<<<<<< HEAD
-- Guias e tutoriais expandidos
-- Documentação clara da API
-- Melhor orientação para colaboradores
-- Recursos de documentação multilíngue
-- Exemplos interativos e trechos de código
-
-#### Estabilidade
-
-Queremos reduzir significativamente o número de bugs e aumentar os testes automatizados:
-
-- Chave de ativação de logs de depuração
-- Botão "Copiar informações da máquina/tarefa" para solicitações de bug/suporte
-
-#### Internacionalização
-
-Queremos que o Roo fale a língua de todos:
-=======
 - **Correção de bugs:** Corrigir problemas no código.
 - **Novos recursos:** Adicionar novas funcionalidades.
 - **Documentação:** Melhorar guias e clareza.
@@ -171,180 +69,10 @@
 **PRs sem issues aprovadas podem ser fechados.**
 
 ### Decidindo no que Trabalhar
->>>>>>> 122b9fec
 
 - Confira o [Projeto GitHub](https://github.com/orgs/RooVetGit/projects/1) para "Good First Issues" não atribuídas.
 - Para documentação, visite [Roo Code Docs](https://github.com/RooVetGit/Roo-Code-Docs).
 
-<<<<<<< HEAD
-Contribuições que avançam os objetivos do nosso roadmap são especialmente bem-vindas. Se você estiver trabalhando em algo alinhado com esses pilares, mencione isso na descrição do seu PR.
-
-### 3. Junte-se à Comunidade Roo Code
-
-Conectar-se com a comunidade Roo Code é uma ótima maneira de começar:
-
-- **Método principal**:
-    1.  Junte-se à [comunidade Roo Code no Discord](https://discord.gg/roocode).
-    2.  Depois, envie uma mensagem direta (DM) para **Hannes Rudolph** (Discord: `hrudolph`) para discutir seu interesse e receber orientações.
-- **Alternativa para colaboradores experientes**: Se você está confortável com a abordagem issue-first, pode participar diretamente pelo GitHub acompanhando o [quadro Kanban](https://github.com/orgs/RooVetGit/projects/1) e se comunicando via issues e pull requests.
-
-## II. Encontrando & Planejando sua Contribuição
-
-Identifique no que gostaria de trabalhar e como abordar.
-
-### 1. Tipos de Contribuição
-
-Aceitamos vários tipos de contribuição:
-
-- **Correção de bugs**: Corrigir problemas no código existente.
-- **Novos recursos**: Adicionar novas funcionalidades.
-- **Documentação**: Melhorar guias, exemplos ou corrigir erros de digitação.
-
-### 2. Princípio-chave: Abordagem Issue-First
-
-**Todas as contribuições devem começar com uma Issue do GitHub.** Este é um passo fundamental para garantir alinhamento e evitar esforços desperdiçados.
-
-- **Encontrar ou criar uma Issue**:
-    - Antes de começar, procure em [GitHub Issues](https://github.com/RooVetGit/Roo-Code/issues) se já existe uma issue para sua contribuição.
-    - Se existir e não estiver atribuída, comente na issue para expressar seu interesse. Um mantenedor irá atribuí-la a você.
-    - Se não existir, crie uma nova usando o template apropriado em nossa [página de issues](https://github.com/RooVetGit/Roo-Code/issues/new/choose):
-        - Para bugs, use o template "Bug Report".
-        - Para novos recursos, use o template "Detailed Feature Proposal". Aguarde a aprovação de um mantenedor (especialmente @hannesrudolph) antes de começar a implementar.
-        - **Nota**: Ideias gerais ou discussões preliminares sobre recursos podem começar em [GitHub Discussions](https://github.com/RooVetGit/Roo-Code/discussions/categories/feature-requests). Quando a ideia estiver mais concreta, uma issue "Detailed Feature Proposal" deve ser criada.
-- **Reivindicação e atribuição**:
-    - Indique claramente sua intenção de trabalhar em uma issue comentando nela.
-    - Aguarde um mantenedor atribuí-la oficialmente a você no GitHub. Isso evita que várias pessoas trabalhem na mesma coisa.
-- **Consequências de não seguir**:
-    - Pull Requests (PRs) enviados sem uma issue correspondente, pré-aprovada e atribuída podem ser fechados sem revisão completa. Esta política existe para garantir que as contribuições estejam alinhadas com as prioridades do projeto e para respeitar o tempo de todos.
-
-Essa abordagem nos ajuda a rastrear o trabalho, garantir que as mudanças sejam desejadas e coordenar esforços de forma eficaz.
-
-### 3. Decidindo no que Trabalhar
-
-- **Good First Issues**: Confira a seção "Issue [Unassigned]" do nosso [Projeto Roo Code Issues](https://github.com/orgs/RooVetGit/projects/1) no GitHub.
-- **Documentação**: Embora este `CONTRIBUTING.md` seja o guia principal para contribuições de código, se você quiser contribuir para outra documentação (como guias de usuário ou API), confira o [repositório Roo Code Docs](https://github.com/RooVetGit/Roo-Code-Docs) ou pergunte na comunidade do Discord.
-- **Propondo novos recursos**:
-    1.  **Ideia/discussão inicial**: Para ideias gerais ou iniciais, inicie uma conversa em [GitHub Discussions](https://github.com/RooVetGit/Roo-Code/discussions/categories/feature-requests).
-    2.  **Proposta formal**: Para propostas específicas e prontas para consideração, crie uma issue "Detailed Feature Proposal" usando o template em nossa [página de issues](https://github.com/RooVetGit/Roo-Code/issues/new/choose). Isso é fundamental em nossa **abordagem Issue-First**.
-
-### 4. Relatando Bugs ou Problemas
-
-Se encontrar um bug:
-
-1.  **Procure issues existentes**: Verifique [GitHub Issues](https://github.com/RooVetGit/Roo-Code/issues) para ver se já foi relatado.
-2.  **Crie uma nova issue**: Se for único, use o template "Bug Report" em nossa [página de issues](https://github.com/RooVetGit/Roo-Code/issues/new/choose).
-
-> 🔐 **Vulnerabilidades de segurança**: Se você descobrir uma vulnerabilidade de segurança, relate-a de forma privada usando a [ferramenta de avisos de segurança do GitHub](https://github.com/RooVetGit/Roo-Code/security/advisories/new). Não crie uma issue pública para vulnerabilidades de segurança.
-
-## III. Processo de Desenvolvimento & Submissão
-
-Siga estes passos para programar e enviar seu trabalho.
-
-### 1. Configuração de Desenvolvimento
-
-1.  **Fork & Clone**:
-    - Faça um fork do repositório no GitHub.
-    - Clone seu fork localmente: `git clone https://github.com/SEU_USUÁRIO/Roo-Code.git`
-2.  **Instale as dependências**: `npm run install:all`
-3.  **Execute o Webview (modo dev)**: `npm run dev` (para o app Vite/React com HMR)
-4.  **Debugue a extensão**: Pressione `F5` no VS Code (ou **Run** → **Start Debugging**) para abrir uma nova janela Extension Development Host com o Roo Code carregado.
-
-As alterações no webview (`webview-ui`) aparecerão imediatamente graças ao Hot Module Replacement. Alterações na extensão principal (`src`) exigirão reiniciar o Extension Development Host.
-
-Alternativamente, para construir e instalar um pacote `.vsix`:
-
-```sh
-npm run build
-code --install-extension bin/roo-cline-<versão>.vsix
-```
-
-(Substitua `<versão>` pelo número real da versão do arquivo gerado).
-
-### 2. Diretrizes para Escrever Código
-
-- **PRs focados**: Um recurso/correção por PR.
-- **Qualidade do código**:
-    - Passar nos checks de CI (lint, formatação)
-    - Corrigir avisos ou erros do ESLint (`npm run lint`)
-    - Responder ao feedback de ferramentas automáticas de revisão de código
-    - Seguir boas práticas de TypeScript e manter a segurança de tipos
-- **Testes**:
-    - Adicionar testes para novos recursos
-    - Executar `npm test` para garantir que tudo passa
-    - Atualizar testes existentes se suas alterações os afetarem
-- **Mensagens de commit**:
-    - Escrever mensagens claras e descritivas
-    - Referenciar issues relevantes usando `#número-issue` (ex: `Fixes #123`)
-- **Checklist antes de enviar PR**:
-    - Rebasear sua branch no último `main` do upstream
-    - Garantir que o código compila (`npm run build`)
-    - Todos os testes devem passar (`npm test`)
-    - Remover qualquer código de depuração ou `console.log`
-
-### 3. Enviando Código: Processo de Pull Request (PR)
-
-#### Pull Requests em Rascunho
-
-Use PRs em rascunho para trabalhos que ainda não estão prontos para revisão completa, mas para os quais você deseja:
-
-- Rodar checks automáticos (CI)
-- Receber feedback antecipado de mantenedores ou outros colaboradores
-- Sinalizar que o trabalho está em andamento
-
-Marque um PR como "Pronto para Revisão" apenas quando todos os checks passarem e você acreditar que ele atende aos critérios de "Diretrizes para Escrever Código" e "Descrição do Pull Request".
-
-#### Descrição do Pull Request
-
-A descrição do seu PR deve ser completa e seguir a estrutura do nosso [Template de Pull Request](.github/pull_request_template.md). Pontos principais:
-
-- Um link para a Issue do GitHub aprovada que ele resolve
-- Descrição clara das alterações feitas e seu propósito
-- Passos detalhados para testar as alterações
-- Lista de quaisquer breaking changes
-- **Para mudanças de UI, forneça capturas de tela ou vídeos de antes e depois**
-- **Indique se seu PR exige atualização da documentação do usuário e quais documentos/seções são afetados**
-
-#### Política de Pull Request (PR)
-
-##### Objetivo
-
-Manter um backlog de PRs limpo, focado e gerenciável.
-
-##### Abordagem Issue-First
-
-- **Obrigatório**: Antes de começar, deve existir uma Issue do GitHub aprovada e atribuída (seja "Bug Report" ou "Detailed Feature Proposal").
-- **Aprovação**: Issues, especialmente para mudanças grandes, devem ser revisadas e aprovadas por mantenedores (especialmente @hannesrudolph) _antes_ de começar a programar.
-- **Referência**: PRs devem referenciar explicitamente essas issues pré-aprovadas na descrição.
-- **Consequências**: Não seguir esse processo pode resultar no fechamento do PR sem revisão completa.
-
-##### Condições para PRs Abertos
-
-- **Pronto para merge**: Passa todos os testes de CI, está alinhado com o roadmap (se aplicável), está vinculado a uma Issue aprovada e atribuída, tem documentação/comentários claros, inclui imagens/vídeos de antes e depois para mudanças de UI
-- **Para fechar**: Falha nos testes de CI, grandes conflitos de merge, desalinhamento com os objetivos do projeto ou inatividade prolongada (>30 dias sem atualizações após feedback)
-
-##### Procedimento
-
-1.  **Qualificação & atribuição de Issues**: @hannesrudolph (ou outros mantenedores) revisam e atribuem novas e existentes Issues.
-2.  **Triagem inicial de PRs (diária)**: Mantenedores fazem uma revisão rápida dos PRs recebidos para filtrar urgências ou problemas críticos.
-3.  **Revisão detalhada de PRs (semanal)**: Mantenedores revisam a fundo os PRs para avaliar prontidão, alinhamento com a Issue aprovada e qualidade geral.
-4.  **Feedback detalhado & iteração**: Com base na revisão, mantenedores fornecem feedback (Aprovar, Solicitar Mudanças, Rejeitar). Espera-se que os colaboradores respondam e melhorem conforme necessário.
-5.  **Fase de decisão**: PRs aprovados são mesclados. PRs com problemas insolúveis ou desalinhados podem ser fechados com explicação clara.
-6.  **Follow-up**: Autores de PRs fechados podem abordar o feedback e abrir novos se os problemas forem resolvidos ou a direção do projeto mudar.
-
-##### Responsabilidades
-
-- **Qualificação de Issues & cumprimento do processo (@hannesrudolph & mantenedores)**: Garantir que todas as contribuições sigam a abordagem Issue-First. Orientar colaboradores no processo.
-- **Mantenedores (Dev Team)**: Revisar PRs, fornecer feedback técnico, tomar decisões de aprovação/rejeição, mesclar PRs.
-- **Colaboradores**: Garantir que os PRs estejam vinculados a uma Issue aprovada e atribuída, sigam as diretrizes de qualidade e respondam rapidamente ao feedback.
-
-Esta política garante clareza e integração eficiente.
-
-## IV. Legal
-
-### Acordo de Contribuição
-
-Ao enviar um pull request, você concorda que suas contribuições serão licenciadas sob a [Licença Apache 2.0](LICENSE) (ou a licença atual do projeto), assim como o projeto.
-=======
 ### Relatando Bugs
 
 - Verifique primeiro se já existem relatórios.
@@ -398,5 +126,4 @@
 
 ## Legal
 
-Ao enviar um pull request, você concorda que suas contribuições serão licenciadas sob a Licença Apache 2.0, consistente com o licenciamento do Roo Code.
->>>>>>> 122b9fec
+Ao enviar um pull request, você concorda que suas contribuições serão licenciadas sob a Licença Apache 2.0, consistente com o licenciamento do Roo Code.