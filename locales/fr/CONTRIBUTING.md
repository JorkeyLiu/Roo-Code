--- conflicted
+++ resolved
@@ -1,280 +1,4 @@
 [English](../../CONTRIBUTING.md) • [Català](../ca/CONTRIBUTING.md) • [Deutsch](../de/CONTRIBUTING.md) • [Español](../es/CONTRIBUTING.md) • <b>Français</b> • [हिंदी](../hi/CONTRIBUTING.md) • [Italiano](../it/CONTRIBUTING.md) • [Nederlands](../nl/CONTRIBUTING.md) • [Русский](../ru/CONTRIBUTING.md)
-<<<<<<< HEAD
-
-[日本語](../ja/CONTRIBUTING.md) • [한국어](../ko/CONTRIBUTING.md) • [Polski](../pl/CONTRIBUTING.md) • [Português (BR)](../pt-BR/CONTRIBUTING.md) • [Türkçe](../tr/CONTRIBUTING.md) • [Tiếng Việt](../vi/CONTRIBUTING.md) • [简体中文](../zh-CN/CONTRIBUTING.md) • [繁體中文](../zh-TW/CONTRIBUTING.md)
-
-# Contribuer à Roo Code
-
-Roo Code est un projet porté par la communauté et chaque contribution compte beaucoup pour nous. Pour garantir un processus fluide et efficace, **nous fonctionnons selon le principe "[Issue-First](#2-principe-clé-approche-issue-first)".** Cela signifie que tout travail doit être lié à un ticket GitHub _avant_ de soumettre une Pull Request (voir notre [Politique PR](#politique-de-pull-request-pr) pour plus de détails). Lis attentivement ce guide pour comprendre comment contribuer.
-Ce guide explique comment contribuer à Roo Code, que ce soit pour corriger des bugs, ajouter des fonctionnalités ou améliorer la documentation.
-
-## Table des matières
-
-- [I. Avant de contribuer](#i-avant-de-contribuer)
-    - [1. Code de conduite](#1-code-de-conduite)
-    - [2. Comprendre la feuille de route du projet](#2-comprendre-la-feuille-de-route-du-projet)
-        - [Support des fournisseurs](#support-des-fournisseurs)
-        - [Support des modèles](#support-des-modèles)
-        - [Support des systèmes](#support-des-systèmes)
-        - [Documentation](#documentation)
-        - [Stabilité](#stabilité)
-        - [Internationalisation](#internationalisation)
-    - [3. Rejoindre la communauté Roo Code](#3-rejoindre-la-communauté-roo-code)
-- [II. Trouver et planifier ta contribution](#ii-trouver-et-planifier-ta-contribution)
-    - [1. Types de contributions](#1-types-de-contributions)
-    - [2. Principe clé : Approche Issue-First](#2-principe-clé--approche-issue-first)
-    - [3. Décider sur quoi travailler](#3-décider-sur-quoi-travailler)
-    - [4. Signaler des bugs ou des problèmes](#4-signaler-des-bugs-ou-des-problèmes)
-- [III. Processus de développement et de soumission](#iii-processus-de-développement-et-de-soumission)
-    - [1. Configuration du développement](#1-configuration-du-développement)
-    - [2. Guide d’écriture du code](#2-guide-décriture-du-code)
-    - [3. Soumettre du code : Processus de Pull Request (PR)](#3-soumettre-du-code--processus-de-pull-request-pr)
-        - [Pull Requests en brouillon](#pull-requests-en-brouillon)
-        - [Description de la Pull Request](#description-de-la-pull-request)
-        - [Politique de Pull Request (PR)](#politique-de-pull-request-pr)
-            - [Objectif](#objectif)
-            - [Approche Issue-First](#approche-issue-first)
-            - [Conditions pour les PR ouvertes](#conditions-pour-les-pr-ouvertes)
-            - [Procédure](#procédure)
-            - [Responsabilités](#responsabilités)
-- [IV. Légal](#iv-légal)
-    - [Accord de contribution](#accord-de-contribution)
-
-## I. Avant de contribuer
-
-Commence par te familiariser avec nos standards communautaires et la direction du projet.
-
-### 1. Code de conduite
-
-Tous les contributeurs doivent respecter notre [Code de conduite](https://github.com/RooVetGit/Roo-Code/blob/main/CODE_OF_CONDUCT.md). Merci de le lire avant de contribuer.
-
-### 2. Comprendre la feuille de route du projet
-
-Roo Code a une feuille de route claire qui guide nos priorités et notre direction future. La comprendre t’aide à :
-
-- Aligner tes contributions avec les objectifs du projet
-- Identifier les domaines où tes compétences sont les plus utiles
-- Comprendre le contexte de certaines décisions de conception
-- Trouver l’inspiration pour de nouvelles fonctionnalités qui soutiennent notre vision
-
-Notre feuille de route actuelle se concentre sur six piliers principaux :
-
-#### Support des fournisseurs
-
-Nous voulons prendre en charge autant de fournisseurs que possible :
-
-- Plus de support "Compatible OpenAI"
-- xAI, Microsoft Azure AI, Alibaba Cloud Qwen, IBM Watsonx, Together AI, DeepInfra, Fireworks AI, Cohere, Perplexity AI, FriendliAI, Replicate
-- Meilleur support pour Ollama et LM Studio
-
-#### Support des modèles
-
-Nous voulons que Roo fonctionne avec le plus de modèles possible, y compris les modèles locaux :
-
-- Support des modèles locaux via des prompts système personnalisés et des workflows
-- Benchmarks, évaluations et cas de test
-
-#### Support des systèmes
-
-Nous voulons que Roo fonctionne bien sur tous les ordinateurs :
-
-- Intégration du terminal multiplateforme
-- Support fort et cohérent pour Mac, Windows et Linux
-
-#### Documentation
-
-Nous voulons une documentation complète et accessible pour tous les utilisateurs et contributeurs :
-
-- Guides et tutoriels étendus
-- Documentation API claire
-- Meilleur accompagnement des contributeurs
-- Ressources de documentation multilingues
-- Exemples interactifs et extraits de code
-
-#### Stabilité
-
-Nous voulons réduire significativement les bugs et augmenter les tests automatisés :
-
-- Interrupteur de logs de debug
-- Bouton "Informations machine/tâche" à copier pour les demandes de support ou de bug
-
-#### Internationalisation
-
-Nous voulons que Roo parle la langue de tout le monde :
-
-- 我们希望 Roo Code 说每个人的语言
-- Queremos que Roo Code hable el idioma de todos
-- हम चाहते हैं कि Roo Code हर किसी की भाषा बोले
-- نريد أن يتحدث Roo Code لغة الجميع
-
-Nous accueillons particulièrement les contributions qui font avancer les objectifs de notre feuille de route. Si tu travailles sur quelque chose qui s’aligne avec ces piliers, mentionne-le dans la description de ta PR.
-
-### 3. Rejoindre la communauté Roo Code
-
-Se connecter à la communauté Roo Code est un excellent moyen de commencer :
-
-- **Méthode principale** :
-    1.  Rejoins la [communauté Roo Code sur Discord](https://discord.gg/roocode).
-    2.  Une fois inscrit, envoie un message privé (DM) à **Hannes Rudolph** (Discord : `hrudolph`) pour discuter de ton intérêt et obtenir des conseils.
-- **Alternative pour les contributeurs expérimentés** : Si tu es à l’aise avec l’approche issue-first, tu peux participer directement sur GitHub en suivant le [tableau Kanban](https://github.com/orgs/RooVetGit/projects/1) et en communiquant via issues et pull requests.
-
-## II. Trouver et planifier ta contribution
-
-Identifie ce sur quoi tu veux travailler et comment t’y prendre.
-
-### 1. Types de contributions
-
-Nous acceptons différents types de contributions :
-
-- **Corrections de bugs** : Résoudre des problèmes dans le code existant.
-- **Nouvelles fonctionnalités** : Ajouter de nouvelles fonctions.
-- **Documentation** : Améliorer les guides, exemples ou corriger des fautes de frappe.
-
-### 2. Principe clé : Approche Issue-First
-
-**Toutes les contributions doivent commencer par un ticket GitHub.** C’est essentiel pour garantir l’alignement et éviter les efforts inutiles.
-
-- **Trouver ou créer un ticket** :
-    - Avant de commencer, cherche dans les [Issues GitHub](https://github.com/RooVetGit/Roo-Code/issues) si un ticket existe déjà pour ta contribution.
-    - S’il existe et n’est pas assigné, commente pour exprimer ton intérêt. Un mainteneur te l’assignera.
-    - S’il n’existe pas, crée-en un nouveau avec le bon modèle sur notre [page d’issues](https://github.com/RooVetGit/Roo-Code/issues/new/choose) :
-        - Pour les bugs, utilise le modèle "Bug Report".
-        - Pour les nouvelles fonctionnalités, utilise le modèle "Detailed Feature Proposal". Attends l’approbation d’un mainteneur (surtout @hannesrudolph) avant de commencer à coder.
-        - **Note** : Les idées générales ou discussions préliminaires peuvent commencer dans [GitHub Discussions](https://github.com/RooVetGit/Roo-Code/discussions/categories/feature-requests). Une fois l’idée plus concrète, crée un ticket "Detailed Feature Proposal".
-- **Réclamer et assigner** :
-    - Indique clairement ton intention de travailler sur un ticket en commentant dessus.
-    - Attends qu’un mainteneur te l’assigne officiellement sur GitHub. Cela évite que plusieurs personnes travaillent sur la même chose.
-- **Conséquences si tu ne respectes pas** :
-    - Les Pull Requests (PR) soumises sans ticket correspondant, pré-approuvé et assigné peuvent être fermées sans examen complet. Cette politique vise à garantir l’alignement des contributions avec les priorités du projet et à respecter le temps de chacun.
-
-Cette approche nous aide à suivre le travail, à garantir que les changements sont souhaités et à coordonner efficacement les efforts.
-
-### 3. Décider sur quoi travailler
-
-- **Good First Issues** : Consulte la section "Issue [Unassigned]" de notre [projet Roo Code Issues](https://github.com/orgs/RooVetGit/projects/1) sur GitHub.
-- **Documentation** : Bien que ce `CONTRIBUTING.md` soit le guide principal pour les contributions de code, si tu veux contribuer à d’autres docs (guides utilisateurs ou API), consulte le [repo Roo Code Docs](https://github.com/RooVetGit/Roo-Code-Docs) ou demande sur Discord.
-- **Proposer de nouvelles fonctionnalités** :
-    1.  **Idée/discussion initiale** : Pour des idées larges ou nouvelles, commence une discussion dans [GitHub Discussions](https://github.com/RooVetGit/Roo-Code/discussions/categories/feature-requests).
-    2.  **Proposition formelle** : Pour des propositions spécifiques et prêtes à être examinées, crée un ticket "Detailed Feature Proposal" avec le modèle sur notre [page d’issues](https://github.com/RooVetGit/Roo-Code/issues/new/choose). C’est une étape clé de notre **approche Issue-First**.
-
-### 4. Signaler des bugs ou des problèmes
-
-Si tu trouves un bug :
-
-1.  **Cherche des tickets existants** : Consulte les [Issues GitHub](https://github.com/RooVetGit/Roo-Code/issues) pour voir si le problème a déjà été signalé.
-2.  **Crée un nouveau ticket** : Si c’est unique, utilise le modèle "Bug Report" sur notre [page d’issues](https://github.com/RooVetGit/Roo-Code/issues/new/choose).
-
-> 🔐 **Vulnérabilités de sécurité** : Si tu découvres une faille de sécurité, signale-la en privé via l’[outil d’avis de sécurité GitHub](https://github.com/RooVetGit/Roo-Code/security/advisories/new). Ne crée pas de ticket public pour les failles de sécurité.
-
-## III. Processus de développement et de soumission
-
-Suis ces étapes pour coder et soumettre ton travail.
-
-### 1. Configuration du développement
-
-1.  **Fork & Clone** :
-    - Forke le repo sur GitHub.
-    - Clone ton fork localement : `git clone https://github.com/TON_UTILISATEUR/Roo-Code.git`
-2.  **Installe les dépendances** : `npm run install:all`
-3.  **Lance le Webview (mode dev)** : `npm run dev` (pour l’app Vite/React avec HMR)
-4.  **Débugge l’extension** : Appuie sur `F5` dans VS Code (ou **Run** → **Start Debugging**) pour ouvrir une nouvelle fenêtre Extension Development Host avec Roo Code chargé.
-
-Les changements dans le webview (`webview-ui`) apparaîtront immédiatement grâce au Hot Module Replacement. Les changements dans l’extension principale (`src`) nécessitent de redémarrer l’Extension Development Host.
-
-Tu peux aussi construire et installer un paquet `.vsix` :
-
-```sh
-npm run build
-code --install-extension bin/roo-cline-<version>.vsix
-```
-
-(Remplace `<version>` par le numéro de version réel du fichier généré).
-
-### 2. Guide d’écriture du code
-
-- **PRs ciblées** : Une fonctionnalité/correction par PR.
-- **Qualité du code** :
-    - Passer les checks CI (lint, formatage)
-    - Corriger les avertissements ou erreurs ESLint (`npm run lint`)
-    - Répondre au feedback des outils automatiques de revue de code
-    - Suivre les bonnes pratiques TypeScript et maintenir la sécurité des types
-- **Tests** :
-    - Ajouter des tests pour les nouvelles fonctionnalités
-    - Lancer `npm test` pour s’assurer que tout passe
-    - Mettre à jour les tests existants si besoin
-- **Messages de commit** :
-    - Rédiger des messages clairs et descriptifs
-    - Référencer les tickets concernés avec `#numéro-issue` (ex : `Fixes #123`)
-- **Checklist avant de soumettre une PR** :
-    - Rebaser ta branche sur le dernier `main` de l’upstream
-    - Vérifier que le code compile (`npm run build`)
-    - S’assurer que tous les tests passent (`npm test`)
-    - Supprimer tout code de debug ou `console.log`
-
-### 3. Soumettre du code : Processus de Pull Request (PR)
-
-#### Pull Requests en brouillon
-
-Utilise les PRs en brouillon pour du travail pas encore prêt pour une revue complète mais pour lequel tu veux :
-
-- Lancer les checks automatiques (CI)
-- Obtenir un feedback précoce des mainteneurs ou d’autres contributeurs
-- Signaler que le travail est en cours
-
-Marque une PR comme "Prête pour revue" seulement quand tous les checks passent et que tu penses qu’elle respecte les critères du "Guide d’écriture du code" et de la "Description de la Pull Request".
-
-#### Description de la Pull Request
-
-La description de ta PR doit être complète et suivre la structure de notre [Modèle de Pull Request](.github/pull_request_template.md). Points clés :
-
-- Un lien vers le ticket GitHub approuvé concerné
-- Une description claire des changements et de leur but
-- Des étapes détaillées pour tester les changements
-- Une liste de tout changement majeur (breaking change)
-- **Pour les changements UI, fournis des captures d’écran ou vidéos avant/après**
-- **Indique si ta PR nécessite une mise à jour de la doc utilisateur et quels documents/sections sont concernés**
-
-#### Politique de Pull Request (PR)
-
-##### Objectif
-
-Maintenir un backlog de PR propre, ciblé et gérable.
-
-##### Approche Issue-First
-
-- **Obligatoire** : Avant de commencer, il doit exister un ticket GitHub approuvé et assigné (soit "Bug Report" soit "Detailed Feature Proposal").
-- **Approbation** : Les tickets, surtout pour les changements importants, doivent être revus et approuvés par les mainteneurs (notamment @hannesrudolph) _avant_ de commencer à coder.
-- **Référence** : Les PRs doivent référencer explicitement ces tickets pré-approuvés dans leur description.
-- **Conséquences** : Ne pas suivre ce processus peut entraîner la fermeture de la PR sans revue complète.
-
-##### Conditions pour les PR ouvertes
-
-- **Prête à merger** : Passe tous les tests CI, s’aligne avec la feuille de route (si applicable), est liée à un ticket approuvé et assigné, a une doc/commentaires clairs, inclut des images/vidéos avant/après pour les changements UI
-- **À fermer** : Échecs CI, conflits de merge importants, désalignement avec les objectifs du projet ou inactivité prolongée (>30 jours sans mise à jour après feedback)
-
-##### Procédure
-
-1.  **Qualification & assignation des tickets** : @hannesrudolph (ou d’autres mainteneurs) examinent et assignent les nouveaux tickets.
-2.  **Triage initial des PRs (quotidien)** : Les mainteneurs font un premier tri rapide des PRs entrantes pour filtrer les urgences ou problèmes critiques.
-3.  **Revue approfondie des PRs (hebdo)** : Les mainteneurs examinent en détail les PRs pour évaluer leur préparation, leur alignement avec le ticket approuvé et leur qualité globale.
-4.  **Feedback détaillé & itération** : Selon la revue, les mainteneurs donnent un feedback (Approuver, Demander des changements, Rejeter). Les contributeurs doivent répondre et améliorer si besoin.
-5.  **Décision** : Les PRs approuvées sont mergées. Les PRs avec des problèmes non résolus ou désalignées peuvent être fermées avec explication.
-6.  **Suivi** : Les auteurs de PRs fermées peuvent corriger et ouvrir de nouvelles PRs si les problèmes sont résolus ou si la direction du projet change.
-
-##### Responsabilités
-
-- **Qualification des tickets & respect du process (@hannesrudolph & mainteneurs)** : S’assurer que toutes les contributions suivent l’approche Issue-First. Guider les contributeurs.
-- **Mainteneurs (équipe dev)** : Revoir les PRs, donner un feedback technique, prendre les décisions d’approbation/rejet, merger les PRs.
-- **Contributeurs** : S’assurer que les PRs sont liées à un ticket approuvé et assigné, respectent les guidelines de qualité et répondent rapidement au feedback.
-
-Cette politique garantit clarté et intégration efficace.
-
-## IV. Légal
-
-### Accord de contribution
-
-En soumettant une pull request, tu acceptes que tes contributions soient sous licence [Apache 2.0](LICENSE) (ou la licence actuelle du projet), comme le projet.
-=======
 
 [日本語](../ja/CONTRIBUTING.md) • [한국어](../ko/CONTRIBUTING.md) • [Polski](../pl/CONTRIBUTING.md) • [Português (BR)](../pt-BR/CONTRIBUTING.md) • [Türkçe](../tr/CONTRIBUTING.md) • [Tiếng Việt](../vi/CONTRIBUTING.md) • [简体中文](../zh-CN/CONTRIBUTING.md) • [繁體中文](../zh-TW/CONTRIBUTING.md)
 
@@ -402,5 +126,4 @@
 
 ## Légal
 
-En contribuant, tu acceptes que tes contributions soient sous licence Apache 2.0, conformément à la licence de Roo Code.
->>>>>>> 122b9fec
+En contribuant, tu acceptes que tes contributions soient sous licence Apache 2.0, conformément à la licence de Roo Code.