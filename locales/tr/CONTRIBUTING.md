--- conflicted
+++ resolved
@@ -1,280 +1,4 @@
 [English](../../CONTRIBUTING.md) • [Català](../ca/CONTRIBUTING.md) • [Deutsch](../de/CONTRIBUTING.md) • [Español](../es/CONTRIBUTING.md) • [Français](../fr/CONTRIBUTING.md) • [हिंदी](../hi/CONTRIBUTING.md) • [Italiano](../it/CONTRIBUTING.md) • [Nederlands](../nl/CONTRIBUTING.md) • [Русский](../ru/CONTRIBUTING.md)
-<<<<<<< HEAD
-
-[日本語](../ja/CONTRIBUTING.md) • [한국어](../ko/CONTRIBUTING.md) • [Polski](../pl/CONTRIBUTING.md) • [Português (BR)](../pt-BR/CONTRIBUTING.md) • <b>Türkçe</b> • [Tiếng Việt](../vi/CONTRIBUTING.md) • [简体中文](../zh-CN/CONTRIBUTING.md) • [繁體中文](../zh-TW/CONTRIBUTING.md)
-
-# Roo Code'a Katkıda Bulunma
-
-Roo Code, topluluk odaklı bir projedir ve her katkıyı çok önemsiyoruz. Herkes için sorunsuz ve etkili bir süreç sağlamak için **"[Issue-First](#2-temel-ilke-issue-first-yaklaşımı)" yaklaşımıyla çalışıyoruz.** Yani, tüm çalışmalar bir Pull Request gönderilmeden _önce_ bir GitHub Issue'ya bağlı olmalı (ayrıntılar için [PR Politikamıza](#pull-request-pr-politikası) bakabilirsin). Nasıl katkı sağlayacağını anlamak için lütfen bu rehberi dikkatlice oku.
-Bu rehber, Roo Code'a nasıl katkı sağlayabileceğini; ister hata düzelt, ister yeni özellik ekle, ister dokümantasyonu geliştir, adım adım açıklar.
-
-## İçindekiler
-
-- [I. Katkıdan Önce](#i-katkıdan-önce)
-    - [1. Davranış Kuralları](#1-davranış-kuralları)
-    - [2. Proje Yol Haritasını Anlamak](#2-proje-yol-haritasını-anlamak)
-        - [Sağlayıcı Desteği](#sağlayıcı-desteği)
-        - [Model Desteği](#model-desteği)
-        - [Sistem Desteği](#sistem-desteği)
-        - [Dokümantasyon](#dokümantasyon)
-        - [Stabilite](#stabilite)
-        - [Uluslararasılaştırma](#uluslararasılaştırma)
-    - [3. Roo Code Topluluğuna Katıl](#3-roo-code-topluluğuna-katıl)
-- [II. Katkı Bulma & Planlama](#ii-katkı-bulma--planlama)
-    - [1. Katkı Türleri](#1-katkı-türleri)
-    - [2. Temel İlke: Issue-First Yaklaşımı](#2-temel-ilke-issue-first-yaklaşımı)
-    - [3. Ne Üzerinde Çalışacağına Karar Verme](#3-ne-üzerinde-çalışacağına-karar-verme)
-    - [4. Hata veya Sorun Bildirme](#4-hata-veya-sorun-bildirme)
-- [III. Geliştirme & Gönderim Süreci](#iii-geliştirme--gönderim-süreci)
-    - [1. Geliştirme Ortamı Kurulumu](#1-geliştirme-ortamı-kurulumu)
-    - [2. Kod Yazma Rehberi](#2-kod-yazma-rehberi)
-    - [3. Kod Gönderme: Pull Request (PR) Süreci](#3-kod-gönderme-pull-request-pr-süreci)
-        - [Taslak Pull Request'ler](#taslak-pull-requestler)
-        - [Pull Request Açıklaması](#pull-request-açıklaması)
-        - [Pull Request (PR) Politikası](#pull-request-pr-politikası)
-            - [Amaç](#amaç)
-            - [Issue-First Yaklaşımı](#issue-first-yaklaşımı)
-            - [Açık PR'lar için Koşullar](#açık-prlar-için-koşullar)
-            - [Prosedür](#prosedür)
-            - [Sorumluluklar](#sorumluluklar)
-- [IV. Yasal](#iv-yasal)
-    - [Katkı Anlaşması](#katkı-anlaşması)
-
-## I. Katkıdan Önce
-
-Öncelikle topluluk standartlarımızı ve projenin yönünü öğren.
-
-### 1. Davranış Kuralları
-
-Tüm katkı sağlayanlar [Davranış Kuralları](https://github.com/RooVetGit/Roo-Code/blob/main/CODE_OF_CONDUCT.md)'na uymalıdır. Katkıdan önce mutlaka oku.
-
-### 2. Proje Yol Haritasını Anlamak
-
-Roo Code'un önceliklerimizi ve gelecekteki yönümüzü belirleyen net bir geliştirme yol haritası var. Yol haritasını anlamak sana şunları sağlar:
-
-- Katkılarını proje hedefleriyle uyumlu hale getirmek
-- Uzmanlığının en değerli olacağı alanları bulmak
-- Bazı tasarım kararlarının arka planını anlamak
-- Vizyonumuzu destekleyen yeni özellikler için ilham almak
-
-Mevcut yol haritamız altı ana sütuna odaklanıyor:
-
-#### Sağlayıcı Desteği
-
-Mümkün olduğunca çok sağlayıcıyı iyi desteklemek istiyoruz:
-
-- Daha fazla "OpenAI Compatible" desteği
-- xAI, Microsoft Azure AI, Alibaba Cloud Qwen, IBM Watsonx, Together AI, DeepInfra, Fireworks AI, Cohere, Perplexity AI, FriendliAI, Replicate
-- Ollama ve LM Studio için geliştirilmiş destek
-
-#### Model Desteği
-
-Roo'nun mümkün olduğunca çok modelde (yerel modeller dahil) çalışmasını istiyoruz:
-
-- Özel sistem promptları ve iş akışlarıyla yerel model desteği
-- Benchmarking, değerlendirmeler ve test vakaları
-
-#### Sistem Desteği
-
-Roo'nun her bilgisayarda iyi çalışmasını istiyoruz:
-
-- Platformlar arası terminal entegrasyonu
-- Mac, Windows ve Linux için güçlü ve tutarlı destek
-
-#### Dokümantasyon
-
-Tüm kullanıcılar ve katkı sağlayanlar için kapsamlı, erişilebilir dokümantasyon istiyoruz:
-
-- Genişletilmiş kullanıcı rehberleri ve eğitimler
-- Açık API dokümantasyonu
-- Daha iyi katkı sağlayan rehberliği
-- Çok dilli dokümantasyon kaynakları
-- Etkileşimli örnekler ve kod parçacıkları
-
-#### Stabilite
-
-Hata sayısını önemli ölçüde azaltmak ve otomatik testleri artırmak istiyoruz:
-
-- Hata ayıklama log anahtarı
-- Hata/destek talepleri için "Makine/Görev Bilgisi Kopyala" butonu
-
-#### Uluslararasılaştırma
-
-Roo'nun herkesin dilini konuşmasını istiyoruz:
-
-- 我们希望 Roo Code 说每个人的语言
-- Queremos que Roo Code hable el idioma de todos
-- हम चाहते हैं कि Roo Code हर किसी की भाषा बोले
-- نريد أن يتحدث Roo Code لغة الجميع
-
-Yol haritası hedeflerimizi ilerleten katkılar özellikle memnuniyetle karşılanır. Bu sütunlarla uyumlu bir şey üzerinde çalışıyorsan, lütfen PR açıklamanda belirt.
-
-### 3. Roo Code Topluluğuna Katıl
-
-Roo Code topluluğuyla bağlantı kurmak başlamak için harika bir yoldur:
-
-- **Ana yöntem**:
-    1.  [Roo Code Discord topluluğuna](https://discord.gg/roocode) katıl.
-    2.  Katıldıktan sonra **Hannes Rudolph**'a (Discord: `hrudolph`) DM gönder, ilgini belirt ve rehberlik al.
-- **Deneyimli katkı sağlayanlar için alternatif**: Issue-First yaklaşımına alışkınsan, doğrudan GitHub üzerinden [Kanban panosunu](https://github.com/orgs/RooVetGit/projects/1) takip ederek ve issue ile pull request'lerle iletişim kurarak katılabilirsin.
-
-## II. Katkı Bulma & Planlama
-
-Ne üzerinde çalışmak istediğini ve nasıl yaklaşacağını belirle.
-
-### 1. Katkı Türleri
-
-Çeşitli katkı türlerini memnuniyetle karşılıyoruz:
-
-- **Hata düzeltmeleri**: Mevcut kodda sorunları çözmek
-- **Yeni özellikler**: Yeni işlevsellik eklemek
-- **Dokümantasyon**: Rehberleri geliştirmek, örnekler eklemek veya yazım hatalarını düzeltmek
-
-### 2. Temel İlke: Issue-First Yaklaşımı
-
-**Tüm katkılar bir GitHub Issue ile başlamalıdır.** Bu, uyumu sağlamak ve boşa emek harcamamak için kritik bir adımdır.
-
-- **Issue bul veya oluştur**:
-    - Başlamadan önce, [GitHub Issues](https://github.com/RooVetGit/Roo-Code/issues)'da katkı yapmak istediğin konu için bir issue olup olmadığını kontrol et.
-    - Varsa ve atanmamışsa, almak istediğini belirten bir yorum bırak. Bir maintainer sana atayacaktır.
-    - Yoksa, [issue sayfamızda](https://github.com/RooVetGit/Roo-Code/issues/new/choose) uygun şablonu kullanarak yeni bir tane oluştur:
-        - Hatalar için "Bug Report" şablonu
-        - Yeni özellikler için "Detailed Feature Proposal" şablonu. Uygulamaya başlamadan önce bir maintainer'ın (özellikle @hannesrudolph) onayını bekle.
-        - **Not**: Özellikler için genel fikirler veya ilk tartışmalar [GitHub Discussions](https://github.com/RooVetGit/Roo-Code/discussions/categories/feature-requests)'da başlatılabilir. Fikir netleşince "Detailed Feature Proposal" issue'su oluşturulmalı.
-- **Sahiplenme ve atama**:
-    - Bir issue üzerinde çalışmak istediğini açıkça belirten bir yorum bırak.
-    - Bir maintainer'ın GitHub'da resmi olarak atamasını bekle. Böylece aynı konuda birden fazla kişi çalışmaz.
-- **Uymamanın sonuçları**:
-    - İlgili, önceden onaylanmış ve atanmış bir issue olmadan gönderilen Pull Request'ler (PR'ler) tam inceleme yapılmadan kapatılabilir. Bu politika, katkıların proje öncelikleriyle uyumlu olmasını ve herkesin zamanına saygı gösterilmesini sağlamak içindir.
-
-Bu yaklaşım, çalışmaları takip etmemize, değişikliklerin istenip istenmediğini garanti etmemize ve çabaları etkili şekilde koordine etmemize yardımcı olur.
-
-### 3. Ne Üzerinde Çalışacağına Karar Verme
-
-- **Good First Issues**: GitHub'daki [Roo Code Issues Projesi](https://github.com/orgs/RooVetGit/projects/1)'nin "Issue [Unassigned]" bölümüne bak.
-- **Dokümantasyon**: Bu `CONTRIBUTING.md` kod katkısı için ana rehberdir, ancak başka dokümantasyonlara (kullanıcı rehberleri veya API dokümanları gibi) katkı sağlamak istiyorsan [Roo Code Docs deposuna](https://github.com/RooVetGit/Roo-Code-Docs) bak veya Discord topluluğunda sor.
-- **Yeni özellikler önermek**:
-    1.  **İlk fikir/tartışma**: Genel veya ilk özellik fikirleri için [GitHub Discussions](https://github.com/RooVetGit/Roo-Code/discussions/categories/feature-requests)'da tartışma başlat.
-    2.  **Resmi öneri**: Spesifik, uygulanabilir öneriler için [issue sayfamızda](https://github.com/RooVetGit/Roo-Code/issues/new/choose) "Detailed Feature Proposal" şablonunu kullanarak issue oluştur. Bu, **Issue-First Yaklaşımı**'nın anahtarıdır.
-
-### 4. Hata veya Sorun Bildirme
-
-Bir hata bulursan:
-
-1.  **Mevcut issue'ları ara**: [GitHub Issues](https://github.com/RooVetGit/Roo-Code/issues)'da daha önce bildirilip bildirilmediğine bak.
-2.  **Yeni bir issue oluştur**: Eğer benzersizse, [issue sayfamızda](https://github.com/RooVetGit/Roo-Code/issues/new/choose) "Bug Report" şablonunu kullan.
-
-> 🔐 **Güvenlik açıkları**: Bir güvenlik açığı bulursan, [GitHub Security Advisory Tool](https://github.com/RooVetGit/Roo-Code/security/advisories/new) ile özel olarak bildir. Güvenlik açıkları için herkese açık issue oluşturma.
-
-## III. Geliştirme & Gönderim Süreci
-
-Kod yazarken ve gönderirken bu adımları takip et.
-
-### 1. Geliştirme Ortamı Kurulumu
-
-1.  **Fork & Clone**:
-    - GitHub'da depoyu forkla.
-    - Forkunu yerel olarak klonla: `git clone https://github.com/KULLANICI_ADIN/Roo-Code.git`
-2.  **Bağımlılıkları yükle**: `npm run install:all`
-3.  **Webview (Geliştirici Modu) çalıştır**: `npm run dev` (Vite/React uygulaması için HMR ile)
-4.  **Eklentiyi debug et**: VS Code'da `F5` tuşuna bas (veya **Run** → **Start Debugging**) ve Roo Code yüklü yeni bir Extension Development Host penceresi aç.
-
-Webview (`webview-ui`) değişiklikleri Hot Module Replacement sayesinde anında görünür. Ana eklenti (`src`) değişiklikleri için Extension Development Host'u yeniden başlatmak gerekir.
-
-Alternatif olarak, `.vsix` paketi oluşturup yüklemek için:
-
-```sh
-npm run build
-code --install-extension bin/roo-cline-<versiyon>.vsix
-```
-
-(`<versiyon>` kısmını oluşturulan dosyanın gerçek sürüm numarasıyla değiştir.)
-
-### 2. Kod Yazma Rehberi
-
-- **Odaklı PR'lar**: Her PR için bir özellik/düzeltme.
-- **Kod kalitesi**:
-    - CI kontrollerini (lint, format) geç
-    - ESLint uyarılarını veya hatalarını düzelt (`npm run lint`)
-    - Otomatik kod inceleme araçlarından gelen geri bildirimlere yanıt ver
-    - TypeScript en iyi uygulamalarını takip et ve tip güvenliğini koru
-- **Testler**:
-    - Yeni özellikler için test ekle
-    - `npm test` çalıştırarak tüm testlerin geçtiğinden emin ol
-    - Değişikliklerin mevcut testleri etkiliyorsa onları güncelle
-- **Commit mesajları**:
-    - Açık ve açıklayıcı commit mesajları yaz
-    - İlgili issue'lara `#issue-numarası` ile referans ver (ör: `Fixes #123`)
-- **PR göndermeden önce kontrol listesi**:
-    - Branch'ini upstream'deki en son `main` ile rebase et
-    - Kodun derlendiğinden emin ol (`npm run build`)
-    - Tüm testlerin geçtiğinden emin ol (`npm test`)
-    - Herhangi bir debug kodu veya `console.log` satırını kaldır
-
-### 3. Kod Gönderme: Pull Request (PR) Süreci
-
-#### Taslak Pull Request'ler
-
-Henüz tam incelemeye hazır olmayan işler için taslak PR'lar kullan:
-
-- Otomatik kontrolleri (CI) çalıştırmak
-- Maintainer'lardan veya diğer katkı sağlayanlardan erken geri bildirim almak
-- Çalışmanın devam ettiğini göstermek
-
-Tüm kontroller geçtikten ve "Kod Yazma Rehberi" ile "Pull Request Açıklaması" kriterlerini karşıladığını düşündüğünde PR'ı "Ready for Review" olarak işaretle.
-
-#### Pull Request Açıklaması
-
-PR açıklaman tam olmalı ve [Pull Request Şablonumuzun](.github/pull_request_template.md) yapısına uymalı. Temel noktalar:
-
-- İlgili, onaylanmış GitHub Issue'ya bağlantı
-- Yapılan değişikliklerin ve amacının açık açıklaması
-- Değişiklikleri test etmek için ayrıntılı adımlar
-- Herhangi bir breaking change listesi
-- **UI değişiklikleri için, önce/sonra ekran görüntüleri veya videolar**
-- **PR'ın kullanıcı dokümantasyonunu güncellemeyi gerektirip gerektirmediğini ve hangi belgelerin/alanların etkilendiğini belirt**
-
-#### Pull Request (PR) Politikası
-
-##### Amaç
-
-Temiz, odaklı ve yönetilebilir bir PR backlog'u tutmak.
-
-##### Issue-First Yaklaşımı
-
-- **Zorunlu**: Çalışmaya başlamadan önce mevcut, onaylanmış ve atanmış bir GitHub Issue ("Bug Report" veya "Detailed Feature Proposal") olmalı.
-- **Onay**: Özellikle büyük değişiklikler için, issue'lar maintainer'lar (özellikle @hannesrudolph) tarafından _kodlamaya başlamadan önce_ onaylanmalı.
-- **Referans**: PR'lar bu önceden onaylanmış issue'lara açıklamalarında açıkça referans vermeli.
-- **Sonuçlar**: Bu sürece uyulmazsa PR tam inceleme yapılmadan kapatılabilir.
-
-##### Açık PR'lar için Koşullar
-
-- **Birleştirmeye hazır**: Tüm CI testlerinden geçer, yol haritasıyla uyumlu (varsa), onaylanmış ve atanmış issue'ya bağlı, açık dokümantasyon/yorumlar, UI değişiklikleri için önce/sonra görseller/video içerir
-- **Kapatılacaklar**: CI test hataları, büyük birleştirme çatışmaları, proje hedefleriyle uyumsuzluk veya uzun süreli (30+ gün) güncellenmeyen PR'lar
-
-##### Prosedür
-
-1.  **Issue nitelendirme & atama**: @hannesrudolph (veya diğer maintainer'lar) yeni ve mevcut issue'ları gözden geçirip atar.
-2.  **İlk PR triage'ı (günlük)**: Maintainer'lar yeni PR'ları hızlıca kontrol eder, acil veya kritik konuları ayıklar.
-3.  **Ayrıntılı PR incelemesi (haftalık)**: Maintainer'lar PR'ları hazırlık, onaylanmış issue ile uyum ve genel kalite açısından ayrıntılı inceler.
-4.  **Ayrıntılı geri bildirim & yineleme**: İnceleme sonucunda geri bildirim (Onayla, Değişiklik İste, Reddet) verilir. Katkı sağlayanlardan yanıt ve gerekirse düzeltme beklenir.
-5.  **Karar aşaması**: Onaylanan PR'lar birleştirilir. Çözülemeyen sorunlu veya uyumsuz PR'lar gerekçesiyle kapatılır.
-6.  **Takip**: Kapatılan PR sahipleri, sorunlar çözülür veya proje yönü değişirse yeni PR açabilir.
-
-##### Sorumluluklar
-
-- **Issue nitelendirme & süreç takibi (@hannesrudolph & maintainer'lar)**: Tüm katkıların Issue-First yaklaşımına uymasını sağlamak. Katkı sağlayanlara rehberlik etmek.
-- **Maintainer'lar (Geliştirici Takımı)**: PR'ları incelemek, teknik geri bildirim vermek, onay/ret kararı almak, PR'ları birleştirmek.
-- **Katkı sağlayanlar**: PR'ları onaylanmış ve atanmış issue'ya bağlamak, kalite rehberlerine uymak, geri bildirime hızlıca yanıt vermek.
-
-Bu politika, netlik ve verimli entegrasyon sağlar.
-
-## IV. Yasal
-
-### Katkı Anlaşması
-
-Bir pull request göndererek, katkılarının [Apache 2.0 Lisansı](LICENSE) (veya projenin mevcut lisansı) kapsamında olacağını kabul etmiş olursun; tıpkı projenin kendisi gibi.
-=======
 
 [日本語](../ja/CONTRIBUTING.md) • [한국어](../ko/CONTRIBUTING.md) • [Polski](../pl/CONTRIBUTING.md) • [Português (BR)](../pt-BR/CONTRIBUTING.md) • <b>Türkçe</b> • [Tiếng Việt](../vi/CONTRIBUTING.md) • [简体中文](../zh-CN/CONTRIBUTING.md) • [繁體中文](../zh-TW/CONTRIBUTING.md)
 
@@ -402,5 +126,4 @@
 
 ## Yasal
 
-Pull request göndererek, katkılarının Roo Code'un lisanslamasıyla tutarlı olarak Apache 2.0 Lisansı altında lisanslanacağını kabul etmiş olursun.
->>>>>>> 122b9fec
+Pull request göndererek, katkılarının Roo Code'un lisanslamasıyla tutarlı olarak Apache 2.0 Lisansı altında lisanslanacağını kabul etmiş olursun.