--- conflicted
+++ resolved
@@ -4,104 +4,6 @@
 
 # Đóng góp cho Roo Code
 
-<<<<<<< HEAD
-Roo Code là một dự án do cộng đồng dẫn dắt và chúng mình rất trân trọng mọi đóng góp. Để đảm bảo quy trình diễn ra suôn sẻ và hiệu quả cho tất cả mọi người, **chúng mình áp dụng nguyên tắc "[Issue-First](#2-nguyên-tắc-chính-cách-tiếp-cận-issue-first)".** Điều này có nghĩa là mọi công việc đều phải liên kết với một Issue trên GitHub _trước khi_ gửi Pull Request (xem [Chính sách PR](#chính-sách-pull-request-pr) để biết chi tiết). Hãy đọc kỹ hướng dẫn này để hiểu cách đóng góp.
-Hướng dẫn này giải thích cách đóng góp cho Roo Code, dù bạn sửa lỗi, thêm tính năng mới hay cải thiện tài liệu.
-
-## Mục lục
-
-- [I. Trước khi đóng góp](#i-trước-khi-đóng-góp)
-    - [1. Quy tắc ứng xử](#1-quy-tắc-ứng-xử)
-    - [2. Hiểu lộ trình phát triển dự án](#2-hiểu-lộ-trình-phát-triển-dự-án)
-        - [Hỗ trợ nhà cung cấp](#hỗ-trợ-nhà-cung-cấp)
-        - [Hỗ trợ mô hình](#hỗ-trợ-mô-hình)
-        - [Hỗ trợ hệ thống](#hỗ-trợ-hệ-thống)
-        - [Tài liệu](#tài-liệu)
-        - [Ổn định](#ổn-định)
-        - [Quốc tế hóa](#quốc-tế-hóa)
-    - [3. Tham gia cộng đồng Roo Code](#3-tham-gia-cộng-đồng-roo-code)
-- [II. Tìm kiếm & lên kế hoạch đóng góp](#ii-tìm-kiếm--lên-kế-hoạch-đóng-góp)
-    - [1. Các loại đóng góp](#1-các-loại-đóng-góp)
-    - [2. Nguyên tắc chính: Cách tiếp cận Issue-First](#2-nguyên-tắc-chính-cách-tiếp-cận-issue-first)
-    - [3. Quyết định việc cần làm](#3-quyết-định-việc-cần-làm)
-    - [4. Báo cáo lỗi hoặc vấn đề](#4-báo-cáo-lỗi-hoặc-vấn-đề)
-- [III. Quy trình phát triển & gửi bài](#iii-quy-trình-phát-triển--gửi-bài)
-    - [1. Thiết lập môi trường phát triển](#1-thiết-lập-môi-trường-phát-triển)
-    - [2. Hướng dẫn viết mã](#2-hướng-dẫn-viết-mã)
-    - [3. Gửi mã: Quy trình Pull Request (PR)](#3-gửi-mã-quy-trình-pull-request-pr)
-        - [Pull Request nháp](#pull-request-nháp)
-        - [Mô tả Pull Request](#mô-tả-pull-request)
-        - [Chính sách Pull Request (PR)](#chính-sách-pull-request-pr)
-            - [Mục tiêu](#mục-tiêu)
-            - [Cách tiếp cận Issue-First](#cách-tiếp-cận-issue-first)
-            - [Điều kiện cho PR mở](#điều-kiện-cho-pr-mở)
-            - [Quy trình](#quy-trình)
-            - [Trách nhiệm](#trách-nhiệm)
-- [IV. Pháp lý](#iv-pháp-lý)
-    - [Thỏa thuận đóng góp](#thỏa-thuận-đóng-góp)
-
-## I. Trước khi đóng góp
-
-Trước tiên, hãy làm quen với các tiêu chuẩn cộng đồng và định hướng dự án.
-
-### 1. Quy tắc ứng xử
-
-Tất cả thành viên đóng góp phải tuân thủ [Quy tắc ứng xử](https://github.com/RooVetGit/Roo-Code/blob/main/CODE_OF_CONDUCT.md) của chúng mình. Hãy đọc kỹ trước khi đóng góp.
-
-### 2. Hiểu lộ trình phát triển dự án
-
-Roo Code có lộ trình phát triển rõ ràng, định hướng ưu tiên và tương lai của dự án. Hiểu lộ trình này giúp bạn:
-
-- Định hướng đóng góp phù hợp với mục tiêu dự án
-- Xác định lĩnh vực bạn có thể đóng góp tốt nhất
-- Hiểu bối cảnh đằng sau các quyết định thiết kế
-- Lấy cảm hứng cho các tính năng mới phù hợp với tầm nhìn của dự án
-
-Lộ trình hiện tại tập trung vào 6 trụ cột chính:
-
-#### Hỗ trợ nhà cung cấp
-
-Chúng mình muốn hỗ trợ càng nhiều nhà cung cấp càng tốt:
-
-- Hỗ trợ "Tương thích OpenAI" nhiều hơn
-- xAI, Microsoft Azure AI, Alibaba Cloud Qwen, IBM Watsonx, Together AI, DeepInfra, Fireworks AI, Cohere, Perplexity AI, FriendliAI, Replicate
-- Tăng cường hỗ trợ Ollama và LM Studio
-
-#### Hỗ trợ mô hình
-
-Chúng mình muốn Roo hoạt động tốt trên nhiều mô hình nhất có thể, kể cả mô hình cục bộ:
-
-- Hỗ trợ mô hình cục bộ qua prompt hệ thống và workflow tùy chỉnh
-- Đánh giá benchmark và test case
-
-#### Hỗ trợ hệ thống
-
-Chúng mình muốn Roo chạy tốt trên mọi máy tính:
-
-- Tích hợp terminal đa nền tảng
-- Hỗ trợ mạnh mẽ và ổn định cho Mac, Windows, Linux
-
-#### Tài liệu
-
-Chúng mình muốn có tài liệu đầy đủ, dễ tiếp cận cho mọi người dùng và cộng tác viên:
-
-- Hướng dẫn và tài liệu mở rộng
-- Tài liệu API rõ ràng
-- Hướng dẫn tốt hơn cho cộng tác viên
-- Tài nguyên tài liệu đa ngôn ngữ
-- Ví dụ tương tác và đoạn mã mẫu
-
-#### Ổn định
-
-Chúng mình muốn giảm đáng kể số lỗi và tăng cường kiểm thử tự động:
-
-- Công tắc bật/tắt log debug
-- Nút "Sao chép thông tin máy/tác vụ" cho yêu cầu hỗ trợ/bug
-
-#### Quốc tế hóa
-
-Chúng mình muốn Roo nói được ngôn ngữ của mọi người:
-=======
 Roo Code là một dự án do cộng đồng dẫn dắt và chúng mình rất trân trọng mọi đóng góp. Để đơn giản hóa quy trình hợp tác, chúng mình áp dụng cách tiếp cận [Issue-First](#cách-tiếp-cận-issue-first), nghĩa là tất cả [Pull Request (PR)](#gửi-pull-request) phải được liên kết với một GitHub Issue trước. Vui lòng đọc kỹ hướng dẫn này.
 
 ## Mục lục
@@ -180,179 +82,9 @@
 ## Quy trình phát triển & gửi bài
 
 ### Thiết lập môi trường phát triển
->>>>>>> 122b9fec
 
 1. **Fork & Clone:**
 
-<<<<<<< HEAD
-Chúng mình đặc biệt hoan nghênh các đóng góp giúp tiến gần hơn tới mục tiêu lộ trình. Nếu bạn làm việc liên quan đến các trụ cột này, hãy đề cập trong mô tả PR.
-
-### 3. Tham gia cộng đồng Roo Code
-
-Kết nối với cộng đồng Roo Code là cách tuyệt vời để bắt đầu:
-
-- **Cách chính**:
-    1.  Tham gia [cộng đồng Roo Code trên Discord](https://discord.gg/roocode).
-    2.  Sau khi tham gia, gửi tin nhắn trực tiếp (DM) cho **Hannes Rudolph** (Discord: `hrudolph`) để trao đổi về mong muốn đóng góp và nhận hướng dẫn.
-- **Dành cho cộng tác viên giàu kinh nghiệm**: Nếu bạn quen với cách tiếp cận issue-first, có thể tham gia trực tiếp trên GitHub bằng cách theo dõi [bảng Kanban](https://github.com/orgs/RooVetGit/projects/1) và trao đổi qua issues, pull requests.
-
-## II. Tìm kiếm & lên kế hoạch đóng góp
-
-Xác định bạn muốn làm gì và cách thực hiện.
-
-### 1. Các loại đóng góp
-
-Chúng mình hoan nghênh nhiều hình thức đóng góp:
-
-- **Sửa lỗi**: Khắc phục vấn đề trong mã nguồn hiện tại
-- **Tính năng mới**: Thêm chức năng mới
-- **Tài liệu**: Cải thiện hướng dẫn, ví dụ hoặc sửa lỗi chính tả
-
-### 2. Nguyên tắc chính: Cách tiếp cận Issue-First
-
-**Mọi đóng góp đều phải bắt đầu bằng một Issue trên GitHub.** Đây là bước quan trọng để đảm bảo sự đồng thuận và tránh lãng phí công sức.
-
-- **Tìm hoặc tạo Issue**:
-    - Trước khi bắt đầu, hãy kiểm tra [GitHub Issues](https://github.com/RooVetGit/Roo-Code/issues) xem đã có issue cho đóng góp của bạn chưa.
-    - Nếu có và chưa được gán, hãy bình luận để nhận việc. Một maintainer sẽ gán cho bạn.
-    - Nếu chưa có, hãy tạo issue mới bằng template phù hợp trên [trang issues](https://github.com/RooVetGit/Roo-Code/issues/new/choose):
-        - Sửa lỗi: dùng template "Bug Report"
-        - Tính năng mới: dùng template "Detailed Feature Proposal". Đợi maintainer (đặc biệt là @hannesrudolph) duyệt trước khi bắt đầu làm.
-        - **Lưu ý**: Ý tưởng chung hoặc thảo luận ban đầu về tính năng có thể bắt đầu ở [GitHub Discussions](https://github.com/RooVetGit/Roo-Code/discussions/categories/feature-requests). Khi ý tưởng rõ ràng hơn, hãy tạo issue "Detailed Feature Proposal".
-- **Nhận việc và được gán**:
-    - Bình luận rõ ràng để nhận việc trên issue.
-    - Đợi maintainer gán chính thức trên GitHub để tránh trùng lặp công việc.
-- **Nếu không tuân thủ**:
-    - Pull Request (PR) gửi mà không có issue liên quan, được duyệt và gán trước có thể bị đóng mà không review đầy đủ. Chính sách này nhằm đảm bảo đóng góp phù hợp với ưu tiên dự án và tôn trọng thời gian của mọi người.
-
-Cách này giúp chúng mình theo dõi công việc, đảm bảo thay đổi là cần thiết và phối hợp hiệu quả.
-
-### 3. Quyết định việc cần làm
-
-- **Good First Issues**: Xem mục "Issue [Unassigned]" trên [Dự án Roo Code Issues](https://github.com/orgs/RooVetGit/projects/1) trên GitHub.
-- **Tài liệu**: Dù `CONTRIBUTING.md` là hướng dẫn chính cho đóng góp mã nguồn, nếu bạn muốn đóng góp cho tài liệu khác (hướng dẫn người dùng, API...), hãy xem [repo Roo Code Docs](https://github.com/RooVetGit/Roo-Code-Docs) hoặc hỏi trên Discord.
-- **Đề xuất tính năng mới**:
-    1.  **Ý tưởng/thảo luận ban đầu**: Với ý tưởng chung hoặc mới, hãy bắt đầu thảo luận ở [GitHub Discussions](https://github.com/RooVetGit/Roo-Code/discussions/categories/feature-requests).
-    2.  **Đề xuất chính thức**: Với đề xuất cụ thể, sẵn sàng thực hiện, hãy tạo issue "Detailed Feature Proposal" bằng template trên [trang issues](https://github.com/RooVetGit/Roo-Code/issues/new/choose). Đây là phần quan trọng của **cách tiếp cận Issue-First**.
-
-### 4. Báo cáo lỗi hoặc vấn đề
-
-Nếu bạn phát hiện lỗi:
-
-1.  **Tìm issue đã có**: Kiểm tra [GitHub Issues](https://github.com/RooVetGit/Roo-Code/issues) xem đã có ai báo cáo chưa.
-2.  **Tạo issue mới**: Nếu chưa có, dùng template "Bug Report" trên [trang issues](https://github.com/RooVetGit/Roo-Code/issues/new/choose).
-
-> 🔐 **Lỗ hổng bảo mật**: Nếu phát hiện lỗ hổng bảo mật, hãy báo cáo riêng qua [GitHub Security Advisory Tool](https://github.com/RooVetGit/Roo-Code/security/advisories/new). Không tạo issue công khai cho lỗ hổng bảo mật.
-
-## III. Quy trình phát triển & gửi bài
-
-Làm theo các bước sau để lập trình và gửi đóng góp.
-
-### 1. Thiết lập môi trường phát triển
-
-1.  **Fork & Clone**:
-    - Fork repo trên GitHub.
-    - Clone repo về máy: `git clone https://github.com/TEN_TAI_KHOAN/Roo-Code.git`
-2.  **Cài đặt phụ thuộc**: `npm run install:all`
-3.  **Chạy Webview (Dev Mode)**: `npm run dev` (cho app Vite/React với HMR)
-4.  **Debug extension**: Nhấn `F5` trong VS Code (hoặc **Run** → **Start Debugging**) để mở cửa sổ Extension Development Host với Roo Code đã nạp.
-
-Thay đổi ở webview (`webview-ui`) sẽ xuất hiện ngay nhờ Hot Module Replacement. Thay đổi ở extension chính (`src`) cần khởi động lại Extension Development Host.
-
-Hoặc, để build và cài đặt gói `.vsix`:
-
-```sh
-npm run build
-code --install-extension bin/roo-cline-<phiên-bản>.vsix
-```
-
-(Thay `<phiên-bản>` bằng số phiên bản thực tế của file đã build.)
-
-### 2. Hướng dẫn viết mã
-
-- **PR tập trung**: Mỗi PR chỉ nên có một tính năng/sửa lỗi.
-- **Chất lượng mã**:
-    - Vượt qua các kiểm tra CI (lint, format)
-    - Sửa cảnh báo/lỗi ESLint (`npm run lint`)
-    - Phản hồi góp ý từ công cụ review mã tự động
-    - Tuân thủ best practice TypeScript và đảm bảo an toàn kiểu dữ liệu
-- **Kiểm thử**:
-    - Thêm test cho tính năng mới
-    - Chạy `npm test` để đảm bảo mọi test đều pass
-    - Cập nhật test hiện có nếu thay đổi ảnh hưởng đến chúng
-- **Thông điệp commit**:
-    - Viết rõ ràng, mô tả đầy đủ
-    - Tham chiếu issue liên quan bằng `#số-issue` (vd: `Fixes #123`)
-- **Checklist trước khi gửi PR**:
-    - Rebase branch lên `main` mới nhất từ upstream
-    - Đảm bảo mã build thành công (`npm run build`)
-    - Tất cả test phải pass (`npm test`)
-    - Xóa mã debug hoặc `console.log`
-
-### 3. Gửi mã: Quy trình Pull Request (PR)
-
-#### Pull Request nháp
-
-Dùng PR nháp cho công việc chưa sẵn sàng review đầy đủ nhưng bạn muốn:
-
-- Chạy kiểm tra tự động (CI)
-- Nhận góp ý sớm từ maintainer hoặc cộng tác viên khác
-- Thể hiện công việc đang tiến hành
-
-Chỉ đánh dấu PR là "Ready for Review" khi mọi kiểm tra đều pass và bạn tin rằng đã đáp ứng tiêu chí "Hướng dẫn viết mã" và "Mô tả Pull Request".
-
-#### Mô tả Pull Request
-
-Mô tả PR phải đầy đủ và theo cấu trúc của [Template Pull Request](.github/pull_request_template.md). Các điểm chính:
-
-- Link đến Issue đã duyệt trên GitHub mà PR giải quyết
-- Mô tả rõ ràng thay đổi và mục đích
-- Bước kiểm thử chi tiết
-- Danh sách breaking changes (nếu có)
-- **Với thay đổi UI, cung cấp ảnh/video trước/sau**
-- **Chỉ rõ nếu PR cần cập nhật tài liệu người dùng và tài liệu/section nào bị ảnh hưởng**
-
-#### Chính sách Pull Request (PR)
-
-##### Mục tiêu
-
-Duy trì backlog PR sạch, tập trung và dễ quản lý.
-
-##### Cách tiếp cận Issue-First
-
-- **Bắt buộc**: Trước khi bắt đầu, phải có Issue trên GitHub đã được duyệt và gán (dù là "Bug Report" hay "Detailed Feature Proposal").
-- **Duyệt**: Issue, nhất là thay đổi lớn, phải được maintainer (đặc biệt là @hannesrudolph) duyệt _trước_ khi bắt đầu code.
-- **Tham chiếu**: PR phải tham chiếu rõ ràng đến các Issue đã duyệt trong mô tả.
-- **Hậu quả**: Không tuân thủ có thể khiến PR bị đóng mà không review đầy đủ.
-
-##### Điều kiện cho PR mở
-
-- **Sẵn sàng merge**: Pass mọi kiểm tra CI, phù hợp roadmap (nếu có), liên kết với Issue đã duyệt và gán, có tài liệu/bình luận rõ ràng, có ảnh/video trước/sau cho thay đổi UI
-- **Đóng**: Lỗi CI, xung đột merge lớn, không phù hợp mục tiêu dự án hoặc không cập nhật sau góp ý >30 ngày
-
-##### Quy trình
-
-1.  **Duyệt & gán Issue**: @hannesrudolph (hoặc maintainer khác) duyệt và gán Issue mới/cũ.
-2.  **Triage PR ban đầu (hàng ngày)**: Maintainer kiểm tra nhanh PR mới để lọc việc khẩn cấp hoặc vấn đề nghiêm trọng.
-3.  **Review PR chi tiết (hàng tuần)**: Maintainer review kỹ PR về độ sẵn sàng, phù hợp Issue và chất lượng tổng thể.
-4.  **Góp ý chi tiết & lặp lại**: Sau review, maintainer góp ý (Approve, Request Changes, Reject). Cộng tác viên cần phản hồi và chỉnh sửa nếu cần.
-5.  **Quyết định**: PR được duyệt sẽ merge. PR có vấn đề không giải quyết được hoặc không phù hợp sẽ bị đóng kèm giải thích.
-6.  **Theo dõi**: Tác giả PR bị đóng có thể sửa theo góp ý và mở lại nếu vấn đề được giải quyết hoặc hướng dự án thay đổi.
-
-##### Trách nhiệm
-
-- **Duyệt Issue & tuân thủ quy trình (@hannesrudolph & maintainer)**: Đảm bảo mọi đóng góp tuân thủ cách tiếp cận Issue-First. Hướng dẫn cộng tác viên.
-- **Maintainer (Dev Team)**: Review PR, góp ý kỹ thuật, quyết định duyệt/từ chối, merge PR.
-- **Cộng tác viên**: Đảm bảo PR liên kết với Issue đã duyệt và gán, tuân thủ hướng dẫn chất lượng, phản hồi nhanh góp ý.
-
-Chính sách này đảm bảo rõ ràng và tích hợp hiệu quả.
-
-## IV. Pháp lý
-
-### Thỏa thuận đóng góp
-
-Khi gửi pull request, bạn đồng ý rằng đóng góp của mình sẽ được cấp phép theo [Giấy phép Apache 2.0](LICENSE) (hoặc giấy phép hiện tại của dự án), giống như dự án.
-=======
 ```
 git clone https://github.com/TEN_TAI_KHOAN/Roo-Code.git
 ```
@@ -394,5 +126,4 @@
 
 ## Pháp lý
 
-Khi gửi pull request, bạn đồng ý rằng đóng góp của mình sẽ được cấp phép theo Giấy phép Apache 2.0, phù hợp với giấy phép của Roo Code.
->>>>>>> 122b9fec
+Khi gửi pull request, bạn đồng ý rằng đóng góp của mình sẽ được cấp phép theo Giấy phép Apache 2.0, phù hợp với giấy phép của Roo Code.