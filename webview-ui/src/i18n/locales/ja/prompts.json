--- conflicted
+++ resolved
@@ -8,12 +8,9 @@
 		"editGlobalModes": "グローバルモードを編集",
 		"editProjectModes": "プロジェクトモードを編集 (.roomodes)",
 		"createModeHelpText": "+ をクリックして新しいカスタムモードを作成するか、チャットで Roo に作成を依頼してください！",
-<<<<<<< HEAD
 		"hideBuiltInModes": "組み込みモードを非表示",
-		"showBuiltInModes": "組み込みモードを表示"
-=======
+		"showBuiltInModes": "組み込みモードを表示",
 		"selectMode": "モードを検索"
->>>>>>> c1aa0ec5
 	},
 	"apiConfiguration": {
 		"title": "API設定",
