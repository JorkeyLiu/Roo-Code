{
	"common": {
		"save": "保存",
		"done": "完了",
		"cancel": "キャンセル",
		"reset": "リセット",
		"select": "選択",
		"add": "ヘッダーを追加",
		"remove": "削除"
	},
	"header": {
		"title": "設定",
		"saveButtonTooltip": "変更を保存",
		"nothingChangedTooltip": "変更なし",
		"doneButtonTooltip": "未保存の変更を破棄して設定パネルを閉じる"
	},
	"unsavedChangesDialog": {
		"title": "未保存の変更",
		"description": "変更を破棄して続行しますか？",
		"cancelButton": "キャンセル",
		"discardButton": "変更を破棄"
	},
	"sections": {
		"providers": "プロバイダー",
		"autoApprove": "自動承認",
		"browser": "コンピューターアクセス",
		"checkpoints": "チェックポイント",
		"notifications": "通知",
		"contextManagement": "コンテキスト",
		"terminal": "ターミナル",
		"experimental": "実験的",
		"language": "言語",
		"about": "Roo Codeについて"
	},
	"autoApprove": {
		"description": "Rooが承認なしで自動的に操作を実行できるようにします。AIを完全に信頼し、関連するセキュリティリスクを理解している場合にのみ、これらの設定を有効にしてください。",
		"readOnly": {
			"label": "読み取り",
			"description": "有効にすると、Rooは承認ボタンをクリックすることなく、自動的にディレクトリの内容を表示してファイルを読み取ります。",
			"outsideWorkspace": {
				"label": "ワークスペース外のファイルを含める",
				"description": "Rooが承認なしで現在のワークスペース外のファイルを読み取ることを許可します。"
			}
		},
		"write": {
			"label": "書き込み",
			"description": "承認なしで自動的にファイルを作成・編集",
			"delayLabel": "診断が潜在的な問題を検出できるよう、書き込み後に遅延を設ける",
			"outsideWorkspace": {
				"label": "ワークスペース外のファイルを含める",
				"description": "Rooが承認なしで現在のワークスペース外のファイルを作成・編集することを許可します。"
			}
		},
		"browser": {
			"label": "ブラウザ",
			"description": "承認なしで自動的にブラウザアクションを実行 — 注意：コンピューター使用をサポートするモデルを使用している場合のみ適用されます"
		},
		"retry": {
			"label": "再試行",
			"description": "サーバーがエラーレスポンスを返した場合、自動的に失敗したAPIリクエストを再試行",
			"delayLabel": "リクエスト再試行前の遅延"
		},
		"mcp": {
			"label": "MCP",
			"description": "MCPサーバービューで個々のMCPツールの自動承認を有効にします（この設定とツールの「常に許可」チェックボックスの両方が必要）"
		},
		"modeSwitch": {
			"label": "モード",
			"description": "承認なしで自動的に異なるモード間を切り替え"
		},
		"subtasks": {
			"label": "サブタスク",
			"description": "承認なしでサブタスクの作成と完了を許可"
		},
		"execute": {
			"label": "実行",
			"description": "承認なしで自動的に許可されたターミナルコマンドを実行",
			"allowedCommands": "許可された自動実行コマンド",
			"allowedCommandsDescription": "「実行操作を常に承認」が有効な場合に自動実行できるコマンドプレフィックス。すべてのコマンドを許可するには * を追加します（注意して使用してください）。",
			"commandPlaceholder": "コマンドプレフィックスを入力（例：'git '）",
			"addButton": "追加"
		}
	},
	"providers": {
		"providerDocumentation": "{{provider}}のドキュメント",
		"configProfile": "設定プロファイル",
		"description": "異なるAPI設定を保存して、プロバイダーと設定をすばやく切り替えることができます。",
		"apiProvider": "APIプロバイダー",
		"model": "モデル",
		"nameEmpty": "名前を空にすることはできません",
		"nameExists": "この名前のプロファイルは既に存在します",
		"deleteProfile": "プロファイルを削除",
		"invalidArnFormat": "無効なARN形式です。上記の例を確認してください。",
		"enterNewName": "新しい名前を入力してください",
		"addProfile": "プロファイルを追加",
		"renameProfile": "プロファイル名を変更",
		"newProfile": "新しい構成プロファイル",
		"enterProfileName": "プロファイル名を入力",
		"createProfile": "プロファイルを作成",
		"cannotDeleteOnlyProfile": "唯一のプロファイルは削除できません",
		"searchPlaceholder": "プロファイルを検索",
		"noMatchFound": "一致するプロファイルが見つかりません",
		"vscodeLmDescription": "VS Code言語モデルAPIを使用すると、他のVS Code拡張機能（GitHub Copilotなど）が提供するモデルを実行できます。最も簡単な方法は、VS Code MarketplaceからCopilotおよびCopilot Chat拡張機能をインストールすることです。",
		"awsCustomArnUse": "使用したいモデルの有効なAmazon Bedrock ARNを入力してください。形式の例:",
		"awsCustomArnDesc": "ARN内のリージョンが上で選択したAWSリージョンと一致していることを確認してください。",
		"openRouterApiKey": "OpenRouter APIキー",
		"getOpenRouterApiKey": "OpenRouter APIキーを取得",
		"apiKeyStorageNotice": "APIキーはVSCodeのシークレットストレージに安全に保存されます",
		"glamaApiKey": "Glama APIキー",
		"getGlamaApiKey": "Glama APIキーを取得",
		"useCustomBaseUrl": "カスタムベースURLを使用",
		"useHostHeader": "カスタムHostヘッダーを使用",
		"useLegacyFormat": "レガシーOpenAI API形式を使用",
		"customHeaders": "カスタムヘッダー",
		"headerName": "ヘッダー名",
		"headerValue": "ヘッダー値",
		"noCustomHeaders": "カスタムヘッダーが定義されていません。+ ボタンをクリックして追加してください。",
		"requestyApiKey": "Requesty APIキー",
		"refreshModels": {
			"label": "モデルを更新",
			"hint": "最新のモデルを表示するには設定を再度開いてください。"
		},
		"getRequestyApiKey": "Requesty APIキーを取得",
		"refreshModels": {
			"label": "モデルを更新",
			"hint": "最新のモデルを表示するには設定を再度開いてください。"
		},
		"openRouterTransformsText": "プロンプトとメッセージチェーンをコンテキストサイズに圧縮 (<a>OpenRouter Transforms</a>)",
		"anthropicApiKey": "Anthropic APIキー",
		"getAnthropicApiKey": "Anthropic APIキーを取得",
		"anthropicUseAuthToken": "Anthropic APIキーをX-Api-Keyの代わりにAuthorizationヘッダーとして渡す",
		"chutesApiKey": "Chutes APIキー",
		"getChutesApiKey": "Chutes APIキーを取得",
		"deepSeekApiKey": "DeepSeek APIキー",
		"getDeepSeekApiKey": "DeepSeek APIキーを取得",
		"geminiApiKey": "Gemini APIキー",
		"getGroqApiKey": "Groq APIキーを取得",
		"groqApiKey": "Groq APIキー",
		"getGeminiApiKey": "Gemini APIキーを取得",
		"openAiApiKey": "OpenAI APIキー",
		"openAiBaseUrl": "ベースURL",
		"getOpenAiApiKey": "OpenAI APIキーを取得",
		"mistralApiKey": "Mistral APIキー",
		"getMistralApiKey": "Mistral / Codestral APIキーを取得",
		"codestralBaseUrl": "Codestral ベースURL（オプション）",
		"codestralBaseUrlDesc": "Codestralモデルの代替URLを設定します。",
		"xaiApiKey": "xAI APIキー",
		"getXaiApiKey": "xAI APIキーを取得",
		"litellmApiKey": "LiteLLM APIキー",
		"litellmBaseUrl": "LiteLLM ベースURL",
		"awsCredentials": "AWS認証情報",
		"awsProfile": "AWSプロファイル",
		"awsProfileName": "AWSプロファイル名",
		"awsAccessKey": "AWSアクセスキー",
		"awsSecretKey": "AWSシークレットキー",
		"awsSessionToken": "AWSセッショントークン",
		"awsRegion": "AWSリージョン",
		"awsCrossRegion": "クロスリージョン推論を使用",
		"enablePromptCaching": "プロンプトキャッシュを有効化",
		"enablePromptCachingTitle": "サポートされているモデルのパフォーマンスを向上させ、コストを削減するためにプロンプトキャッシュを有効化します。",
		"cacheUsageNote": "注意：キャッシュの使用が表示されない場合は、別のモデルを選択してから希望のモデルを再度選択してみてください。",
		"vscodeLmModel": "言語モデル",
		"vscodeLmWarning": "注意：これは非常に実験的な統合であり、プロバイダーのサポートは異なります。モデルがサポートされていないというエラーが表示された場合、それはプロバイダー側の問題です。",
		"googleCloudSetup": {
			"title": "Google Cloud Vertex AIを使用するには：",
			"step1": "1. Google Cloudアカウントを作成し、Vertex AI APIを有効にして、希望するClaudeモデルを有効にします。",
			"step2": "2. Google Cloud CLIをインストールし、アプリケーションのデフォルト認証情報を設定します。",
			"step3": "3. または、認証情報付きのサービスアカウントを作成します。"
		},
		"googleCloudCredentials": "Google Cloud認証情報",
		"googleCloudKeyFile": "Google Cloudキーファイルパス",
		"googleCloudProjectId": "Google Cloudプロジェクトid",
		"googleCloudRegion": "Google Cloudリージョン",
		"lmStudio": {
			"baseUrl": "ベースURL（オプション）",
			"modelId": "モデルID",
			"speculativeDecoding": "推論デコーディングを有効化",
			"draftModelId": "ドラフトモデルID",
			"draftModelDesc": "推論デコーディングが正しく機能するには、ドラフトモデルは同じモデルファミリーから選択する必要があります。",
			"selectDraftModel": "ドラフトモデルを選択",
			"noModelsFound": "ドラフトモデルが見つかりません。LM Studioがサーバーモードで実行されていることを確認してください。",
			"description": "LM Studioを使用すると、ローカルコンピューターでモデルを実行できます。始め方については、<a>クイックスタートガイド</a>をご覧ください。また、この拡張機能で使用するには、LM Studioの<b>ローカルサーバー</b>機能を起動する必要があります。<span>注意：</span>Roo Codeは複雑なプロンプトを使用し、Claudeモデルで最適に動作します。能力の低いモデルは期待通りに動作しない場合があります。"
		},
		"ollama": {
			"baseUrl": "ベースURL（オプション）",
			"modelId": "モデルID",
			"description": "Ollamaを使用すると、ローカルコンピューターでモデルを実行できます。始め方については、クイックスタートガイドをご覧ください。",
			"warning": "注意：Roo Codeは複雑なプロンプトを使用し、Claudeモデルで最適に動作します。能力の低いモデルは期待通りに動作しない場合があります。"
		},
		"unboundApiKey": "Unbound APIキー",
		"getUnboundApiKey": "Unbound APIキーを取得",
		"humanRelay": {
			"description": "APIキーは不要ですが、ユーザーはウェブチャットAIに情報をコピー＆ペーストする必要があります。",
			"instructions": "使用中にダイアログボックスが表示され、現在のメッセージが自動的にクリップボードにコピーされます。これらをウェブ版のAI（ChatGPTやClaudeなど）に貼り付け、AIの返答をダイアログボックスにコピーして確認ボタンをクリックする必要があります。"
		},
		"openRouter": {
			"providerRouting": {
				"title": "OpenRouterプロバイダールーティング",
				"description": "OpenRouterはあなたのモデルに最適な利用可能なプロバイダーにリクエストを転送します。デフォルトでは、稼働時間を最大化するために、リクエストはトッププロバイダー間でロードバランスされます。ただし、このモデルに使用する特定のプロバイダーを選択することもできます。",
				"learnMore": "プロバイダールーティングについて詳しく知る"
			}
		},
		"customModel": {
			"capabilities": "カスタムOpenAI互換モデルの機能と価格を設定します。モデルの機能はRoo Codeのパフォーマンスに影響を与える可能性があるため、慎重に指定してください。",
			"maxTokens": {
				"label": "最大出力トークン",
				"description": "モデルが生成できる応答の最大トークン数。（サーバーが最大トークンを設定できるようにするには-1を指定します。）"
			},
			"contextWindow": {
				"label": "コンテキストウィンドウサイズ",
				"description": "モデルが処理できる総トークン数（入力＋出力）。"
			},
			"imageSupport": {
				"label": "画像サポート",
				"description": "このモデルは画像の処理と理解が可能ですか？"
			},
			"computerUse": {
				"label": "コンピューター使用",
				"description": "このモデルはブラウザとの対話が可能ですか？（例：Claude 3.7 Sonnet）"
			},
			"promptCache": {
				"label": "プロンプトキャッシュ",
				"description": "このモデルはプロンプトのキャッシュが可能ですか？"
			},
			"pricing": {
				"input": {
					"label": "入力価格",
					"description": "入力/プロンプトの100万トークンあたりのコスト。これはモデルにコンテキストと指示を送信するコストに影響します。"
				},
				"output": {
					"label": "出力価格",
					"description": "モデルの応答の100万トークンあたりのコスト。これは生成されたコンテンツと補完のコストに影響します。"
				},
				"cacheReads": {
					"label": "キャッシュ読み取り価格",
					"description": "キャッシュからの読み取りの100万トークンあたりのコスト。これはキャッシュされた応答を取得する際に課金される価格です。"
				},
				"cacheWrites": {
					"label": "キャッシュ書き込み価格",
					"description": "キャッシュへの書き込みの100万トークンあたりのコスト。これはプロンプトが初めてキャッシュされる際に課金される価格です。"
				}
			},
			"resetDefaults": "デフォルトにリセット"
		},
		"rateLimitSeconds": {
			"label": "レート制限",
			"description": "APIリクエスト間の最小時間。"
		},
		"reasoningEffort": {
			"label": "モデル推論の労力",
			"high": "高",
			"medium": "中",
			"low": "低"
		},
		"setReasoningLevel": "推論労力を有効にする"
	},
	"browser": {
		"enable": {
			"label": "ブラウザツールを有効化",
			"description": "有効にすると、コンピューター使用をサポートするモデルを使用する際に、Rooはウェブサイトとのやり取りにブラウザを使用できます。 <0>詳細情報</0>"
		},
		"viewport": {
			"label": "ビューポートサイズ",
			"description": "ブラウザインタラクションのビューポートサイズを選択します。これはウェブサイトの表示方法とインタラクション方法に影響します。",
			"options": {
				"largeDesktop": "大型デスクトップ (1280x800)",
				"smallDesktop": "小型デスクトップ (900x600)",
				"tablet": "タブレット (768x1024)",
				"mobile": "モバイル (360x640)"
			}
		},
		"screenshotQuality": {
			"label": "スクリーンショット品質",
			"description": "ブラウザスクリーンショットのWebP品質を調整します。高い値はより鮮明なスクリーンショットを提供しますが、token使用量が増加します。"
		},
		"remote": {
			"label": "リモートブラウザ接続を使用",
			"description": "リモートデバッグを有効にして実行しているChromeブラウザに接続します（--remote-debugging-port=9222）。",
			"urlPlaceholder": "カスタムURL（例：http://localhost:9222）",
			"testButton": "接続テスト",
			"testingButton": "テスト中...",
			"instructions": "DevToolsプロトコルホストアドレスを入力するか、Chromeのローカルインスタンスを自動検出するために空のままにします。接続テストボタンは、提供されている場合はカスタムURLを試み、フィールドが空の場合は自動検出します。"
		}
	},
	"checkpoints": {
		"enable": {
			"label": "自動チェックポイントを有効化",
			"description": "有効にすると、Rooはタスク実行中に自動的にチェックポイントを作成し、変更の確認や以前の状態への復帰を容易にします。 <0>詳細情報</0>"
		}
	},
	"notifications": {
		"sound": {
			"label": "サウンドエフェクトを有効化",
			"description": "有効にすると、Rooは通知やイベントのためにサウンドエフェクトを再生します。",
			"volumeLabel": "音量"
		},
		"tts": {
			"label": "音声合成を有効化",
			"description": "有効にすると、Rooは音声合成を使用して応答を音声で読み上げます。",
			"speedLabel": "速度"
		}
	},
	"contextManagement": {
		"description": "AIのコンテキストウィンドウに含まれる情報を制御し、token使用量とレスポンスの品質に影響します",
		"openTabs": {
			"label": "オープンタブコンテキスト制限",
			"description": "コンテキストに含めるVSCodeオープンタブの最大数。高い値はより多くのコンテキストを提供しますが、token使用量が増加します。"
		},
		"workspaceFiles": {
			"label": "ワークスペースファイルコンテキスト制限",
			"description": "現在の作業ディレクトリの詳細に含めるファイルの最大数。高い値はより多くのコンテキストを提供しますが、token使用量が増加します。"
		},
		"rooignore": {
			"label": "リストと検索で.rooignoreファイルを表示",
			"description": "有効にすると、.rooignoreのパターンに一致するファイルがロックシンボル付きでリストに表示されます。無効にすると、これらのファイルはファイルリストや検索から完全に非表示になります。"
		},
		"maxReadFile": {
			"label": "ファイル読み込み自動切り詰めしきい値",
			"description": "モデルが開始/終了の値を指定しない場合、Rooはこの行数を読み込みます。この数がファイルの総行数より少ない場合、Rooはコード定義の行番号インデックスを生成します。特殊なケース：-1はRooにファイル全体を読み込むよう指示し（インデックス作成なし）、0は行を読み込まず最小限のコンテキストのために行インデックスのみを提供するよう指示します。低い値は初期コンテキスト使用量を最小限に抑え、後続の正確な行範囲の読み込みを可能にします。明示的な開始/終了の要求はこの設定による制限を受けません。",
			"lines": "行",
			"always_full_read": "常にファイル全体を読み込む"
		}
	},
	"terminal": {
		"basic": {
			"label": "ターミナル設定：基本",
			"description": "基本的なターミナル設定"
		},
		"advanced": {
			"label": "ターミナル設定：詳細",
			"description": "以下のオプションは設定を適用するためにターミナルの再起動が必要な場合があります"
		},
		"outputLineLimit": {
			"label": "ターミナル出力制限",
			"description": "コマンド実行時にターミナル出力に含める最大行数。超過すると中央から行が削除され、tokenを節約します。 <0>詳細情報</0>"
		},
		"shellIntegrationTimeout": {
			"label": "ターミナルシェル統合タイムアウト",
			"description": "コマンドを実行する前にシェル統合の初期化を待つ最大時間。シェルの起動時間が長いユーザーの場合、ターミナルで「Shell Integration Unavailable」エラーが表示される場合は、この値を増やす必要があるかもしれません。 <0>詳細情報</0>"
		},
		"shellIntegrationDisabled": {
			"label": "ターミナルシェル統合を無効にする",
			"description": "ターミナルコマンドが正しく機能しない場合や、「シェル統合が利用できません」というエラーが表示される場合は、これを有効にします。これにより、一部の高度なターミナル機能をバイパスして、コマンドを実行するより簡単な方法が使用されます。 <0>詳細情報</0>"
		},
		"commandDelay": {
			"label": "ターミナルコマンド遅延",
			"description": "コマンド実行後に追加する遅延時間（ミリ秒）。デフォルト設定の0は遅延を完全に無効にします。これはタイミングの問題があるターミナルでコマンド出力を完全にキャプチャするのに役立ちます。ほとんどのターミナルでは`PROMPT_COMMAND='sleep N'`を設定することで実装され、PowerShellは各コマンドの最後に`start-sleep`を追加します。元々はVSCodeバグ#237208の回避策で、必要ない場合があります。 <0>詳細情報</0>"
		},
		"compressProgressBar": {
			"label": "プログレスバー出力を圧縮",
			"description": "有効にすると、キャリッジリターン（\\r）を含むターミナル出力を処理して、実際のターミナルがコンテンツを表示する方法をシミュレートします。これによりプログレスバーの中間状態が削除され、最終状態のみが保持されるため、より関連性の高い情報のためのコンテキスト空間が節約されます。 <0>詳細情報</0>"
		},
		"powershellCounter": {
			"label": "PowerShellカウンター回避策を有効化",
			"description": "有効にすると、PowerShellコマンドにカウンターを追加して、コマンドの正しい実行を確保します。これは出力のキャプチャに問題がある可能性のあるPowerShellターミナルで役立ちます。 <0>詳細情報</0>"
		},
		"zshClearEolMark": {
			"label": "ZSH行末マークをクリア",
			"description": "有効にすると、PROMPT_EOL_MARK=''を設定してZSHの行末マークをクリアします。これにより、'%'などの特殊文字で終わるコマンド出力の解釈に関する問題を防ぎます。 <0>詳細情報</0>"
		},
		"zshOhMy": {
			"label": "Oh My Zsh 統合を有効化",
<<<<<<< HEAD
			"description": "有効にすると、ITERM_SHELL_INTEGRATION_INSTALLED=Yes を設定して Oh My Zsh シェル統合機能を有効にします。この設定を適用するには、IDEの再起動が必要な場合があります。（実験的）"
		},
		"zshP10k": {
			"label": "Powerlevel10k 統合を有効化",
			"description": "有効にすると、POWERLEVEL9K_TERM_SHELL_INTEGRATION=true を設定して Powerlevel10k シェル統合機能を有効にします。（実験的）"
		},
		"inheritEnv": {
			"label": "環境変数を継承",
			"description": "有効にすると、ターミナルは VSCode の親プロセスから環境変数を継承します。ユーザープロファイルで定義されたシェル統合設定などが含まれます。これは VSCode のグローバル設定 `terminal.integrated.inheritEnv` を直接切り替えます"
=======
			"description": "有効にすると、ITERM_SHELL_INTEGRATION_INSTALLED=Yes を設定して Oh My Zsh シェル統合機能を有効にします。この設定を適用するには、IDEの再起動が必要な場合があります。 <0>詳細情報</0>"
		},
		"zshP10k": {
			"label": "Powerlevel10k 統合を有効化",
			"description": "有効にすると、POWERLEVEL9K_TERM_SHELL_INTEGRATION=true を設定して Powerlevel10k シェル統合機能を有効にします。 <0>詳細情報</0>"
		},
		"zdotdir": {
			"label": "ZDOTDIR 処理を有効化",
			"description": "有効にすると、zsh シェル統合を適切に処理するために ZDOTDIR 用の一時ディレクトリを作成します。これにより、zsh の設定を保持しながら VSCode のシェル統合が正しく機能します。 <0>詳細情報</0>"
		},
		"inheritEnv": {
			"label": "環境変数を継承",
			"description": "有効にすると、ターミナルは VSCode の親プロセスから環境変数を継承します。ユーザープロファイルで定義されたシェル統合設定などが含まれます。これは VSCode のグローバル設定 `terminal.integrated.inheritEnv` を直接切り替えます。 <0>詳細情報</0>"
>>>>>>> 122b9fec
		}
	},
	"advanced": {
		"diff": {
			"label": "diff経由の編集を有効化",
			"description": "有効にすると、Rooはファイルをより迅速に編集でき、切り詰められた全ファイル書き込みを自動的に拒否します。最新のClaude 3.7 Sonnetモデルで最良に機能します。",
			"strategy": {
				"label": "Diff戦略",
				"options": {
					"standard": "標準（単一ブロック）",
					"multiBlock": "実験的：マルチブロックdiff",
					"unified": "実験的：統合diff"
				},
				"descriptions": {
					"standard": "標準diff戦略は一度に1つのコードブロックに変更を適用します。",
					"unified": "統合diff戦略はdiffを適用するための複数のアプローチを取り、最良のアプローチを選択します。",
					"multiBlock": "マルチブロックdiff戦略は、1つのリクエストでファイル内の複数のコードブロックを更新できます。"
				}
			},
			"matchPrecision": {
				"label": "マッチ精度",
				"description": "このスライダーは、diffを適用する際にコードセクションがどれだけ正確に一致する必要があるかを制御します。低い値はより柔軟なマッチングを可能にしますが、誤った置換のリスクが高まります。100%未満の値は細心の注意を払って使用してください。"
			}
		}
	},
	"experimental": {
		"warning": "⚠️",
		"AUTO_CONDENSE_CONTEXT": {
			"name": "コンテキストウィンドウをインテリジェントに圧縮する",
			"description": "タスクのコンテキストウィンドウがほぼいっぱいになったとき、古いメッセージを削除する代わりに、LLM呼び出しを使用して過去の会話を要約します。免責事項：要約のコストは現在UIに表示されるAPIコストには含まれていません。"
		},
		"DIFF_STRATEGY_UNIFIED": {
			"name": "実験的な統合diff戦略を使用する",
			"description": "実験的な統合diff戦略を有効にします。この戦略はモデルエラーによる再試行の回数を減らす可能性がありますが、予期しない動作や不正確な編集を引き起こす可能性があります。リスクを理解し、すべての変更を注意深く確認する準備がある場合にのみ有効にしてください。"
		},
		"SEARCH_AND_REPLACE": {
			"name": "実験的な検索と置換ツールを使用する",
			"description": "実験的な検索と置換ツールを有効にし、Rooが1つのリクエストで検索語の複数のインスタンスを置き換えることを可能にします。"
		},
		"INSERT_BLOCK": {
			"name": "実験的なコンテンツ挿入ツールを使用する",
			"description": "実験的なコンテンツ挿入ツールを有効にし、Rooがdiffを作成せずに特定の行番号にコンテンツを挿入できるようにします。"
		},
		"POWER_STEERING": {
			"name": "実験的な「パワーステアリング」モードを使用する",
			"description": "有効にすると、Rooはより頻繁にモデルに現在のモード定義の詳細を思い出させます。これにより、役割定義とカスタム指示へのより強い遵守が実現しますが、メッセージごとにより多くのtokenを使用します。"
		},
		"MULTI_SEARCH_AND_REPLACE": {
			"name": "実験的なマルチブロックdiffツールを使用する",
			"description": "有効にすると、Rooはマルチブロックdiffツールを使用します。これにより、1つのリクエストでファイル内の複数のコードブロックを更新しようとします。"
		}
	},
	"promptCaching": {
		"label": "プロンプトキャッシュを無効化",
		"description": "チェックすると、Rooはこのモデルに対してプロンプトキャッシュを使用しません。"
	},
	"temperature": {
		"useCustom": "カスタム温度を使用",
		"description": "モデルの応答のランダム性を制御します。",
		"rangeDescription": "高い値は出力をよりランダムに、低い値はより決定論的にします。"
	},
	"modelInfo": {
		"supportsImages": "画像をサポート",
		"noImages": "画像をサポートしていません",
		"supportsComputerUse": "コンピュータ使用をサポート",
		"noComputerUse": "コンピュータ使用をサポートしていません",
		"supportsPromptCache": "プロンプトキャッシュをサポート",
		"noPromptCache": "プロンプトキャッシュをサポートしていません",
		"maxOutput": "最大出力",
		"inputPrice": "入力価格",
		"outputPrice": "出力価格",
		"cacheReadsPrice": "キャッシュ読み取り価格",
		"cacheWritesPrice": "キャッシュ書き込み価格",
		"enableStreaming": "ストリーミングを有効化",
		"enableR1Format": "R1モデルパラメータを有効にする",
		"enableR1FormatTips": "QWQなどのR1モデルを使用する際には、有効にする必要があります。400エラーを防ぐために",
		"useAzure": "Azureを使用",
		"azureApiVersion": "Azure APIバージョンを設定",
		"gemini": {
			"freeRequests": "* 1分間あたり{{count}}リクエストまで無料。それ以降は、プロンプトサイズに応じて課金されます。",
			"pricingDetails": "詳細は価格情報をご覧ください。",
			"billingEstimate": "* 課金は見積もりです - 正確な費用はプロンプトのサイズによって異なります。"
		}
	},
	"modelPicker": {
		"automaticFetch": "拡張機能は<serviceLink>{{serviceName}}</serviceLink>で利用可能な最新のモデルリストを自動的に取得します。どのモデルを選ぶべきか迷っている場合、Roo Codeは<defaultModelLink>{{defaultModelId}}</defaultModelLink>で最適に動作します。また、「free」で検索すると、現在利用可能な無料オプションを見つけることができます。",
		"label": "モデル",
		"searchPlaceholder": "検索",
		"noMatchFound": "一致するものが見つかりません",
		"useCustomModel": "カスタムを使用: {{modelId}}"
	},
	"footer": {
		"feedback": "質問やフィードバックがある場合は、<githubLink>github.com/RooVetGit/Roo-Code</githubLink>で問題を開くか、<redditLink>reddit.com/r/RooCode</redditLink>や<discordLink>discord.gg/roocode</discordLink>に参加してください",
		"telemetry": {
			"label": "匿名のエラーと使用状況レポートを許可",
			"description": "匿名の使用データとエラーレポートを送信してRoo Codeの改善にご協力ください。コード、プロンプト、個人情報が送信されることはありません。詳細については、プライバシーポリシーをご覧ください。"
		},
		"settings": {
			"import": "インポート",
			"export": "エクスポート",
			"reset": "リセット"
		}
	},
	"thinkingBudget": {
		"maxTokens": "最大 tokens",
		"maxThinkingTokens": "最大思考 tokens"
	},
	"validation": {
		"apiKey": "有効なAPIキーを入力してください。",
		"awsRegion": "Amazon Bedrockを使用するにはリージョンを選択してください。",
		"googleCloud": "有効なGoogle CloudプロジェクトIDとリージョンを入力してください。",
		"modelId": "有効なモデルIDを入力してください。",
		"modelSelector": "有効なモデルセレクターを入力してください。",
		"openAi": "有効なベースURL、APIキー、モデルIDを入力してください。",
		"arn": {
			"invalidFormat": "ARNの形式が無効です。フォーマット要件を確認してください。",
			"regionMismatch": "警告：ARN内のリージョン（{{arnRegion}}）が選択したリージョン（{{region}}）と一致しません。これによりアクセスの問題が発生する可能性があります。プロバイダーはARNのリージョンを使用します。"
		},
		"modelAvailability": "指定されたモデルID（{{modelId}}）は利用できません。別のモデルを選択してください。"
	},
	"placeholders": {
		"apiKey": "API キーを入力...",
		"profileName": "プロファイル名を入力",
		"accessKey": "アクセスキーを入力...",
		"secretKey": "シークレットキーを入力...",
		"sessionToken": "セッショントークンを入力...",
		"credentialsJson": "認証情報 JSON を入力...",
		"keyFilePath": "キーファイルのパスを入力...",
		"projectId": "プロジェクト ID を入力...",
		"customArn": "ARN を入力（例：arn:aws:bedrock:us-east-1:123456789012:foundation-model/my-model）",
		"baseUrl": "ベース URL を入力...",
		"modelId": {
			"lmStudio": "例：meta-llama-3.1-8b-instruct",
			"lmStudioDraft": "例：lmstudio-community/llama-3.2-1b-instruct",
			"ollama": "例：llama3.1"
		},
		"numbers": {
			"maxTokens": "例：4096",
			"contextWindow": "例：128000",
			"inputPrice": "例：0.0001",
			"outputPrice": "例：0.0002",
			"cacheWritePrice": "例：0.00005"
		}
	},
	"defaults": {
		"ollamaUrl": "デフォルト：http://localhost:11434",
		"lmStudioUrl": "デフォルト：http://localhost:1234",
		"geminiUrl": "デフォルト：https://generativelanguage.googleapis.com"
	},
	"labels": {
		"customArn": "カスタム ARN",
		"useCustomArn": "カスタム ARN を使用..."
	}
}<|MERGE_RESOLUTION|>--- conflicted
+++ resolved
@@ -121,10 +121,6 @@
 			"hint": "最新のモデルを表示するには設定を再度開いてください。"
 		},
 		"getRequestyApiKey": "Requesty APIキーを取得",
-		"refreshModels": {
-			"label": "モデルを更新",
-			"hint": "最新のモデルを表示するには設定を再度開いてください。"
-		},
 		"openRouterTransformsText": "プロンプトとメッセージチェーンをコンテキストサイズに圧縮 (<a>OpenRouter Transforms</a>)",
 		"anthropicApiKey": "Anthropic APIキー",
 		"getAnthropicApiKey": "Anthropic APIキーを取得",
@@ -360,17 +356,6 @@
 		},
 		"zshOhMy": {
 			"label": "Oh My Zsh 統合を有効化",
-<<<<<<< HEAD
-			"description": "有効にすると、ITERM_SHELL_INTEGRATION_INSTALLED=Yes を設定して Oh My Zsh シェル統合機能を有効にします。この設定を適用するには、IDEの再起動が必要な場合があります。（実験的）"
-		},
-		"zshP10k": {
-			"label": "Powerlevel10k 統合を有効化",
-			"description": "有効にすると、POWERLEVEL9K_TERM_SHELL_INTEGRATION=true を設定して Powerlevel10k シェル統合機能を有効にします。（実験的）"
-		},
-		"inheritEnv": {
-			"label": "環境変数を継承",
-			"description": "有効にすると、ターミナルは VSCode の親プロセスから環境変数を継承します。ユーザープロファイルで定義されたシェル統合設定などが含まれます。これは VSCode のグローバル設定 `terminal.integrated.inheritEnv` を直接切り替えます"
-=======
 			"description": "有効にすると、ITERM_SHELL_INTEGRATION_INSTALLED=Yes を設定して Oh My Zsh シェル統合機能を有効にします。この設定を適用するには、IDEの再起動が必要な場合があります。 <0>詳細情報</0>"
 		},
 		"zshP10k": {
@@ -384,7 +369,6 @@
 		"inheritEnv": {
 			"label": "環境変数を継承",
 			"description": "有効にすると、ターミナルは VSCode の親プロセスから環境変数を継承します。ユーザープロファイルで定義されたシェル統合設定などが含まれます。これは VSCode のグローバル設定 `terminal.integrated.inheritEnv` を直接切り替えます。 <0>詳細情報</0>"
->>>>>>> 122b9fec
 		}
 	},
 	"advanced": {
