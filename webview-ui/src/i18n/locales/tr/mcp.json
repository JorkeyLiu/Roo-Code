{
	"title": "MCP Sunucuları",
	"done": "Bitti",
	"description": "Roo Code'un harici sunuculardan ek araçlar ve servisler kullanabilmesi için Model Context Protocol (MCP)'yi etkinleştir. Böylece Roo senin için daha fazlasını yapabilir. <0>Daha fazla bilgi</0>",
	"enableToggle": {
		"title": "MCP Sunucularını Etkinleştir",
		"description": "Bunu AÇ, böylece Roo bağlı MCP sunucularından araçlar kullanabilir. Roo'ya daha fazla yetenek kazandırır. Ekstra araçları kullanmayacaksan, API token maliyetini azaltmak için bunu KAPAT."
	},
	"enableServerCreation": {
		"title": "MCP Sunucu Oluşturmayı Etkinleştir",
		"description": "Bunu AÇ, Roo'nun <1>yeni</1> özel MCP sunucuları oluşturmanda sana yardımcı olmasını sağlar. <0>Sunucu oluşturma hakkında bilgi al</0>",
		"hint": "İpucu: API token maliyetini azaltmak için Roo'dan yeni bir MCP sunucusu oluşturmasını istemediğinde bu ayarı kapat."
	},
	"editGlobalMCP": "Global MCP'yi Düzenle",
	"editProjectMCP": "Proje MCP'sini Düzenle",
	"learnMoreEditingSettings": "MCP ayar dosyalarını düzenleme hakkında daha fazla bilgi",
	"tool": {
		"alwaysAllow": "Her zaman izin ver",
		"parameters": "Parametreler",
		"noDescription": "Açıklama yok"
	},
	"tabs": {
		"tools": "Araçlar",
		"resources": "Kaynaklar",
		"errors": "Hatalar"
	},
	"emptyState": {
		"noTools": "Araç bulunamadı",
		"noResources": "Kaynak bulunamadı",
<<<<<<< HEAD
		"noLogs": "Günlük bulunamadı",
=======
		"noLogs": "Kayıt bulunamadı",
>>>>>>> 122b9fec
		"noErrors": "Hata bulunamadı"
	},
	"networkTimeout": {
		"label": "Ağ Zaman Aşımı",
		"description": "Sunucu yanıtları için maksimum bekleme süresi",
		"options": {
			"15seconds": "15 saniye",
			"30seconds": "30 saniye",
			"1minute": "1 dakika",
			"5minutes": "5 dakika",
			"10minutes": "10 dakika",
			"15minutes": "15 dakika",
			"30minutes": "30 dakika",
			"60minutes": "60 dakika"
		}
	},
	"deleteDialog": {
		"title": "MCP Sunucusunu Sil",
		"description": "\"{{serverName}}\" MCP sunucusunu silmek istediğine emin misin? Bu işlem geri alınamaz.",
		"cancel": "İptal",
		"delete": "Sil"
	},
	"serverStatus": {
		"retrying": "Tekrar deneniyor...",
		"retryConnection": "Bağlantıyı tekrar dene"
	}
}<|MERGE_RESOLUTION|>--- conflicted
+++ resolved
@@ -27,11 +27,7 @@
 	"emptyState": {
 		"noTools": "Araç bulunamadı",
 		"noResources": "Kaynak bulunamadı",
-<<<<<<< HEAD
-		"noLogs": "Günlük bulunamadı",
-=======
 		"noLogs": "Kayıt bulunamadı",
->>>>>>> 122b9fec
 		"noErrors": "Hata bulunamadı"
 	},
 	"networkTimeout": {
