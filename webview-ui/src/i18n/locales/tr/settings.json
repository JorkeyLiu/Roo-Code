--- conflicted
+++ resolved
@@ -121,10 +121,6 @@
 			"hint": "En son modelleri görmek için lütfen ayarları yeniden açın."
 		},
 		"getRequestyApiKey": "Requesty API Anahtarı Al",
-		"refreshModels": {
-			"label": "Modelleri Yenile",
-			"hint": "En son modelleri görmek için lütfen ayarları yeniden açın."
-		},
 		"openRouterTransformsText": "İstem ve mesaj zincirlerini bağlam boyutuna sıkıştır (<a>OpenRouter Dönüşümleri</a>)",
 		"anthropicApiKey": "Anthropic API Anahtarı",
 		"getAnthropicApiKey": "Anthropic API Anahtarı Al",
@@ -360,17 +356,6 @@
 		},
 		"zshOhMy": {
 			"label": "Oh My Zsh entegrasyonunu etkinleştir",
-<<<<<<< HEAD
-			"description": "Etkinleştirildiğinde, Oh My Zsh kabuk entegrasyon özelliklerini etkinleştirmek için ITERM_SHELL_INTEGRATION_INSTALLED=Yes ayarlar. Bu ayarın uygulanması IDE'nin yeniden başlatılmasını gerektirebilir. (deneysel)"
-		},
-		"zshP10k": {
-			"label": "Powerlevel10k entegrasyonunu etkinleştir",
-			"description": "Etkinleştirildiğinde, Powerlevel10k kabuk entegrasyon özelliklerini etkinleştirmek için POWERLEVEL9K_TERM_SHELL_INTEGRATION=true ayarlar. (deneysel)"
-		},
-		"inheritEnv": {
-			"label": "Ortam değişkenlerini devral",
-			"description": "Etkinleştirildiğinde, terminal VSCode üst işleminden ortam değişkenlerini devralır, örneğin kullanıcı profilinde tanımlanan kabuk entegrasyon ayarları gibi. Bu, VSCode'un global ayarı olan `terminal.integrated.inheritEnv` değerini doğrudan değiştirir"
-=======
 			"description": "Etkinleştirildiğinde, Oh My Zsh kabuk entegrasyon özelliklerini etkinleştirmek için ITERM_SHELL_INTEGRATION_INSTALLED=Yes ayarlar. Bu ayarın uygulanması IDE'nin yeniden başlatılmasını gerektirebilir. <0>Daha fazla bilgi</0>"
 		},
 		"zshP10k": {
@@ -384,7 +369,6 @@
 		"inheritEnv": {
 			"label": "Ortam değişkenlerini devral",
 			"description": "Etkinleştirildiğinde, terminal VSCode üst işleminden ortam değişkenlerini devralır, örneğin kullanıcı profilinde tanımlanan kabuk entegrasyon ayarları gibi. Bu, VSCode'un global ayarı olan `terminal.integrated.inheritEnv` değerini doğrudan değiştirir. <0>Daha fazla bilgi</0>"
->>>>>>> 122b9fec
 		}
 	},
 	"advanced": {
