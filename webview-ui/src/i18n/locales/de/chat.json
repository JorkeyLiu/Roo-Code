--- conflicted
+++ resolved
@@ -202,21 +202,12 @@
 		"copyToInput": "In Eingabefeld kopieren (oder Shift + Klick)"
 	},
 	"announcement": {
-<<<<<<< HEAD
-		"title": "🎉 Roo Code 3.16 veröffentlicht",
-		"description": "Roo Code 3.16 bringt neue Funktionen und Verbesserungen basierend auf deinem Feedback.",
-		"whatsNew": "Was ist neu",
-		"feature1": "<bold>Groq und Chutes API-Provider</bold>: Unterstützung für Groq und Chutes API-Provider hinzugefügt (danke @shariqriazz!)",
-		"feature2": "<bold>Klickbare Code-Referenzen</bold>: Code-Referenzen in Modellantworten navigieren jetzt direkt zu Quellzeilen (danke @KJ7LNW!)",
-		"feature3": "<bold>MCP-Stabilitätsverbesserungen</bold>: Mehrere Fehler behoben, um die Stabilität von MCP-Integrationen zu verbessern",
-=======
 		"title": "🎉 Roo Code 3.17 veröffentlicht",
 		"description": "Roo Code 3.17 bringt leistungsstarke neue Funktionen und Verbesserungen basierend auf deinem Feedback.",
 		"whatsNew": "Was ist neu",
 		"feature1": "<bold>Implizites Caching für Gemini</bold>: Gemini API-Aufrufe werden jetzt automatisch zwischengespeichert, wodurch API-Kosten reduziert werden",
 		"feature2": "<bold>Intelligentere Modusauswahl</bold>: Modusdefinitionen können jetzt Hinweise enthalten, wann jeder Modus verwendet werden sollte, was eine bessere Orchestrierung ermöglicht",
 		"feature3": "<bold>Intelligente Kontextkomprimierung</bold>: Fasst Gesprächsverlauf intelligent zusammen, wenn der Kontext voll wird, anstatt ihn abzuschneiden (aktiviere dies in Einstellungen -> Experimentell)",
->>>>>>> 122b9fec
 		"hideButton": "Ankündigung ausblenden",
 		"detailsDiscussLinks": "Erhalte mehr Details und diskutiere auf <discordLink>Discord</discordLink> und <redditLink>Reddit</redditLink> 🚀"
 	},
