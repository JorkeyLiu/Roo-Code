{
	"greeting": "Witamy w Roo Code",
	"task": {
		"title": "Zadanie",
		"seeMore": "Zobacz więcej",
		"seeLess": "Zobacz mniej",
		"tokens": "Tokeny:",
		"cache": "Pamięć podręczna:",
		"apiCost": "Koszt API:",
		"contextWindow": "Okno kontekstu:",
		"closeAndStart": "Zamknij zadanie i rozpocznij nowe",
		"export": "Eksportuj historię zadań",
		"delete": "Usuń zadanie (Shift + Kliknięcie, aby pominąć potwierdzenie)"
	},
	"unpin": "Odepnij",
	"pin": "Przypnij",
	"tokenProgress": {
		"availableSpace": "Dostępne miejsce: {{amount}} tokenów",
		"tokensUsed": "Wykorzystane tokeny: {{used}} z {{total}}",
		"reservedForResponse": "Zarezerwowane dla odpowiedzi modelu: {{amount}} tokenów"
	},
	"retry": {
		"title": "Ponów",
		"tooltip": "Spróbuj ponownie wykonać operację"
	},
	"startNewTask": {
		"title": "Rozpocznij nowe zadanie",
		"tooltip": "Rozpocznij nowe zadanie"
	},
	"proceedAnyways": {
		"title": "Kontynuuj mimo to",
		"tooltip": "Kontynuuj podczas wykonywania polecenia"
	},
	"save": {
		"title": "Zapisz",
		"tooltip": "Zapisz zmiany w pliku"
	},
	"reject": {
		"title": "Odrzuć",
		"tooltip": "Odrzuć tę akcję"
	},
	"completeSubtaskAndReturn": "Zakończ podzadanie i wróć",
	"approve": {
		"title": "Zatwierdź",
		"tooltip": "Zatwierdź tę akcję"
	},
	"runCommand": {
		"title": "Uruchom polecenie",
		"tooltip": "Wykonaj to polecenie"
	},
	"proceedWhileRunning": {
		"title": "Kontynuuj podczas wykonywania",
		"tooltip": "Kontynuuj pomimo ostrzeżeń"
	},
	"killCommand": {
		"title": "Zatrzymaj polecenie",
		"tooltip": "Zatrzymaj bieżące polecenie"
	},
	"resumeTask": {
		"title": "Wznów zadanie",
		"tooltip": "Kontynuuj bieżące zadanie"
	},
	"terminate": {
		"title": "Zakończ",
		"tooltip": "Zakończ bieżące zadanie"
	},
	"cancel": {
		"title": "Anuluj",
		"tooltip": "Anuluj bieżącą operację"
	},
	"scrollToBottom": "Przewiń do dołu czatu",
	"about": "Generuj, refaktoryzuj i debuguj kod z pomocą sztucznej inteligencji.<br />Sprawdź naszą <DocsLink>dokumentację</DocsLink>, aby dowiedzieć się więcej.",
	"onboarding": "<strong>Twoja lista zadań w tym obszarze roboczym jest pusta.</strong> Zacznij od wpisania zadania poniżej. Nie wiesz, jak zacząć? Przeczytaj więcej o tym, co Roo może dla Ciebie zrobić w <DocsLink>dokumentacji</DocsLink>.",
	"rooTips": {
		"boomerangTasks": {
			"title": "Zadania bumerangowe",
			"description": "Podziel zadania na mniejsze, łatwiejsze do zarządzania części."
		},
		"stickyModels": {
			"title": "Tryby trwałe",
			"description": "Każdy tryb zapamiętuje ostatnio używany model"
		},
		"tools": {
			"title": "Narzędzia",
			"description": "Pozwól sztucznej inteligencji rozwiązywać problemy, przeglądając sieć, uruchamiając polecenia i nie tylko."
		},
		"customizableModes": {
			"title": "Konfigurowalne tryby",
			"description": "Wyspecjalizowane persona z własnymi zachowaniami i przypisanymi modelami"
		}
	},
	"selectMode": "Wybierz tryb interakcji",
	"selectApiConfig": "Wybierz konfigurację API",
	"enhancePrompt": "Ulepsz podpowiedź dodatkowym kontekstem",
	"addImages": "Dodaj obrazy do wiadomości",
	"sendMessage": "Wyślij wiadomość",
	"typeMessage": "Wpisz wiadomość...",
	"typeTask": "Wpisz swoje zadanie tutaj...",
	"addContext": "@ aby dodać kontekst, / aby zmienić tryb",
	"dragFiles": "przytrzymaj shift, aby przeciągnąć pliki",
	"dragFilesImages": "przytrzymaj shift, aby przeciągnąć pliki/obrazy",
	"enhancePromptDescription": "Przycisk 'Ulepsz podpowiedź' pomaga ulepszyć Twoją prośbę, dostarczając dodatkowy kontekst, wyjaśnienia lub przeformułowania. Spróbuj wpisać prośbę tutaj i kliknij przycisk ponownie, aby zobaczyć, jak to działa.",
	"errorReadingFile": "Błąd odczytu pliku:",
	"noValidImages": "Nie przetworzono żadnych prawidłowych obrazów",
	"separator": "Separator",
	"edit": "Edytuj...",
	"forNextMode": "dla następnego trybu",
	"error": "Błąd",
	"diffError": {
		"title": "Edycja nieudana"
	},
	"troubleMessage": "Roo ma problemy...",
	"apiRequest": {
		"title": "Zapytanie API",
		"failed": "Zapytanie API nie powiodło się",
		"streaming": "Zapytanie API...",
		"cancelled": "Zapytanie API anulowane",
		"streamingFailed": "Strumieniowanie API nie powiodło się"
	},
	"checkpoint": {
		"initial": "Początkowy punkt kontrolny",
		"regular": "Punkt kontrolny",
		"initializingWarning": "Trwa inicjalizacja punktu kontrolnego... Jeśli to trwa zbyt długo, możesz wyłączyć punkty kontrolne w <settingsLink>ustawieniach</settingsLink> i uruchomić zadanie ponownie.",
		"menu": {
			"viewDiff": "Zobacz różnice",
			"restore": "Przywróć punkt kontrolny",
			"restoreFiles": "Przywróć pliki",
			"restoreFilesDescription": "Przywraca pliki Twojego projektu do zrzutu wykonanego w tym punkcie.",
			"restoreFilesAndTask": "Przywróć pliki i zadanie",
			"confirm": "Potwierdź",
			"cancel": "Anuluj",
			"cannotUndo": "Tej akcji nie można cofnąć.",
			"restoreFilesAndTaskDescription": "Przywraca pliki Twojego projektu do zrzutu wykonanego w tym punkcie i usuwa wszystkie wiadomości po tym punkcie."
		},
		"current": "Bieżący"
	},
	"instructions": {
		"wantsToFetch": "Roo chce pobrać szczegółowe instrukcje, aby pomóc w bieżącym zadaniu"
	},
	"fileOperations": {
		"wantsToRead": "Roo chce przeczytać ten plik:",
		"wantsToReadOutsideWorkspace": "Roo chce przeczytać ten plik poza obszarem roboczym:",
		"didRead": "Roo przeczytał ten plik:",
		"wantsToEdit": "Roo chce edytować ten plik:",
		"wantsToEditOutsideWorkspace": "Roo chce edytować ten plik poza obszarem roboczym:",
		"wantsToCreate": "Roo chce utworzyć nowy plik:",
		"wantsToSearchReplace": "Roo chce wykonać wyszukiwanie i zamianę w tym pliku:",
		"didSearchReplace": "Roo wykonał wyszukiwanie i zamianę w tym pliku:",
		"wantsToInsert": "Roo chce wstawić zawartość do tego pliku:",
		"wantsToInsertWithLineNumber": "Roo chce wstawić zawartość do tego pliku w linii {{lineNumber}}:",
		"wantsToInsertAtEnd": "Roo chce dodać zawartość na końcu tego pliku:"
	},
	"directoryOperations": {
		"wantsToViewTopLevel": "Roo chce zobaczyć pliki najwyższego poziomu w tym katalogu:",
		"didViewTopLevel": "Roo zobaczył pliki najwyższego poziomu w tym katalogu:",
		"wantsToViewRecursive": "Roo chce rekurencyjnie zobaczyć wszystkie pliki w tym katalogu:",
		"didViewRecursive": "Roo rekurencyjnie zobaczył wszystkie pliki w tym katalogu:",
		"wantsToViewDefinitions": "Roo chce zobaczyć nazwy definicji kodu źródłowego używane w tym katalogu:",
		"didViewDefinitions": "Roo zobaczył nazwy definicji kodu źródłowego używane w tym katalogu:",
		"wantsToSearch": "Roo chce przeszukać ten katalog w poszukiwaniu <code>{{regex}}</code>:",
		"didSearch": "Roo przeszukał ten katalog w poszukiwaniu <code>{{regex}}</code>:"
	},
	"commandOutput": "Wyjście polecenia",
	"response": "Odpowiedź",
	"arguments": "Argumenty",
	"mcp": {
		"wantsToUseTool": "Roo chce użyć narzędzia na serwerze MCP {{serverName}}:",
		"wantsToAccessResource": "Roo chce uzyskać dostęp do zasobu na serwerze MCP {{serverName}}:"
	},
	"modes": {
		"wantsToSwitch": "Roo chce przełączyć się na tryb <code>{{mode}}</code>",
		"wantsToSwitchWithReason": "Roo chce przełączyć się na tryb <code>{{mode}}</code> ponieważ: {{reason}}",
		"didSwitch": "Roo przełączył się na tryb <code>{{mode}}</code>",
		"didSwitchWithReason": "Roo przełączył się na tryb <code>{{mode}}</code> ponieważ: {{reason}}"
	},
	"subtasks": {
		"wantsToCreate": "Roo chce utworzyć nowe podzadanie w trybie <code>{{mode}}</code>:",
		"wantsToFinish": "Roo chce zakończyć to podzadanie",
		"newTaskContent": "Instrukcje podzadania",
		"completionContent": "Podzadanie zakończone",
		"resultContent": "Wyniki podzadania",
		"defaultResult": "Proszę kontynuować następne zadanie.",
		"completionInstructions": "Podzadanie zakończone! Możesz przejrzeć wyniki i zasugerować poprawki lub następne kroki. Jeśli wszystko wygląda dobrze, potwierdź, aby zwrócić wynik do zadania nadrzędnego."
	},
	"questions": {
		"hasQuestion": "Roo ma pytanie:"
	},
	"taskCompleted": "Zadanie zakończone",
	"powershell": {
		"issues": "Wygląda na to, że masz problemy z Windows PowerShell, proszę zapoznaj się z tym"
	},
	"autoApprove": {
		"title": "Automatyczne zatwierdzanie:",
		"none": "Brak",
		"description": "Automatyczne zatwierdzanie pozwala Roo Code wykonywać działania bez pytania o pozwolenie. Włącz tylko dla działań, którym w pełni ufasz. Bardziej szczegółowa konfiguracja dostępna w <settingsLink>Ustawieniach</settingsLink>."
	},
	"reasoning": {
		"thinking": "Myślenie",
		"seconds": "{{count}} s"
	},
	"followUpSuggest": {
		"copyToInput": "Kopiuj do pola wprowadzania (lub Shift + kliknięcie)"
	},
	"announcement": {
<<<<<<< HEAD
		"title": "🎉 Roo Code 3.16 wydany",
		"description": "Roo Code 3.16 przynosi nowe funkcje i ulepszenia na podstawie Twoich opinii.",
		"whatsNew": "Co nowego",
		"feature1": "<bold>Dostawcy API Groq i Chutes</bold>: Dodano obsługę dostawców API Groq i Chutes (dzięki @shariqriazz!)",
		"feature2": "<bold>Klikalne odniesienia do kodu</bold>: Odniesienia do kodu w odpowiedziach modelu teraz nawigują bezpośrednio do linii źródłowych (dzięki @KJ7LNW!)",
		"feature3": "<bold>Ulepszenia stabilności MCP</bold>: Naprawiono kilka błędów, aby zwiększyć stabilność integracji MCP",
=======
		"title": "🎉 Roo Code 3.17 wydany",
		"description": "Roo Code 3.17 przynosi potężne nowe funkcje i ulepszenia na podstawie Twoich opinii.",
		"whatsNew": "Co nowego",
		"feature1": "<bold>Niejawne buforowanie dla Gemini</bold>: Wywołania API Gemini są teraz automatycznie buforowane, co zmniejsza koszty API",
		"feature2": "<bold>Inteligentniejszy wybór trybu</bold>: Definicje trybów mogą teraz zawierać wskazówki dotyczące tego, kiedy każdy tryb powinien być używany, umożliwiając lepszą orkiestrację",
		"feature3": "<bold>Inteligentne kondensowanie kontekstu</bold>: Inteligentnie podsumowuje historię rozmów, gdy kontekst zapełnia się, zamiast obcinania (włącz w Ustawienia -> Eksperymentalne)",
>>>>>>> 122b9fec
		"hideButton": "Ukryj ogłoszenie",
		"detailsDiscussLinks": "Uzyskaj więcej szczegółów i dołącz do dyskusji na <discordLink>Discord</discordLink> i <redditLink>Reddit</redditLink> 🚀"
	},
	"browser": {
		"rooWantsToUse": "Roo chce użyć przeglądarki:",
		"consoleLogs": "Logi konsoli",
		"noNewLogs": "(Brak nowych logów)",
		"screenshot": "Zrzut ekranu przeglądarki",
		"cursor": "kursor",
		"navigation": {
			"step": "Krok {{current}} z {{total}}",
			"previous": "Poprzedni",
			"next": "Następny"
		},
		"sessionStarted": "Sesja przeglądarki rozpoczęta",
		"actions": {
			"title": "Akcja przeglądarki: ",
			"launch": "Uruchom przeglądarkę na {{url}}",
			"click": "Kliknij ({{coordinate}})",
			"type": "Wpisz \"{{text}}\"",
			"scrollDown": "Przewiń w dół",
			"scrollUp": "Przewiń w górę",
			"close": "Zamknij przeglądarkę"
		}
	},
	"codeblock": {
		"tooltips": {
			"expand": "Rozwiń blok kodu",
			"collapse": "Zwiń blok kodu",
			"enable_wrap": "Włącz zawijanie wierszy",
			"disable_wrap": "Wyłącz zawijanie wierszy",
			"copy_code": "Kopiuj kod"
		}
	},
	"systemPromptWarning": "OSTRZEŻENIE: Aktywne niestandardowe zastąpienie instrukcji systemowych. Może to poważnie zakłócić funkcjonalność i powodować nieprzewidywalne zachowanie.",
	"shellIntegration": {
		"title": "Ostrzeżenie wykonania polecenia",
		"description": "Twoje polecenie jest wykonywane bez integracji powłoki terminala VSCode. Aby ukryć to ostrzeżenie, możesz wyłączyć integrację powłoki w sekcji <strong>Terminal</strong> w <settingsLink>ustawieniach Roo Code</settingsLink> lub rozwiązać problemy z integracją terminala VSCode korzystając z poniższego linku.",
		"troubleshooting": "Kliknij tutaj, aby zobaczyć dokumentację integracji powłoki."
	}
}<|MERGE_RESOLUTION|>--- conflicted
+++ resolved
@@ -202,21 +202,12 @@
 		"copyToInput": "Kopiuj do pola wprowadzania (lub Shift + kliknięcie)"
 	},
 	"announcement": {
-<<<<<<< HEAD
-		"title": "🎉 Roo Code 3.16 wydany",
-		"description": "Roo Code 3.16 przynosi nowe funkcje i ulepszenia na podstawie Twoich opinii.",
-		"whatsNew": "Co nowego",
-		"feature1": "<bold>Dostawcy API Groq i Chutes</bold>: Dodano obsługę dostawców API Groq i Chutes (dzięki @shariqriazz!)",
-		"feature2": "<bold>Klikalne odniesienia do kodu</bold>: Odniesienia do kodu w odpowiedziach modelu teraz nawigują bezpośrednio do linii źródłowych (dzięki @KJ7LNW!)",
-		"feature3": "<bold>Ulepszenia stabilności MCP</bold>: Naprawiono kilka błędów, aby zwiększyć stabilność integracji MCP",
-=======
 		"title": "🎉 Roo Code 3.17 wydany",
 		"description": "Roo Code 3.17 przynosi potężne nowe funkcje i ulepszenia na podstawie Twoich opinii.",
 		"whatsNew": "Co nowego",
 		"feature1": "<bold>Niejawne buforowanie dla Gemini</bold>: Wywołania API Gemini są teraz automatycznie buforowane, co zmniejsza koszty API",
 		"feature2": "<bold>Inteligentniejszy wybór trybu</bold>: Definicje trybów mogą teraz zawierać wskazówki dotyczące tego, kiedy każdy tryb powinien być używany, umożliwiając lepszą orkiestrację",
 		"feature3": "<bold>Inteligentne kondensowanie kontekstu</bold>: Inteligentnie podsumowuje historię rozmów, gdy kontekst zapełnia się, zamiast obcinania (włącz w Ustawienia -> Eksperymentalne)",
->>>>>>> 122b9fec
 		"hideButton": "Ukryj ogłoszenie",
 		"detailsDiscussLinks": "Uzyskaj więcej szczegółów i dołącz do dyskusji na <discordLink>Discord</discordLink> i <redditLink>Reddit</redditLink> 🚀"
 	},
