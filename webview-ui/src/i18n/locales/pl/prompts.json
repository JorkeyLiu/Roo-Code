--- conflicted
+++ resolved
@@ -8,12 +8,9 @@
 		"editGlobalModes": "Edytuj tryby globalne",
 		"editProjectModes": "Edytuj tryby projektu (.roomodes)",
 		"createModeHelpText": "Kliknij +, aby utworzyć nowy niestandardowy tryb, lub po prostu poproś Roo w czacie, aby utworzył go dla Ciebie!",
-<<<<<<< HEAD
 		"hideBuiltInModes": "Ukryj wbudowane tryby",
-		"showBuiltInModes": "Pokaż wbudowane tryby"
-=======
+		"showBuiltInModes": "Pokaż wbudowane tryby",
 		"selectMode": "Szukaj trybów"
->>>>>>> c1aa0ec5
 	},
 	"apiConfiguration": {
 		"title": "Konfiguracja API",
