--- conflicted
+++ resolved
@@ -121,10 +121,6 @@
 			"hint": "Riapri le impostazioni per vedere i modelli più recenti."
 		},
 		"getRequestyApiKey": "Ottieni chiave API Requesty",
-		"refreshModels": {
-			"label": "Aggiorna modelli",
-			"hint": "Riapri le impostazioni per vedere i modelli più recenti."
-		},
 		"openRouterTransformsText": "Comprimi prompt e catene di messaggi alla dimensione del contesto (<a>Trasformazioni OpenRouter</a>)",
 		"anthropicApiKey": "Chiave API Anthropic",
 		"getAnthropicApiKey": "Ottieni chiave API Anthropic",
@@ -360,17 +356,6 @@
 		},
 		"zshOhMy": {
 			"label": "Abilita integrazione Oh My Zsh",
-<<<<<<< HEAD
-			"description": "Quando abilitato, imposta ITERM_SHELL_INTEGRATION_INSTALLED=Yes per abilitare le funzionalità di integrazione della shell Oh My Zsh. L'applicazione di questa impostazione potrebbe richiedere il riavvio dell'IDE. (sperimentale)"
-		},
-		"zshP10k": {
-			"label": "Abilita integrazione Powerlevel10k",
-			"description": "Quando abilitato, imposta POWERLEVEL9K_TERM_SHELL_INTEGRATION=true per abilitare le funzionalità di integrazione della shell Powerlevel10k. (sperimentale)"
-		},
-		"inheritEnv": {
-			"label": "Eredita variabili d'ambiente",
-			"description": "Quando abilitato, il terminale eredita le variabili d'ambiente dal processo padre di VSCode, come le impostazioni di integrazione della shell definite nel profilo utente. Questo attiva direttamente l'impostazione globale di VSCode `terminal.integrated.inheritEnv`"
-=======
 			"description": "Quando abilitato, imposta ITERM_SHELL_INTEGRATION_INSTALLED=Yes per abilitare le funzionalità di integrazione della shell Oh My Zsh. L'applicazione di questa impostazione potrebbe richiedere il riavvio dell'IDE. <0>Scopri di più</0>"
 		},
 		"zshP10k": {
@@ -384,7 +369,6 @@
 		"inheritEnv": {
 			"label": "Eredita variabili d'ambiente",
 			"description": "Quando abilitato, il terminale eredita le variabili d'ambiente dal processo padre di VSCode, come le impostazioni di integrazione della shell definite nel profilo utente. Questo attiva direttamente l'impostazione globale di VSCode `terminal.integrated.inheritEnv`. <0>Scopri di più</0>"
->>>>>>> 122b9fec
 		}
 	},
 	"advanced": {
