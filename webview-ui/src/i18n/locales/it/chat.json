--- conflicted
+++ resolved
@@ -202,21 +202,12 @@
 		"copyToInput": "Copia nell'input (o Shift + clic)"
 	},
 	"announcement": {
-<<<<<<< HEAD
-		"title": "🎉 Rilasciato Roo Code 3.16",
-		"description": "Roo Code 3.16 porta nuove funzionalità e miglioramenti basati sui tuoi feedback.",
-		"whatsNew": "Novità",
-		"feature1": "<bold>Provider API Groq e Chutes</bold>: Aggiunto supporto per i provider API Groq e Chutes (grazie @shariqriazz!)",
-		"feature2": "<bold>Riferimenti di codice cliccabili</bold>: I riferimenti di codice nelle risposte del modello ora navigano direttamente alle righe di origine (grazie @KJ7LNW!)",
-		"feature3": "<bold>Miglioramenti di stabilità MCP</bold>: Risolti diversi bug per migliorare la stabilità delle integrazioni MCP",
-=======
 		"title": "🎉 Rilasciato Roo Code 3.17",
 		"description": "Roo Code 3.17 introduce potenti nuove funzionalità e miglioramenti basati sui tuoi feedback.",
 		"whatsNew": "Novità",
 		"feature1": "<bold>Caching implicito per Gemini</bold>: Le chiamate API Gemini vengono ora memorizzate automaticamente nella cache, riducendo i costi API",
 		"feature2": "<bold>Selezione della modalità più intelligente</bold>: Le definizioni delle modalità possono ora includere indicazioni su quando ogni modalità dovrebbe essere utilizzata, permettendo una migliore orchestrazione",
 		"feature3": "<bold>Condensazione intelligente del contesto</bold>: Riassume in modo intelligente la cronologia delle conversazioni quando il contesto si riempie invece di troncarla (abilitare in Impostazioni -> Sperimentale)",
->>>>>>> 122b9fec
 		"hideButton": "Nascondi annuncio",
 		"detailsDiscussLinks": "Ottieni maggiori dettagli e partecipa alle discussioni su <discordLink>Discord</discordLink> e <redditLink>Reddit</redditLink> 🚀"
 	},
