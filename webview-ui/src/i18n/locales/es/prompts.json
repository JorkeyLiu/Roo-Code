{
	"title": "Solicitudes",
	"done": "Listo",
	"modes": {
		"title": "Modos",
		"createNewMode": "Crear nuevo modo",
		"editModesConfig": "Editar configuración de modos",
		"editGlobalModes": "Editar modos globales",
		"editProjectModes": "Editar modos del proyecto (.roomodes)",
<<<<<<< HEAD
		"createModeHelpText": "¡Haz clic en + para crear un nuevo modo personalizado, o simplemente pídele a Roo en el chat que te cree uno!",
		"hideBuiltInModes": "Ocultar modos integrados",
		"showBuiltInModes": "Mostrar modos integrados",
=======
		"createModeHelpText": "Los modos son personas especializadas que adaptan el comportamiento de Roo. <0>Aprende sobre el uso de modos</0> o <1>Personalización de modos.</1>",
>>>>>>> 122b9fec
		"selectMode": "Buscar modos"
	},
	"apiConfiguration": {
		"title": "Configuración de API",
		"select": "Selecciona qué configuración de API usar para este modo"
	},
	"tools": {
		"title": "Herramientas disponibles",
		"builtInModesText": "Las herramientas para modos integrados no se pueden modificar",
		"editTools": "Editar herramientas",
		"doneEditing": "Terminar edición",
		"allowedFiles": "Archivos permitidos:",
		"toolNames": {
			"read": "Leer archivos",
			"edit": "Editar archivos",
			"browser": "Usar navegador",
			"command": "Ejecutar comandos",
			"mcp": "Usar MCP"
		},
		"noTools": "Ninguna"
	},
	"roleDefinition": {
		"title": "Definición de rol",
		"resetToDefault": "Restablecer a valores predeterminados",
		"description": "Define la experiencia y personalidad de Roo para este modo. Esta descripción determina cómo Roo se presenta y aborda las tareas."
	},
	"whenToUse": {
		"title": "Cuándo usar (opcional)",
		"description": "Describe cuándo se debe usar este modo. Esto ayuda al Orchestrator a elegir el modo correcto para una tarea.",
		"resetToDefault": "Restablecer a valores predeterminados la descripción 'Cuándo usar'"
	},
	"customInstructions": {
		"title": "Instrucciones personalizadas para el modo (opcional)",
		"resetToDefault": "Restablecer a valores predeterminados",
		"description": "Agrega directrices de comportamiento específicas para el modo {{modeName}}.",
		"loadFromFile": "Las instrucciones personalizadas para el modo {{mode}} también se pueden cargar desde la carpeta <span>.roo/rules-{{slug}}/</span> en tu espacio de trabajo (.roorules-{{slug}} y .clinerules-{{slug}} están obsoletos y dejarán de funcionar pronto)."
	},
	"globalCustomInstructions": {
		"title": "Instrucciones personalizadas para todos los modos",
		"description": "Estas instrucciones se aplican a todos los modos. Proporcionan un conjunto base de comportamientos que pueden ser mejorados por instrucciones específicas de cada modo a continuación. <0>Más información</0>",
		"loadFromFile": "Las instrucciones también se pueden cargar desde la carpeta <span>.roo/rules/</span> en tu espacio de trabajo (.roorules y .clinerules están obsoletos y dejarán de funcionar pronto)."
	},
	"systemPrompt": {
		"preview": "Vista previa de la solicitud del sistema",
		"copy": "Copiar solicitud del sistema al portapapeles",
		"title": "Solicitud del sistema (modo {{modeName}})"
	},
	"supportPrompts": {
		"title": "Solicitudes de soporte",
		"resetPrompt": "Restablecer la solicitud {{promptType}} a valores predeterminados",
		"prompt": "Solicitud",
		"enhance": {
			"apiConfiguration": "Configuración de API",
			"apiConfigDescription": "Puedes seleccionar una configuración de API para usar siempre en la mejora de solicitudes, o simplemente usar la que esté seleccionada actualmente",
			"useCurrentConfig": "Usar la configuración de API actualmente seleccionada",
			"testPromptPlaceholder": "Ingresa una solicitud para probar la mejora",
			"previewButton": "Vista previa de la mejora de solicitud"
		},
		"types": {
			"ENHANCE": {
				"label": "Mejorar solicitud",
				"description": "Utiliza la mejora de solicitudes para obtener sugerencias o mejoras personalizadas para tus entradas. Esto asegura que Roo entienda tu intención y proporcione las mejores respuestas posibles. Disponible a través del icono ✨ en el chat."
			},
			"EXPLAIN": {
				"label": "Explicar código",
				"description": "Obtén explicaciones detalladas de fragmentos de código, funciones o archivos completos. Útil para entender código complejo o aprender nuevos patrones. Disponible en acciones de código (icono de bombilla en el editor) y en el menú contextual del editor (clic derecho en el código seleccionado)."
			},
			"FIX": {
				"label": "Corregir problemas",
				"description": "Obtén ayuda para identificar y resolver errores, fallos o problemas de calidad del código. Proporciona una guía paso a paso para solucionar problemas. Disponible en acciones de código (icono de bombilla en el editor) y en el menú contextual del editor (clic derecho en el código seleccionado)."
			},
			"IMPROVE": {
				"label": "Mejorar código",
				"description": "Recibe sugerencias para optimización de código, mejores prácticas y mejoras arquitectónicas manteniendo la funcionalidad. Disponible en acciones de código (icono de bombilla en el editor) y en el menú contextual del editor (clic derecho en el código seleccionado)."
			},
			"ADD_TO_CONTEXT": {
				"label": "Añadir al contexto",
				"description": "Añade contexto a tu tarea o conversación actual. Útil para proporcionar información adicional o aclaraciones. Disponible en acciones de código (icono de bombilla en el editor) y en el menú contextual del editor (clic derecho en el código seleccionado)."
			},
			"TERMINAL_ADD_TO_CONTEXT": {
				"label": "Añadir contenido de terminal al contexto",
				"description": "Añade la salida de la terminal a tu tarea o conversación actual. Útil para proporcionar salidas de comandos o registros. Disponible en el menú contextual de la terminal (clic derecho en el contenido seleccionado de la terminal)."
			},
			"TERMINAL_FIX": {
				"label": "Corregir comando de terminal",
				"description": "Obtén ayuda para corregir comandos de terminal que fallaron o necesitan mejoras. Disponible en el menú contextual de la terminal (clic derecho en el contenido seleccionado de la terminal)."
			},
			"TERMINAL_EXPLAIN": {
				"label": "Explicar comando de terminal",
				"description": "Obtén explicaciones detalladas de comandos de terminal y sus salidas. Disponible en el menú contextual de la terminal (clic derecho en el contenido seleccionado de la terminal)."
			},
			"NEW_TASK": {
				"label": "Iniciar nueva tarea",
				"description": "Inicia una nueva tarea con entrada del usuario. Disponible en la Paleta de comandos."
			}
		}
	},
	"advancedSystemPrompt": {
		"title": "Avanzado: Anular solicitud del sistema",
		"description": "<2>⚠️ Advertencia:</2> Esta función avanzada omite las medidas de seguridad. <1>¡LEE ESTO ANTES DE USAR!</1>Anula la solicitud del sistema predeterminada creando un archivo en <span>.roo/system-prompt-{{slug}}</span>."
	},
	"createModeDialog": {
		"title": "Crear nuevo modo",
		"close": "Cerrar",
		"name": {
			"label": "Nombre",
			"placeholder": "Ingresa nombre del modo"
		},
		"slug": {
			"label": "Slug",
			"description": "El slug se usa en URLs y nombres de archivos. Debe estar en minúscula y contener solo letras, números y guiones."
		},
		"saveLocation": {
			"label": "Ubicación para guardar",
			"description": "Elige dónde guardar este modo. Los modos específicos del proyecto tienen prioridad sobre los modos globales.",
			"global": {
				"label": "Global",
				"description": "Disponible en todos los espacios de trabajo"
			},
			"project": {
				"label": "Específico del proyecto (.roomodes)",
				"description": "Solo disponible en este espacio de trabajo, tiene prioridad sobre el global"
			}
		},
		"roleDefinition": {
			"label": "Definición de rol",
			"description": "Define la experiencia y personalidad de Roo para este modo."
		},
		"whenToUse": {
			"label": "Cuándo usar (opcional)",
			"description": "Proporciona una descripción clara de cuándo este modo es más efectivo y para qué tipos de tareas es más adecuado."
		},
		"tools": {
			"label": "Herramientas disponibles",
			"description": "Selecciona qué herramientas puede usar este modo."
		},
		"customInstructions": {
			"label": "Instrucciones personalizadas (opcional)",
			"description": "Agrega directrices de comportamiento específicas para este modo."
		},
		"buttons": {
			"cancel": "Cancelar",
			"create": "Crear modo"
		},
		"deleteMode": "Eliminar modo"
	},
	"allFiles": "todos los archivos"
}<|MERGE_RESOLUTION|>--- conflicted
+++ resolved
@@ -7,13 +7,7 @@
 		"editModesConfig": "Editar configuración de modos",
 		"editGlobalModes": "Editar modos globales",
 		"editProjectModes": "Editar modos del proyecto (.roomodes)",
-<<<<<<< HEAD
-		"createModeHelpText": "¡Haz clic en + para crear un nuevo modo personalizado, o simplemente pídele a Roo en el chat que te cree uno!",
-		"hideBuiltInModes": "Ocultar modos integrados",
-		"showBuiltInModes": "Mostrar modos integrados",
-=======
 		"createModeHelpText": "Los modos son personas especializadas que adaptan el comportamiento de Roo. <0>Aprende sobre el uso de modos</0> o <1>Personalización de modos.</1>",
->>>>>>> 122b9fec
 		"selectMode": "Buscar modos"
 	},
 	"apiConfiguration": {
