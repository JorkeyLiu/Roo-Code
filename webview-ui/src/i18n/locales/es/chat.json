--- conflicted
+++ resolved
@@ -202,21 +202,12 @@
 		"copyToInput": "Copiar a la entrada (o Shift + clic)"
 	},
 	"announcement": {
-<<<<<<< HEAD
-		"title": "🎉 Roo Code 3.16 publicado",
-		"description": "Roo Code 3.16 trae nuevas funcionalidades y mejoras basadas en tus comentarios.",
-		"whatsNew": "Novedades",
-		"feature1": "<bold>Proveedores de API Groq y Chutes</bold>: Se ha añadido soporte para proveedores de API Groq y Chutes (¡gracias @shariqriazz!)",
-		"feature2": "<bold>Referencias de código clicables</bold>: Las referencias de código en las respuestas del modelo ahora navegan directamente a las líneas de origen (¡gracias @KJ7LNW!)",
-		"feature3": "<bold>Mejoras de estabilidad MCP</bold>: Se han corregido varios errores para mejorar la estabilidad de las integraciones MCP",
-=======
 		"title": "🎉 Roo Code 3.17 publicado",
 		"description": "Roo Code 3.17 trae potentes nuevas funcionalidades y mejoras basadas en tus comentarios.",
 		"whatsNew": "Novedades",
 		"feature1": "<bold>Caché implícito para Gemini</bold>: Las llamadas a la API de Gemini ahora se almacenan automáticamente en caché, reduciendo los costos de API",
 		"feature2": "<bold>Selección de modo más inteligente</bold>: Las definiciones de modo ahora pueden incluir orientación sobre cuándo debe usarse cada modo, permitiendo una mejor orquestación",
 		"feature3": "<bold>Condensación inteligente de contexto</bold>: Resume de forma inteligente el historial de conversación cuando el contexto se llena en lugar de truncarlo (activar en Configuración -> Experimental)",
->>>>>>> 122b9fec
 		"hideButton": "Ocultar anuncio",
 		"detailsDiscussLinks": "Obtén más detalles y participa en <discordLink>Discord</discordLink> y <redditLink>Reddit</redditLink> 🚀"
 	},
