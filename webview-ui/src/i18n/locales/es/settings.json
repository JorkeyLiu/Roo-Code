{
	"common": {
		"save": "Guardar",
		"done": "Hecho",
		"cancel": "Cancelar",
		"reset": "Restablecer",
		"select": "Seleccionar",
		"add": "Añadir encabezado",
		"remove": "Eliminar"
	},
	"header": {
		"title": "Configuración",
		"saveButtonTooltip": "Guardar cambios",
		"nothingChangedTooltip": "Nada ha cambiado",
		"doneButtonTooltip": "Descartar cambios no guardados y cerrar el panel de configuración"
	},
	"unsavedChangesDialog": {
		"title": "Cambios no guardados",
		"description": "¿Desea descartar los cambios y continuar?",
		"cancelButton": "Cancelar",
		"discardButton": "Descartar cambios"
	},
	"sections": {
		"providers": "Proveedores",
		"autoApprove": "Auto-aprobación",
		"browser": "Acceso al ordenador",
		"checkpoints": "Puntos de control",
		"notifications": "Notificaciones",
		"contextManagement": "Contexto",
		"terminal": "Terminal",
		"experimental": "Experimental",
		"language": "Idioma",
		"about": "Acerca de Roo Code"
	},
	"autoApprove": {
		"description": "Permitir que Roo realice operaciones automáticamente sin requerir aprobación. Habilite esta configuración solo si confía plenamente en la IA y comprende los riesgos de seguridad asociados.",
		"readOnly": {
			"label": "Lectura",
			"description": "Cuando está habilitado, Roo verá automáticamente el contenido del directorio y leerá archivos sin que necesite hacer clic en el botón Aprobar.",
			"outsideWorkspace": {
				"label": "Incluir archivos fuera del espacio de trabajo",
				"description": "Permitir a Roo leer archivos fuera del espacio de trabajo actual sin requerir aprobación."
			}
		},
		"write": {
			"label": "Escritura",
			"description": "Crear y editar archivos automáticamente sin requerir aprobación",
			"delayLabel": "Retraso después de escritura para permitir que los diagnósticos detecten posibles problemas",
			"outsideWorkspace": {
				"label": "Incluir archivos fuera del espacio de trabajo",
				"description": "Permitir a Roo crear y editar archivos fuera del espacio de trabajo actual sin requerir aprobación."
			}
		},
		"browser": {
			"label": "Navegador",
			"description": "Realizar acciones del navegador automáticamente sin requerir aprobación. Nota: Solo se aplica cuando el modelo admite el uso del ordenador"
		},
		"retry": {
			"label": "Reintentar",
			"description": "Reintentar automáticamente solicitudes de API fallidas cuando el servidor devuelve una respuesta de error",
			"delayLabel": "Retraso antes de reintentar la solicitud"
		},
		"mcp": {
			"label": "MCP",
			"description": "Habilitar la aprobación automática de herramientas MCP individuales en la vista de Servidores MCP (requiere tanto esta configuración como la casilla \"Permitir siempre\" de la herramienta)"
		},
		"modeSwitch": {
			"label": "Modo",
			"description": "Cambiar automáticamente entre diferentes modos sin requerir aprobación"
		},
		"subtasks": {
			"label": "Subtareas",
			"description": "Permitir la creación y finalización de subtareas sin requerir aprobación"
		},
		"execute": {
			"label": "Ejecutar",
			"description": "Ejecutar automáticamente comandos de terminal permitidos sin requerir aprobación",
			"allowedCommands": "Comandos de auto-ejecución permitidos",
			"allowedCommandsDescription": "Prefijos de comandos que pueden ser ejecutados automáticamente cuando \"Aprobar siempre operaciones de ejecución\" está habilitado. Añade * para permitir todos los comandos (usar con precaución).",
			"commandPlaceholder": "Ingrese prefijo de comando (ej. 'git ')",
			"addButton": "Añadir"
		}
	},
	"providers": {
		"providerDocumentation": "Documentación de {{provider}}",
		"configProfile": "Perfil de configuración",
		"description": "Guarde diferentes configuraciones de API para cambiar rápidamente entre proveedores y ajustes.",
		"apiProvider": "Proveedor de API",
		"model": "Modelo",
		"nameEmpty": "El nombre no puede estar vacío",
		"nameExists": "Ya existe un perfil con este nombre",
		"deleteProfile": "Eliminar perfil",
		"invalidArnFormat": "Formato de ARN no válido. Verifica los ejemplos anteriores.",
		"enterNewName": "Ingrese un nuevo nombre",
		"addProfile": "Agregar perfil",
		"renameProfile": "Renombrar perfil",
		"newProfile": "Nuevo perfil de configuración",
		"enterProfileName": "Ingrese el nombre del perfil",
		"createProfile": "Crear perfil",
		"cannotDeleteOnlyProfile": "No se puede eliminar el único perfil",
		"searchPlaceholder": "Buscar perfiles",
		"noMatchFound": "No se encontraron perfiles coincidentes",
		"vscodeLmDescription": "La API del Modelo de Lenguaje de VS Code le permite ejecutar modelos proporcionados por otras extensiones de VS Code (incluido, entre otros, GitHub Copilot). La forma más sencilla de empezar es instalar las extensiones Copilot y Copilot Chat desde el VS Code Marketplace.",
		"awsCustomArnUse": "Ingrese un ARN de Amazon Bedrock válido para el modelo que desea utilizar. Ejemplos de formato:",
		"awsCustomArnDesc": "Asegúrese de que la región en el ARN coincida con la región de AWS seleccionada anteriormente.",
		"openRouterApiKey": "Clave API de OpenRouter",
		"getOpenRouterApiKey": "Obtener clave API de OpenRouter",
		"apiKeyStorageNotice": "Las claves API se almacenan de forma segura en el Almacenamiento Secreto de VSCode",
		"glamaApiKey": "Clave API de Glama",
		"getGlamaApiKey": "Obtener clave API de Glama",
		"useCustomBaseUrl": "Usar URL base personalizada",
		"useHostHeader": "Usar encabezado Host personalizado",
		"useLegacyFormat": "Usar formato API de OpenAI heredado",
		"customHeaders": "Encabezados personalizados",
		"headerName": "Nombre del encabezado",
		"headerValue": "Valor del encabezado",
		"noCustomHeaders": "No hay encabezados personalizados definidos. Haga clic en el botón + para añadir uno.",
		"requestyApiKey": "Clave API de Requesty",
		"refreshModels": {
			"label": "Actualizar modelos",
			"hint": "Por favor, vuelve a abrir la configuración para ver los modelos más recientes."
		},
		"getRequestyApiKey": "Obtener clave API de Requesty",
		"refreshModels": {
			"label": "Actualizar modelos",
			"hint": "Por favor, vuelve a abrir la configuración para ver los modelos más recientes."
		},
		"openRouterTransformsText": "Comprimir prompts y cadenas de mensajes al tamaño del contexto (<a>Transformaciones de OpenRouter</a>)",
		"anthropicApiKey": "Clave API de Anthropic",
		"getAnthropicApiKey": "Obtener clave API de Anthropic",
		"anthropicUseAuthToken": "Pasar la clave API de Anthropic como encabezado de autorización en lugar de X-Api-Key",
		"chutesApiKey": "Clave API de Chutes",
		"getChutesApiKey": "Obtener clave API de Chutes",
		"deepSeekApiKey": "Clave API de DeepSeek",
		"getDeepSeekApiKey": "Obtener clave API de DeepSeek",
		"geminiApiKey": "Clave API de Gemini",
		"getGroqApiKey": "Obtener clave API de Groq",
		"groqApiKey": "Clave API de Groq",
		"getGeminiApiKey": "Obtener clave API de Gemini",
		"openAiApiKey": "Clave API de OpenAI",
		"openAiBaseUrl": "URL base",
		"getOpenAiApiKey": "Obtener clave API de OpenAI",
		"mistralApiKey": "Clave API de Mistral",
		"getMistralApiKey": "Obtener clave API de Mistral / Codestral",
		"codestralBaseUrl": "URL base de Codestral (Opcional)",
		"codestralBaseUrlDesc": "Establecer una URL alternativa para el modelo Codestral.",
		"xaiApiKey": "Clave API de xAI",
		"getXaiApiKey": "Obtener clave API de xAI",
		"litellmApiKey": "Clave API de LiteLLM",
		"litellmBaseUrl": "URL base de LiteLLM",
		"awsCredentials": "Credenciales de AWS",
		"awsProfile": "Perfil de AWS",
		"awsProfileName": "Nombre del perfil de AWS",
		"awsAccessKey": "Clave de acceso de AWS",
		"awsSecretKey": "Clave secreta de AWS",
		"awsSessionToken": "Token de sesión de AWS",
		"awsRegion": "Región de AWS",
		"awsCrossRegion": "Usar inferencia entre regiones",
		"enablePromptCaching": "Habilitar caché de prompts",
		"enablePromptCachingTitle": "Habilitar el caché de prompts para mejorar el rendimiento y reducir costos para modelos compatibles.",
		"cacheUsageNote": "Nota: Si no ve el uso del caché, intente seleccionar un modelo diferente y luego seleccionar nuevamente su modelo deseado.",
		"vscodeLmModel": "Modelo de lenguaje",
		"vscodeLmWarning": "Nota: Esta es una integración muy experimental y el soporte del proveedor variará. Si recibe un error sobre un modelo no compatible, es un problema del proveedor.",
		"googleCloudSetup": {
			"title": "Para usar Google Cloud Vertex AI, necesita:",
			"step1": "1. Crear una cuenta de Google Cloud, habilitar la API de Vertex AI y habilitar los modelos Claude deseados.",
			"step2": "2. Instalar Google Cloud CLI y configurar las credenciales predeterminadas de la aplicación.",
			"step3": "3. O crear una cuenta de servicio con credenciales."
		},
		"googleCloudCredentials": "Credenciales de Google Cloud",
		"googleCloudKeyFile": "Ruta del archivo de clave de Google Cloud",
		"googleCloudProjectId": "ID del proyecto de Google Cloud",
		"googleCloudRegion": "Región de Google Cloud",
		"lmStudio": {
			"baseUrl": "URL base (opcional)",
			"modelId": "ID del modelo",
			"speculativeDecoding": "Habilitar decodificación especulativa",
			"draftModelId": "ID del modelo borrador",
			"draftModelDesc": "El modelo borrador debe ser de la misma familia de modelos para que la decodificación especulativa funcione correctamente.",
			"selectDraftModel": "Seleccionar modelo borrador",
			"noModelsFound": "No se encontraron modelos borrador. Asegúrese de que LM Studio esté ejecutándose con el Modo Servidor habilitado.",
			"description": "LM Studio le permite ejecutar modelos localmente en su computadora. Para obtener instrucciones sobre cómo comenzar, consulte su <a>guía de inicio rápido</a>. También necesitará iniciar la función de <b>servidor local</b> de LM Studio para usarlo con esta extensión. <span>Nota:</span> Roo Code utiliza prompts complejos y funciona mejor con modelos Claude. Los modelos menos capaces pueden no funcionar como se espera."
		},
		"ollama": {
			"baseUrl": "URL base (opcional)",
			"modelId": "ID del modelo",
			"description": "Ollama le permite ejecutar modelos localmente en su computadora. Para obtener instrucciones sobre cómo comenzar, consulte la guía de inicio rápido.",
			"warning": "Nota: Roo Code utiliza prompts complejos y funciona mejor con modelos Claude. Los modelos menos capaces pueden no funcionar como se espera."
		},
		"unboundApiKey": "Clave API de Unbound",
		"getUnboundApiKey": "Obtener clave API de Unbound",
		"humanRelay": {
			"description": "No se requiere clave API, pero el usuario necesita ayudar a copiar y pegar la información en el chat web de IA.",
			"instructions": "Durante el uso, aparecerá un cuadro de diálogo y el mensaje actual se copiará automáticamente al portapapeles. Debe pegarlo en las versiones web de IA (como ChatGPT o Claude), luego copiar la respuesta de la IA de vuelta al cuadro de diálogo y hacer clic en el botón de confirmar."
		},
		"openRouter": {
			"providerRouting": {
				"title": "Enrutamiento de Proveedores de OpenRouter",
				"description": "OpenRouter dirige las solicitudes a los mejores proveedores disponibles para su modelo. Por defecto, las solicitudes se equilibran entre los principales proveedores para maximizar el tiempo de actividad. Sin embargo, puede elegir un proveedor específico para este modelo.",
				"learnMore": "Más información sobre el enrutamiento de proveedores"
			}
		},
		"customModel": {
			"capabilities": "Configure las capacidades y precios para su modelo personalizado compatible con OpenAI. Tenga cuidado al especificar las capacidades del modelo, ya que pueden afectar cómo funciona Roo Code.",
			"maxTokens": {
				"label": "Tokens máximos de salida",
				"description": "Número máximo de tokens que el modelo puede generar en una respuesta. (Especifique -1 para permitir que el servidor establezca los tokens máximos.)"
			},
			"contextWindow": {
				"label": "Tamaño de ventana de contexto",
				"description": "Total de tokens (entrada + salida) que el modelo puede procesar."
			},
			"imageSupport": {
				"label": "Soporte de imágenes",
				"description": "¿Es este modelo capaz de procesar y entender imágenes?"
			},
			"computerUse": {
				"label": "Uso del ordenador",
				"description": "¿Es este modelo capaz de interactuar con un navegador? (ej. Claude 3.7 Sonnet)"
			},
			"promptCache": {
				"label": "Caché de prompts",
				"description": "¿Es este modelo capaz de almacenar prompts en caché?"
			},
			"pricing": {
				"input": {
					"label": "Precio de entrada",
					"description": "Costo por millón de tokens en la entrada/prompt. Esto afecta el costo de enviar contexto e instrucciones al modelo."
				},
				"output": {
					"label": "Precio de salida",
					"description": "Costo por millón de tokens en la respuesta del modelo. Esto afecta el costo del contenido generado y las completaciones."
				},
				"cacheReads": {
					"label": "Precio de lecturas de caché",
					"description": "Costo por millón de tokens para leer del caché. Este es el precio que se cobra cuando se recupera una respuesta almacenada en caché."
				},
				"cacheWrites": {
					"label": "Precio de escrituras de caché",
					"description": "Costo por millón de tokens para escribir en el caché. Este es el precio que se cobra cuando se almacena un prompt en caché por primera vez."
				}
			},
			"resetDefaults": "Restablecer valores predeterminados"
		},
		"rateLimitSeconds": {
			"label": "Límite de tasa",
			"description": "Tiempo mínimo entre solicitudes de API."
		},
		"reasoningEffort": {
			"label": "Esfuerzo de razonamiento del modelo",
			"high": "Alto",
			"medium": "Medio",
			"low": "Bajo"
		},
		"setReasoningLevel": "Habilitar esfuerzo de razonamiento"
	},
	"browser": {
		"enable": {
			"label": "Habilitar herramienta de navegador",
			"description": "Cuando está habilitado, Roo puede usar un navegador para interactuar con sitios web cuando se utilizan modelos que admiten el uso del ordenador. <0>Más información</0>"
		},
		"viewport": {
			"label": "Tamaño del viewport",
			"description": "Seleccione el tamaño del viewport para interacciones del navegador. Esto afecta cómo se muestran e interactúan los sitios web.",
			"options": {
				"largeDesktop": "Escritorio grande (1280x800)",
				"smallDesktop": "Escritorio pequeño (900x600)",
				"tablet": "Tablet (768x1024)",
				"mobile": "Móvil (360x640)"
			}
		},
		"screenshotQuality": {
			"label": "Calidad de capturas de pantalla",
			"description": "Ajuste la calidad WebP de las capturas de pantalla del navegador. Valores más altos proporcionan capturas más claras pero aumentan el uso de token."
		},
		"remote": {
			"label": "Usar conexión remota del navegador",
			"description": "Conectarse a un navegador Chrome que se ejecuta con depuración remota habilitada (--remote-debugging-port=9222).",
			"urlPlaceholder": "URL personalizada (ej. http://localhost:9222)",
			"testButton": "Probar conexión",
			"testingButton": "Probando...",
			"instructions": "Ingrese la dirección del host del protocolo DevTools o déjelo vacío para descubrir automáticamente instancias locales de Chrome. El botón Probar Conexión intentará usar la URL personalizada si se proporciona, o descubrirá automáticamente si el campo está vacío."
		}
	},
	"checkpoints": {
		"enable": {
			"label": "Habilitar puntos de control automáticos",
			"description": "Cuando está habilitado, Roo creará automáticamente puntos de control durante la ejecución de tareas, facilitando la revisión de cambios o la reversión a estados anteriores. <0>Más información</0>"
		}
	},
	"notifications": {
		"sound": {
			"label": "Habilitar efectos de sonido",
			"description": "Cuando está habilitado, Roo reproducirá efectos de sonido para notificaciones y eventos.",
			"volumeLabel": "Volumen"
		},
		"tts": {
			"label": "Habilitar texto a voz",
			"description": "Cuando está habilitado, Roo leerá en voz alta sus respuestas usando texto a voz.",
			"speedLabel": "Velocidad"
		}
	},
	"contextManagement": {
		"description": "Controle qué información se incluye en la ventana de contexto de la IA, afectando el uso de token y la calidad de respuesta",
		"openTabs": {
			"label": "Límite de contexto de pestañas abiertas",
			"description": "Número máximo de pestañas abiertas de VSCode a incluir en el contexto. Valores más altos proporcionan más contexto pero aumentan el uso de token."
		},
		"workspaceFiles": {
			"label": "Límite de contexto de archivos del espacio de trabajo",
			"description": "Número máximo de archivos a incluir en los detalles del directorio de trabajo actual. Valores más altos proporcionan más contexto pero aumentan el uso de token."
		},
		"rooignore": {
			"label": "Mostrar archivos .rooignore en listas y búsquedas",
			"description": "Cuando está habilitado, los archivos que coinciden con los patrones en .rooignore se mostrarán en listas con un símbolo de candado. Cuando está deshabilitado, estos archivos se ocultarán completamente de las listas de archivos y búsquedas."
		},
		"maxReadFile": {
			"label": "Umbral de auto-truncado de lectura de archivos",
			"description": "Roo lee este número de líneas cuando el modelo omite valores de inicio/fin. Si este número es menor que el total del archivo, Roo genera un índice de números de línea de las definiciones de código. Casos especiales: -1 indica a Roo que lea el archivo completo (sin indexación), y 0 indica que no lea líneas y proporcione solo índices de línea para un contexto mínimo. Valores más bajos minimizan el uso inicial de contexto, permitiendo lecturas posteriores de rangos de líneas precisos. Las solicitudes con inicio/fin explícitos no están limitadas por esta configuración.",
			"lines": "líneas",
			"always_full_read": "Siempre leer el archivo completo"
		}
	},
	"terminal": {
		"basic": {
			"label": "Configuración del terminal: Básica",
			"description": "Configuración básica del terminal"
		},
		"advanced": {
			"label": "Configuración del terminal: Avanzada",
			"description": "Las siguientes opciones pueden requerir reiniciar el terminal para aplicar la configuración."
		},
		"outputLineLimit": {
			"label": "Límite de salida de terminal",
			"description": "Número máximo de líneas a incluir en la salida del terminal al ejecutar comandos. Cuando se excede, se eliminarán líneas del medio, ahorrando token. <0>Más información</0>"
		},
		"shellIntegrationTimeout": {
			"label": "Tiempo de espera de integración del shell del terminal",
			"description": "Tiempo máximo de espera para la inicialización de la integración del shell antes de ejecutar comandos. Para usuarios con tiempos de inicio de shell largos, este valor puede necesitar ser aumentado si ve errores \"Shell Integration Unavailable\" en el terminal. <0>Más información</0>"
		},
		"shellIntegrationDisabled": {
			"label": "Desactivar la integración del shell del terminal",
<<<<<<< HEAD
			"description": "Activa esto si los comandos del terminal no funcionan correctamente o si ves errores de 'Shell Integration Unavailable'. Esto utiliza un método más simple para ejecutar comandos, omitiendo algunas funciones avanzadas del terminal."
		},
		"compressProgressBar": {
			"label": "Comprimir salida de barras de progreso",
			"description": "Cuando está habilitado, procesa la salida del terminal con retornos de carro (\\r) para simular cómo un terminal real mostraría el contenido. Esto elimina los estados intermedios de las barras de progreso, conservando solo el estado final, lo que ahorra espacio de contexto para información más relevante."
		},
		"zdotdir": {
			"label": "Habilitar gestión de ZDOTDIR",
			"description": "Cuando está habilitado, crea un directorio temporal para ZDOTDIR para manejar correctamente la integración del shell zsh. Esto asegura que la integración del shell de VSCode funcione correctamente con zsh mientras preserva tu configuración de zsh."
=======
			"description": "Activa esto si los comandos del terminal no funcionan correctamente o si ves errores de 'Shell Integration Unavailable'. Esto utiliza un método más simple para ejecutar comandos, omitiendo algunas funciones avanzadas del terminal. <0>Más información</0>"
>>>>>>> 122b9fec
		},
		"commandDelay": {
			"label": "Retraso de comando del terminal",
			"description": "Retraso en milisegundos para añadir después de la ejecución del comando. La configuración predeterminada de 0 desactiva completamente el retraso. Esto puede ayudar a asegurar que la salida del comando se capture completamente en terminales con problemas de temporización. En la mayoría de terminales se implementa estableciendo `PROMPT_COMMAND='sleep N'` y Powershell añade `start-sleep` al final de cada comando. Originalmente era una solución para el error VSCode#237208 y puede no ser necesario. <0>Más información</0>"
		},
		"compressProgressBar": {
			"label": "Comprimir salida de barras de progreso",
			"description": "Cuando está habilitado, procesa la salida del terminal con retornos de carro (\\r) para simular cómo un terminal real mostraría el contenido. Esto elimina los estados intermedios de las barras de progreso, conservando solo el estado final, lo que ahorra espacio de contexto para información más relevante. <0>Más información</0>"
		},
		"powershellCounter": {
			"label": "Habilitar solución temporal del contador de PowerShell",
			"description": "Cuando está habilitado, agrega un contador a los comandos de PowerShell para garantizar la ejecución correcta de los comandos. Esto ayuda con las terminales PowerShell que pueden tener problemas con la captura de salida de comandos. <0>Más información</0>"
		},
		"zshClearEolMark": {
			"label": "Limpiar marca de fin de línea de ZSH",
			"description": "Cuando está habilitado, limpia la marca de fin de línea de ZSH estableciendo PROMPT_EOL_MARK=''. Esto evita problemas con la interpretación de la salida de comandos cuando termina con caracteres especiales como '%'. <0>Más información</0>"
		},
		"zshOhMy": {
			"label": "Habilitar integración Oh My Zsh",
<<<<<<< HEAD
			"description": "Cuando está habilitado, establece ITERM_SHELL_INTEGRATION_INSTALLED=Yes para habilitar las características de integración del shell Oh My Zsh. Aplicar esta configuración puede requerir reiniciar el IDE."
		},
		"zshP10k": {
			"label": "Habilitar integración Powerlevel10k",
			"description": "Cuando está habilitado, establece POWERLEVEL9K_TERM_SHELL_INTEGRATION=true para habilitar las características de integración del shell Powerlevel10k."
		},
		"inheritEnv": {
			"label": "Heredar variables de entorno",
			"description": "Cuando está habilitado, el terminal hereda las variables de entorno del proceso padre de VSCode, como la configuración de integración del shell definida en el perfil del usuario. Esto alterna directamente la configuración global de VSCode `terminal.integrated.inheritEnv`"
=======
			"description": "Cuando está habilitado, establece ITERM_SHELL_INTEGRATION_INSTALLED=Yes para habilitar las características de integración del shell Oh My Zsh. Aplicar esta configuración puede requerir reiniciar el IDE. <0>Más información</0>"
		},
		"zshP10k": {
			"label": "Habilitar integración Powerlevel10k",
			"description": "Cuando está habilitado, establece POWERLEVEL9K_TERM_SHELL_INTEGRATION=true para habilitar las características de integración del shell Powerlevel10k. <0>Más información</0>"
		},
		"zdotdir": {
			"label": "Habilitar gestión de ZDOTDIR",
			"description": "Cuando está habilitado, crea un directorio temporal para ZDOTDIR para manejar correctamente la integración del shell zsh. Esto asegura que la integración del shell de VSCode funcione correctamente con zsh mientras preserva tu configuración de zsh. <0>Más información</0>"
		},
		"inheritEnv": {
			"label": "Heredar variables de entorno",
			"description": "Cuando está habilitado, el terminal hereda las variables de entorno del proceso padre de VSCode, como la configuración de integración del shell definida en el perfil del usuario. Esto alterna directamente la configuración global de VSCode `terminal.integrated.inheritEnv`. <0>Más información</0>"
>>>>>>> 122b9fec
		}
	},
	"advanced": {
		"diff": {
			"label": "Habilitar edición a través de diffs",
			"description": "Cuando está habilitado, Roo podrá editar archivos más rápidamente y rechazará automáticamente escrituras completas de archivos truncados. Funciona mejor con el último modelo Claude 3.7 Sonnet.",
			"strategy": {
				"label": "Estrategia de diff",
				"options": {
					"standard": "Estándar (Bloque único)",
					"multiBlock": "Experimental: Diff multi-bloque",
					"unified": "Experimental: Diff unificado"
				},
				"descriptions": {
					"standard": "La estrategia de diff estándar aplica cambios a un solo bloque de código a la vez.",
					"unified": "La estrategia de diff unificado toma múltiples enfoques para aplicar diffs y elige el mejor enfoque.",
					"multiBlock": "La estrategia de diff multi-bloque permite actualizar múltiples bloques de código en un archivo en una sola solicitud."
				}
			},
			"matchPrecision": {
				"label": "Precisión de coincidencia",
				"description": "Este control deslizante controla cuán precisamente deben coincidir las secciones de código al aplicar diffs. Valores más bajos permiten coincidencias más flexibles pero aumentan el riesgo de reemplazos incorrectos. Use valores por debajo del 100% con extrema precaución."
			}
		}
	},
	"experimental": {
		"warning": "⚠️",
		"AUTO_CONDENSE_CONTEXT": {
			"name": "Condensar inteligentemente la ventana de contexto",
			"description": "Utiliza una llamada LLM para resumir la conversación anterior cuando la ventana de contexto de la tarea está casi llena, en lugar de eliminar mensajes antiguos. Aviso: el costo de resumir actualmente no está incluido en los costos de API mostrados en la interfaz."
		},
		"DIFF_STRATEGY_UNIFIED": {
			"name": "Usar estrategia de diff unificada experimental",
			"description": "Habilitar la estrategia de diff unificada experimental. Esta estrategia podría reducir el número de reintentos causados por errores del modelo, pero puede causar comportamientos inesperados o ediciones incorrectas. Habilítela solo si comprende los riesgos y está dispuesto a revisar cuidadosamente todos los cambios."
		},
		"SEARCH_AND_REPLACE": {
			"name": "Usar herramienta experimental de búsqueda y reemplazo",
			"description": "Habilitar la herramienta experimental de búsqueda y reemplazo, permitiendo a Roo reemplazar múltiples instancias de un término de búsqueda en una sola solicitud."
		},
		"INSERT_BLOCK": {
			"name": "Usar herramienta experimental de inserción de contenido",
			"description": "Habilitar la herramienta experimental de inserción de contenido, permitiendo a Roo insertar contenido en números de línea específicos sin necesidad de crear un diff."
		},
		"POWER_STEERING": {
			"name": "Usar modo experimental de \"dirección asistida\"",
			"description": "Cuando está habilitado, Roo recordará al modelo los detalles de su definición de modo actual con más frecuencia. Esto llevará a una mayor adherencia a las definiciones de roles e instrucciones personalizadas, pero usará más tokens por mensaje."
		},
		"MULTI_SEARCH_AND_REPLACE": {
			"name": "Usar herramienta experimental de diff de bloques múltiples",
			"description": "Cuando está habilitado, Roo usará la herramienta de diff de bloques múltiples. Esto intentará actualizar múltiples bloques de código en el archivo en una sola solicitud."
		}
	},
	"promptCaching": {
		"label": "Desactivar caché de prompts",
		"description": "Cuando está marcado, Roo no utilizará el caché de prompts para este modelo."
	},
	"temperature": {
		"useCustom": "Usar temperatura personalizada",
		"description": "Controla la aleatoriedad en las respuestas del modelo.",
		"rangeDescription": "Valores más altos hacen que la salida sea más aleatoria, valores más bajos la hacen más determinista."
	},
	"modelInfo": {
		"supportsImages": "Soporta imágenes",
		"noImages": "No soporta imágenes",
		"supportsComputerUse": "Soporta uso del ordenador",
		"noComputerUse": "No soporta uso del ordenador",
		"supportsPromptCache": "Soporta caché de prompts",
		"noPromptCache": "No soporta caché de prompts",
		"maxOutput": "Salida máxima",
		"inputPrice": "Precio de entrada",
		"outputPrice": "Precio de salida",
		"cacheReadsPrice": "Precio de lecturas de caché",
		"cacheWritesPrice": "Precio de escrituras de caché",
		"enableStreaming": "Habilitar streaming",
		"enableR1Format": "Habilitar parámetros del modelo R1",
		"enableR1FormatTips": "Debe habilitarse al utilizar modelos R1 como QWQ, para evitar el error 400",
		"useAzure": "Usar Azure",
		"azureApiVersion": "Establecer versión de API de Azure",
		"gemini": {
			"freeRequests": "* Gratis hasta {{count}} solicitudes por minuto. Después de eso, la facturación depende del tamaño del prompt.",
			"pricingDetails": "Para más información, consulte los detalles de precios.",
			"billingEstimate": "* La facturación es una estimación - el costo exacto depende del tamaño del prompt."
		}
	},
	"modelPicker": {
		"automaticFetch": "La extensión obtiene automáticamente la lista más reciente de modelos disponibles en <serviceLink>{{serviceName}}</serviceLink>. Si no está seguro de qué modelo elegir, Roo Code funciona mejor con <defaultModelLink>{{defaultModelId}}</defaultModelLink>. También puede buscar \"free\" para opciones sin costo actualmente disponibles.",
		"label": "Modelo",
		"searchPlaceholder": "Buscar",
		"noMatchFound": "No se encontraron coincidencias",
		"useCustomModel": "Usar personalizado: {{modelId}}"
	},
	"footer": {
		"feedback": "Si tiene alguna pregunta o comentario, no dude en abrir un issue en <githubLink>github.com/RooVetGit/Roo-Code</githubLink> o unirse a <redditLink>reddit.com/r/RooCode</redditLink> o <discordLink>discord.gg/roocode</discordLink>",
		"telemetry": {
			"label": "Permitir informes anónimos de errores y uso",
			"description": "Ayude a mejorar Roo Code enviando datos de uso anónimos e informes de errores. Nunca se envía código, prompts o información personal. Consulte nuestra política de privacidad para más detalles."
		},
		"settings": {
			"import": "Importar",
			"export": "Exportar",
			"reset": "Restablecer"
		}
	},
	"thinkingBudget": {
		"maxTokens": "Tokens máximos",
		"maxThinkingTokens": "Tokens máximos de pensamiento"
	},
	"validation": {
		"apiKey": "Debe proporcionar una clave API válida.",
		"awsRegion": "Debe elegir una región para usar con Amazon Bedrock.",
		"googleCloud": "Debe proporcionar un ID de proyecto y región de Google Cloud válidos.",
		"modelId": "Debe proporcionar un ID de modelo válido.",
		"modelSelector": "Debe proporcionar un selector de modelo válido.",
		"openAi": "Debe proporcionar una URL base, clave API y ID de modelo válidos.",
		"arn": {
			"invalidFormat": "Formato de ARN no válido. Por favor, verifique los requisitos de formato.",
			"regionMismatch": "Advertencia: La región en su ARN ({{arnRegion}}) no coincide con su región seleccionada ({{region}}). Esto puede causar problemas de acceso. El proveedor usará la región del ARN."
		},
		"modelAvailability": "El ID de modelo ({{modelId}}) que proporcionó no está disponible. Por favor, elija un modelo diferente."
	},
	"placeholders": {
		"apiKey": "Ingrese clave API...",
		"profileName": "Ingrese nombre del perfil",
		"accessKey": "Ingrese clave de acceso...",
		"secretKey": "Ingrese clave secreta...",
		"sessionToken": "Ingrese token de sesión...",
		"credentialsJson": "Ingrese JSON de credenciales...",
		"keyFilePath": "Ingrese ruta del archivo de clave...",
		"projectId": "Ingrese ID del proyecto...",
		"customArn": "Ingrese ARN (ej. arn:aws:bedrock:us-east-1:123456789012:foundation-model/my-model)",
		"baseUrl": "Ingrese URL base...",
		"modelId": {
			"lmStudio": "ej. meta-llama-3.1-8b-instruct",
			"lmStudioDraft": "ej. lmstudio-community/llama-3.2-1b-instruct",
			"ollama": "ej. llama3.1"
		},
		"numbers": {
			"maxTokens": "ej. 4096",
			"contextWindow": "ej. 128000",
			"inputPrice": "ej. 0.0001",
			"outputPrice": "ej. 0.0002",
			"cacheWritePrice": "ej. 0.00005"
		}
	},
	"defaults": {
		"ollamaUrl": "Predeterminado: http://localhost:11434",
		"lmStudioUrl": "Predeterminado: http://localhost:1234",
		"geminiUrl": "Predeterminado: https://generativelanguage.googleapis.com"
	},
	"labels": {
		"customArn": "ARN personalizado",
		"useCustomArn": "Usar ARN personalizado..."
	}
}<|MERGE_RESOLUTION|>--- conflicted
+++ resolved
@@ -121,10 +121,6 @@
 			"hint": "Por favor, vuelve a abrir la configuración para ver los modelos más recientes."
 		},
 		"getRequestyApiKey": "Obtener clave API de Requesty",
-		"refreshModels": {
-			"label": "Actualizar modelos",
-			"hint": "Por favor, vuelve a abrir la configuración para ver los modelos más recientes."
-		},
 		"openRouterTransformsText": "Comprimir prompts y cadenas de mensajes al tamaño del contexto (<a>Transformaciones de OpenRouter</a>)",
 		"anthropicApiKey": "Clave API de Anthropic",
 		"getAnthropicApiKey": "Obtener clave API de Anthropic",
@@ -340,19 +336,7 @@
 		},
 		"shellIntegrationDisabled": {
 			"label": "Desactivar la integración del shell del terminal",
-<<<<<<< HEAD
-			"description": "Activa esto si los comandos del terminal no funcionan correctamente o si ves errores de 'Shell Integration Unavailable'. Esto utiliza un método más simple para ejecutar comandos, omitiendo algunas funciones avanzadas del terminal."
-		},
-		"compressProgressBar": {
-			"label": "Comprimir salida de barras de progreso",
-			"description": "Cuando está habilitado, procesa la salida del terminal con retornos de carro (\\r) para simular cómo un terminal real mostraría el contenido. Esto elimina los estados intermedios de las barras de progreso, conservando solo el estado final, lo que ahorra espacio de contexto para información más relevante."
-		},
-		"zdotdir": {
-			"label": "Habilitar gestión de ZDOTDIR",
-			"description": "Cuando está habilitado, crea un directorio temporal para ZDOTDIR para manejar correctamente la integración del shell zsh. Esto asegura que la integración del shell de VSCode funcione correctamente con zsh mientras preserva tu configuración de zsh."
-=======
 			"description": "Activa esto si los comandos del terminal no funcionan correctamente o si ves errores de 'Shell Integration Unavailable'. Esto utiliza un método más simple para ejecutar comandos, omitiendo algunas funciones avanzadas del terminal. <0>Más información</0>"
->>>>>>> 122b9fec
 		},
 		"commandDelay": {
 			"label": "Retraso de comando del terminal",
@@ -372,17 +356,6 @@
 		},
 		"zshOhMy": {
 			"label": "Habilitar integración Oh My Zsh",
-<<<<<<< HEAD
-			"description": "Cuando está habilitado, establece ITERM_SHELL_INTEGRATION_INSTALLED=Yes para habilitar las características de integración del shell Oh My Zsh. Aplicar esta configuración puede requerir reiniciar el IDE."
-		},
-		"zshP10k": {
-			"label": "Habilitar integración Powerlevel10k",
-			"description": "Cuando está habilitado, establece POWERLEVEL9K_TERM_SHELL_INTEGRATION=true para habilitar las características de integración del shell Powerlevel10k."
-		},
-		"inheritEnv": {
-			"label": "Heredar variables de entorno",
-			"description": "Cuando está habilitado, el terminal hereda las variables de entorno del proceso padre de VSCode, como la configuración de integración del shell definida en el perfil del usuario. Esto alterna directamente la configuración global de VSCode `terminal.integrated.inheritEnv`"
-=======
 			"description": "Cuando está habilitado, establece ITERM_SHELL_INTEGRATION_INSTALLED=Yes para habilitar las características de integración del shell Oh My Zsh. Aplicar esta configuración puede requerir reiniciar el IDE. <0>Más información</0>"
 		},
 		"zshP10k": {
@@ -396,7 +369,6 @@
 		"inheritEnv": {
 			"label": "Heredar variables de entorno",
 			"description": "Cuando está habilitado, el terminal hereda las variables de entorno del proceso padre de VSCode, como la configuración de integración del shell definida en el perfil del usuario. Esto alterna directamente la configuración global de VSCode `terminal.integrated.inheritEnv`. <0>Más información</0>"
->>>>>>> 122b9fec
 		}
 	},
 	"advanced": {
