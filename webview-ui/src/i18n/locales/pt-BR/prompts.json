{
	"title": "Prompts",
	"done": "Concluído",
	"modes": {
		"title": "Modos",
		"createNewMode": "Criar novo modo",
		"editModesConfig": "Editar configuração de modos",
		"editGlobalModes": "Editar modos globais",
		"editProjectModes": "Editar modos do projeto (.roomodes)",
<<<<<<< HEAD
		"createModeHelpText": "Clique em + para criar um novo modo personalizado, ou simplesmente peça ao Roo no chat para criar um para você!",
		"hideBuiltInModes": "Ocultar modos integrados",
		"showBuiltInModes": "Mostrar modos integrados",
=======
		"createModeHelpText": "Modos são personas especializadas que adaptam o comportamento do Roo. <0>Saiba mais sobre o uso de modos</0> ou <1>Personalização de modos.</1>",
>>>>>>> 122b9fec
		"selectMode": "Buscar modos"
	},
	"apiConfiguration": {
		"title": "Configuração de API",
		"select": "Selecione qual configuração de API usar para este modo"
	},
	"tools": {
		"title": "Ferramentas disponíveis",
		"builtInModesText": "Ferramentas para modos integrados não podem ser modificadas",
		"editTools": "Editar ferramentas",
		"doneEditing": "Concluir edição",
		"allowedFiles": "Arquivos permitidos:",
		"toolNames": {
			"read": "Ler arquivos",
			"edit": "Editar arquivos",
			"browser": "Usar navegador",
			"command": "Executar comandos",
			"mcp": "Usar MCP"
		},
		"noTools": "Nenhuma"
	},
	"roleDefinition": {
		"title": "Definição de função",
		"resetToDefault": "Restaurar para padrão",
		"description": "Defina a expertise e personalidade do Roo para este modo. Esta descrição molda como o Roo se apresenta e aborda tarefas."
	},
	"whenToUse": {
		"title": "Quando usar (opcional)",
		"description": "Descreva quando este modo deve ser usado. Isso ajuda o Orchestrator a escolher o modo certo para uma tarefa.",
		"resetToDefault": "Restaurar descrição 'Quando usar' para padrão"
	},
	"customInstructions": {
		"title": "Instruções personalizadas específicas do modo (opcional)",
		"resetToDefault": "Restaurar para padrão",
		"description": "Adicione diretrizes comportamentais específicas para o modo {{modeName}}.",
		"loadFromFile": "Instruções personalizadas específicas para o modo {{mode}} também podem ser carregadas da pasta <span>.roo/rules-{{slug}}/</span> no seu espaço de trabalho (.roorules-{{slug}} e .clinerules-{{slug}} estão obsoletos e deixarão de funcionar em breve)."
	},
	"globalCustomInstructions": {
		"title": "Instruções personalizadas para todos os modos",
		"description": "Estas instruções se aplicam a todos os modos. Elas fornecem um conjunto base de comportamentos que podem ser aprimorados por instruções específicas do modo abaixo. <0>Saiba mais</0>",
		"loadFromFile": "As instruções também podem ser carregadas da pasta <span>.roo/rules/</span> no seu espaço de trabalho (.roorules e .clinerules estão obsoletos e deixarão de funcionar em breve)."
	},
	"systemPrompt": {
		"preview": "Visualizar prompt do sistema",
		"copy": "Copiar prompt do sistema para a área de transferência",
		"title": "Prompt do sistema (modo {{modeName}})"
	},
	"supportPrompts": {
		"title": "Prompts de suporte",
		"resetPrompt": "Restaurar prompt {{promptType}} para padrão",
		"prompt": "Prompt",
		"enhance": {
			"apiConfiguration": "Configuração de API",
			"apiConfigDescription": "Você pode selecionar uma configuração de API para usar sempre para aprimorar prompts, ou simplesmente use o que está atualmente selecionado",
			"useCurrentConfig": "Usar configuração de API atualmente selecionada",
			"testPromptPlaceholder": "Digite um prompt para testar o aprimoramento",
			"previewButton": "Visualizar aprimoramento do prompt"
		},
		"types": {
			"ENHANCE": {
				"label": "Aprimorar Prompt",
				"description": "Use o aprimoramento de prompt para obter sugestões ou melhorias personalizadas para suas entradas. Isso garante que o Roo entenda sua intenção e forneça as melhores respostas possíveis. Disponível através do ícone ✨ no chat."
			},
			"EXPLAIN": {
				"label": "Explicar Código",
				"description": "Obtenha explicações detalhadas de trechos de código, funções ou arquivos inteiros. Útil para entender código complexo ou aprender novos padrões. Disponível nas ações de código (ícone de lâmpada no editor) e no menu de contexto do editor (clique direito no código selecionado)."
			},
			"FIX": {
				"label": "Corrigir Problemas",
				"description": "Obtenha ajuda para identificar e resolver bugs, erros ou problemas de qualidade de código. Fornece orientação passo a passo para corrigir problemas. Disponível nas ações de código (ícone de lâmpada no editor) e no menu de contexto do editor (clique direito no código selecionado)."
			},
			"IMPROVE": {
				"label": "Melhorar Código",
				"description": "Receba sugestões para otimização de código, melhores práticas e melhorias arquitetônicas mantendo la funcionalidade. Disponível nas ações de código (ícone de lâmpada no editor) e no menu de contexto do editor (clique direito no código selecionado)."
			},
			"ADD_TO_CONTEXT": {
				"label": "Adicionar ao Contexto",
				"description": "Adicione contexto à sua tarefa ou conversa atual. Útil para fornecer informações adicionais ou esclarecimentos. Disponível nas ações de código (ícone de lâmpada no editor) e no menu de contexto do editor (clique direito no código selecionado)."
			},
			"TERMINAL_ADD_TO_CONTEXT": {
				"label": "Adicionar Conteúdo do Terminal ao Contexto",
				"description": "Adicione a saída do terminal à sua tarefa ou conversa atual. Útil para fornecer saídas de comandos ou logs. Disponível no menu de contexto do terminal (clique direito no conteúdo selecionado do terminal)."
			},
			"TERMINAL_FIX": {
				"label": "Corrigir Comando do Terminal",
				"description": "Obtenha ajuda para corrigir comandos de terminal que falharam ou precisam de melhorias. Disponível no menu de contexto do terminal (clique direito no conteúdo selecionado do terminal)."
			},
			"TERMINAL_EXPLAIN": {
				"label": "Explicar Comando do Terminal",
				"description": "Obtenha explicações detalhadas de comandos de terminal e suas saídas. Disponível no menu de contexto do terminal (clique direito no conteúdo selecionado do terminal)."
			},
			"NEW_TASK": {
				"label": "Iniciar Nova Tarefa",
				"description": "Inicie uma nova tarefa com a entrada fornecida. Disponível na paleta de comandos."
			}
		}
	},
	"advancedSystemPrompt": {
		"title": "Avançado: Substituir prompt do sistema",
		"description": "<2>⚠️ Aviso:</2> Este recurso avançado ignora as proteções. <1>LEIA ISTO ANTES DE USAR!</1>Substitua o prompt do sistema padrão criando um arquivo em <span>.roo/system-prompt-{{slug}}</span>."
	},
	"createModeDialog": {
		"title": "Criar novo modo",
		"close": "Fechar",
		"name": {
			"label": "Nome",
			"placeholder": "Digite o nome do modo"
		},
		"slug": {
			"label": "Slug",
			"description": "O slug é usado em URLs e nomes de arquivos. Deve estar em minúsculas e conter apenas letras, números e hífens."
		},
		"saveLocation": {
			"label": "Local de salvamento",
			"description": "Escolha onde salvar este modo. Os modos específicos do projeto têm precedência sobre os modos globais.",
			"global": {
				"label": "Global",
				"description": "Disponível em todos os espaços de trabalho"
			},
			"project": {
				"label": "Específico do projeto (.roomodes)",
				"description": "Disponível apenas neste espaço de trabalho, tem precedência sobre o global"
			}
		},
		"roleDefinition": {
			"label": "Definição de função",
			"description": "Defina a expertise e personalidade do Roo para este modo."
		},
		"whenToUse": {
			"label": "Quando usar (opcional)",
			"description": "Forneça uma descrição clara de quando este modo é mais eficaz e para quais tipos de tarefas ele se destaca."
		},
		"tools": {
			"label": "Ferramentas disponíveis",
			"description": "Selecione quais ferramentas este modo pode usar."
		},
		"customInstructions": {
			"label": "Instruções personalizadas (opcional)",
			"description": "Adicione diretrizes comportamentais específicas para este modo."
		},
		"buttons": {
			"cancel": "Cancelar",
			"create": "Criar Modo"
		},
		"deleteMode": "Excluir modo"
	},
	"allFiles": "todos os arquivos"
}<|MERGE_RESOLUTION|>--- conflicted
+++ resolved
@@ -7,13 +7,7 @@
 		"editModesConfig": "Editar configuração de modos",
 		"editGlobalModes": "Editar modos globais",
 		"editProjectModes": "Editar modos do projeto (.roomodes)",
-<<<<<<< HEAD
-		"createModeHelpText": "Clique em + para criar um novo modo personalizado, ou simplesmente peça ao Roo no chat para criar um para você!",
-		"hideBuiltInModes": "Ocultar modos integrados",
-		"showBuiltInModes": "Mostrar modos integrados",
-=======
 		"createModeHelpText": "Modos são personas especializadas que adaptam o comportamento do Roo. <0>Saiba mais sobre o uso de modos</0> ou <1>Personalização de modos.</1>",
->>>>>>> 122b9fec
 		"selectMode": "Buscar modos"
 	},
 	"apiConfiguration": {
