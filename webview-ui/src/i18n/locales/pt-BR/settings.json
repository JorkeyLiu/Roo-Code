{
	"common": {
		"save": "Salvar",
		"done": "Concluído",
		"cancel": "Cancelar",
		"reset": "Redefinir",
		"select": "Selecionar",
		"add": "Adicionar cabeçalho",
		"remove": "Remover"
	},
	"header": {
		"title": "Configurações",
		"saveButtonTooltip": "Salvar alterações",
		"nothingChangedTooltip": "Nada alterado",
		"doneButtonTooltip": "Descartar alterações não salvas e fechar o painel de configurações"
	},
	"unsavedChangesDialog": {
		"title": "Alterações não salvas",
		"description": "Deseja descartar as alterações e continuar?",
		"cancelButton": "Cancelar",
		"discardButton": "Descartar alterações"
	},
	"sections": {
		"providers": "Provedores",
		"autoApprove": "Aprovação",
		"browser": "Navegador",
		"checkpoints": "Checkpoints",
		"notifications": "Notificações",
		"contextManagement": "Contexto",
		"terminal": "Terminal",
		"experimental": "Experimental",
		"language": "Idioma",
		"about": "Sobre"
	},
	"autoApprove": {
		"description": "Permitir que o Roo realize operações automaticamente sem exigir aprovação. Ative essas configurações apenas se confiar totalmente na IA e compreender os riscos de segurança associados.",
		"readOnly": {
			"label": "Leitura",
			"description": "Quando ativado, o Roo visualizará automaticamente o conteúdo do diretório e lerá arquivos sem que você precise clicar no botão Aprovar.",
			"outsideWorkspace": {
				"label": "Incluir arquivos fora do espaço de trabalho",
				"description": "Permitir que o Roo leia arquivos fora do espaço de trabalho atual sem exigir aprovação."
			}
		},
		"write": {
			"label": "Escrita",
			"description": "Criar e editar arquivos automaticamente sem exigir aprovação",
			"delayLabel": "Atraso após escritas para permitir que diagnósticos detectem problemas potenciais",
			"outsideWorkspace": {
				"label": "Incluir arquivos fora do espaço de trabalho",
				"description": "Permitir que o Roo crie e edite arquivos fora do espaço de trabalho atual sem exigir aprovação."
			}
		},
		"browser": {
			"label": "Navegador",
			"description": "Realizar ações do navegador automaticamente sem exigir aprovação. Nota: Aplica-se apenas quando o modelo suporta uso do computador"
		},
		"retry": {
			"label": "Tentar novamente",
			"description": "Tentar novamente automaticamente requisições de API com falha quando o servidor retorna uma resposta de erro",
			"delayLabel": "Atraso antes de tentar novamente a requisição"
		},
		"mcp": {
			"label": "MCP",
			"description": "Ativar aprovação automática de ferramentas MCP individuais na visualização de Servidores MCP (requer tanto esta configuração quanto a caixa de seleção \"Permitir sempre\" da ferramenta)"
		},
		"modeSwitch": {
			"label": "Modo",
			"description": "Alternar automaticamente entre diferentes modos sem exigir aprovação"
		},
		"subtasks": {
			"label": "Subtarefas",
			"description": "Permitir a criação e conclusão de subtarefas sem exigir aprovação"
		},
		"execute": {
			"label": "Executar",
			"description": "Executar automaticamente comandos de terminal permitidos sem exigir aprovação",
			"allowedCommands": "Comandos de auto-execução permitidos",
			"allowedCommandsDescription": "Prefixos de comando que podem ser auto-executados quando \"Aprovar sempre operações de execução\" está ativado. Adicione * para permitir todos os comandos (use com cautela).",
			"commandPlaceholder": "Digite o prefixo do comando (ex. 'git ')",
			"addButton": "Adicionar"
		}
	},
	"providers": {
		"providerDocumentation": "Documentação do {{provider}}",
		"configProfile": "Perfil de configuração",
		"description": "Salve diferentes configurações de API para alternar rapidamente entre provedores e configurações.",
		"apiProvider": "Provedor de API",
		"model": "Modelo",
		"nameEmpty": "O nome não pode estar vazio",
		"nameExists": "Já existe um perfil com este nome",
		"deleteProfile": "Excluir perfil",
		"invalidArnFormat": "Formato de ARN inválido. Verifique os exemplos acima.",
		"enterNewName": "Digite um novo nome",
		"addProfile": "Adicionar perfil",
		"renameProfile": "Renomear perfil",
		"newProfile": "Novo perfil de configuração",
		"enterProfileName": "Digite o nome do perfil",
		"createProfile": "Criar perfil",
		"cannotDeleteOnlyProfile": "Não é possível excluir o único perfil",
		"searchPlaceholder": "Pesquisar perfis",
		"noMatchFound": "Nenhum perfil correspondente encontrado",
		"vscodeLmDescription": "A API do Modelo de Linguagem do VS Code permite executar modelos fornecidos por outras extensões do VS Code (incluindo, mas não se limitando, ao GitHub Copilot). A maneira mais fácil de começar é instalar as extensões Copilot e Copilot Chat no VS Code Marketplace.",
		"awsCustomArnUse": "Insira um ARN Amazon Bedrock válido para o modelo que deseja usar. Exemplos de formato:",
		"awsCustomArnDesc": "Certifique-se de que a região no ARN corresponde à região AWS selecionada acima.",
		"openRouterApiKey": "Chave de API OpenRouter",
		"getOpenRouterApiKey": "Obter chave de API OpenRouter",
		"apiKeyStorageNotice": "As chaves de API são armazenadas com segurança no Armazenamento Secreto do VSCode",
		"glamaApiKey": "Chave de API Glama",
		"getGlamaApiKey": "Obter chave de API Glama",
		"useCustomBaseUrl": "Usar URL base personalizado",
		"useHostHeader": "Usar cabeçalho Host personalizado",
		"useLegacyFormat": "Usar formato de API OpenAI legado",
		"customHeaders": "Cabeçalhos personalizados",
		"headerName": "Nome do cabeçalho",
		"headerValue": "Valor do cabeçalho",
		"noCustomHeaders": "Nenhum cabeçalho personalizado definido. Clique no botão + para adicionar um.",
		"requestyApiKey": "Chave de API Requesty",
		"refreshModels": {
			"label": "Atualizar modelos",
			"hint": "Por favor, reabra as configurações para ver os modelos mais recentes."
		},
		"getRequestyApiKey": "Obter chave de API Requesty",
		"refreshModels": {
			"label": "Atualizar modelos",
			"hint": "Por favor, reabra as configurações para ver os modelos mais recentes."
		},
		"openRouterTransformsText": "Comprimir prompts e cadeias de mensagens para o tamanho do contexto (<a>Transformações OpenRouter</a>)",
		"anthropicApiKey": "Chave de API Anthropic",
		"getAnthropicApiKey": "Obter chave de API Anthropic",
		"anthropicUseAuthToken": "Passar a chave de API Anthropic como cabeçalho Authorization em vez de X-Api-Key",
		"chutesApiKey": "Chave de API Chutes",
		"getChutesApiKey": "Obter chave de API Chutes",
		"deepSeekApiKey": "Chave de API DeepSeek",
		"getDeepSeekApiKey": "Obter chave de API DeepSeek",
		"geminiApiKey": "Chave de API Gemini",
		"getGroqApiKey": "Obter chave de API Groq",
		"groqApiKey": "Chave de API Groq",
		"getGeminiApiKey": "Obter chave de API Gemini",
		"openAiApiKey": "Chave de API OpenAI",
		"openAiBaseUrl": "URL Base",
		"getOpenAiApiKey": "Obter chave de API OpenAI",
		"mistralApiKey": "Chave de API Mistral",
		"getMistralApiKey": "Obter chave de API Mistral / Codestral",
		"codestralBaseUrl": "URL Base Codestral (Opcional)",
		"codestralBaseUrlDesc": "Defina uma URL alternativa para o modelo Codestral.",
		"xaiApiKey": "Chave de API xAI",
		"getXaiApiKey": "Obter chave de API xAI",
		"litellmApiKey": "Chave API LiteLLM",
		"litellmBaseUrl": "URL base LiteLLM",
		"awsCredentials": "Credenciais AWS",
		"awsProfile": "Perfil AWS",
		"awsProfileName": "Nome do Perfil AWS",
		"awsAccessKey": "Chave de Acesso AWS",
		"awsSecretKey": "Chave Secreta AWS",
		"awsSessionToken": "Token de Sessão AWS",
		"awsRegion": "Região AWS",
		"awsCrossRegion": "Usar inferência entre regiões",
		"enablePromptCaching": "Ativar cache de prompts",
		"enablePromptCachingTitle": "Ativar cache de prompts para melhorar o desempenho e reduzir custos para modelos suportados.",
		"cacheUsageNote": "Nota: Se você não vir o uso do cache, tente selecionar um modelo diferente e depois selecionar novamente o modelo desejado.",
		"vscodeLmModel": "Modelo de Linguagem",
		"vscodeLmWarning": "Nota: Esta é uma integração muito experimental e o suporte do provedor pode variar. Se você receber um erro sobre um modelo não ser suportado, isso é um problema do lado do provedor.",
		"googleCloudSetup": {
			"title": "Para usar o Google Cloud Vertex AI, você precisa:",
			"step1": "1. Criar uma conta Google Cloud, ativar a API Vertex AI e ativar os modelos Claude desejados.",
			"step2": "2. Instalar o CLI do Google Cloud e configurar as credenciais padrão do aplicativo.",
			"step3": "3. Ou criar uma conta de serviço com credenciais."
		},
		"googleCloudCredentials": "Credenciais Google Cloud",
		"googleCloudKeyFile": "Caminho do Arquivo de Chave Google Cloud",
		"googleCloudProjectId": "ID do Projeto Google Cloud",
		"googleCloudRegion": "Região Google Cloud",
		"lmStudio": {
			"baseUrl": "URL Base (opcional)",
			"modelId": "ID do Modelo",
			"speculativeDecoding": "Ativar Decodificação Especulativa",
			"draftModelId": "ID do Modelo de Rascunho",
			"draftModelDesc": "O modelo de rascunho deve ser da mesma família de modelos para que a decodificação especulativa funcione corretamente.",
			"selectDraftModel": "Selecionar Modelo de Rascunho",
			"noModelsFound": "Nenhum modelo de rascunho encontrado. Certifique-se de que o LM Studio esteja em execução com o Modo Servidor ativado.",
			"description": "O LM Studio permite que você execute modelos localmente em seu computador. Para instruções sobre como começar, veja o <a>guia de início rápido</a> deles. Você também precisará iniciar o recurso de <b>servidor local</b> do LM Studio para usá-lo com esta extensão. <span>Nota:</span> O Roo Code usa prompts complexos e funciona melhor com modelos Claude. Modelos menos capazes podem não funcionar como esperado."
		},
		"ollama": {
			"baseUrl": "URL Base (opcional)",
			"modelId": "ID do Modelo",
			"description": "O Ollama permite que você execute modelos localmente em seu computador. Para instruções sobre como começar, veja o guia de início rápido deles.",
			"warning": "Nota: O Roo Code usa prompts complexos e funciona melhor com modelos Claude. Modelos menos capazes podem não funcionar como esperado."
		},
		"unboundApiKey": "Chave de API Unbound",
		"getUnboundApiKey": "Obter chave de API Unbound",
		"humanRelay": {
			"description": "Não é necessária chave de API, mas o usuário precisa ajudar a copiar e colar as informações para a IA do chat web.",
			"instructions": "Durante o uso, uma caixa de diálogo será exibida e a mensagem atual será copiada para a área de transferência automaticamente. Você precisa colar isso nas versões web de IA (como ChatGPT ou Claude), depois copiar a resposta da IA de volta para a caixa de diálogo e clicar no botão confirmar."
		},
		"openRouter": {
			"providerRouting": {
				"title": "Roteamento de Provedores OpenRouter",
				"description": "OpenRouter direciona solicitações para os melhores provedores disponíveis para seu modelo. Por padrão, as solicitações são balanceadas entre os principais provedores para maximizar o tempo de atividade. No entanto, você pode escolher um provedor específico para usar com este modelo.",
				"learnMore": "Saiba mais sobre roteamento de provedores"
			}
		},
		"customModel": {
			"capabilities": "Configure as capacidades e preços para seu modelo personalizado compatível com OpenAI. Tenha cuidado ao especificar as capacidades do modelo, pois elas podem afetar como o Roo Code funciona.",
			"maxTokens": {
				"label": "Máximo de Tokens de Saída",
				"description": "Número máximo de tokens que o modelo pode gerar em uma resposta. (Especifique -1 para permitir que o servidor defina o máximo de tokens.)"
			},
			"contextWindow": {
				"label": "Tamanho da Janela de Contexto",
				"description": "Total de tokens (entrada + saída) que o modelo pode processar."
			},
			"imageSupport": {
				"label": "Suporte a Imagens",
				"description": "Este modelo é capaz de processar e entender imagens?"
			},
			"computerUse": {
				"label": "Uso do Computador",
				"description": "Este modelo é capaz de interagir com um navegador? (ex. Claude 3.7 Sonnet)."
			},
			"promptCache": {
				"label": "Cache de Prompts",
				"description": "Este modelo é capaz de fazer cache de prompts?"
			},
			"pricing": {
				"input": {
					"label": "Preço de Entrada",
					"description": "Custo por milhão de tokens na entrada/prompt. Isso afeta o custo de enviar contexto e instruções para o modelo."
				},
				"output": {
					"label": "Preço de Saída",
					"description": "Custo por milhão de tokens na resposta do modelo. Isso afeta o custo do conteúdo gerado e das conclusões."
				},
				"cacheReads": {
					"label": "Preço de Leituras de Cache",
					"description": "Custo por milhão de tokens para leitura do cache. Este é o preço cobrado quando uma resposta em cache é recuperada."
				},
				"cacheWrites": {
					"label": "Preço de Escritas de Cache",
					"description": "Custo por milhão de tokens para escrita no cache. Este é o preço cobrado quando um prompt é armazenado em cache pela primeira vez."
				}
			},
			"resetDefaults": "Restaurar Padrões"
		},
		"rateLimitSeconds": {
			"label": "Limite de taxa",
			"description": "Tempo mínimo entre requisições de API."
		},
		"reasoningEffort": {
			"label": "Esforço de raciocínio do modelo",
			"high": "Alto",
			"medium": "Médio",
			"low": "Baixo"
		},
		"setReasoningLevel": "Habilitar esforço de raciocínio"
	},
	"browser": {
		"enable": {
			"label": "Ativar ferramenta de navegador",
			"description": "Quando ativado, o Roo pode usar um navegador para interagir com sites ao usar modelos que suportam o uso do computador. <0>Saiba mais</0>"
		},
		"viewport": {
			"label": "Tamanho da viewport",
			"description": "Selecione o tamanho da viewport para interações do navegador. Isso afeta como os sites são exibidos e como se interage com eles.",
			"options": {
				"largeDesktop": "Desktop grande (1280x800)",
				"smallDesktop": "Desktop pequeno (900x600)",
				"tablet": "Tablet (768x1024)",
				"mobile": "Móvel (360x640)"
			}
		},
		"screenshotQuality": {
			"label": "Qualidade das capturas de tela",
			"description": "Ajuste a qualidade WebP das capturas de tela do navegador. Valores mais altos fornecem capturas mais nítidas, mas aumentam o uso de token."
		},
		"remote": {
			"label": "Usar conexão remota de navegador",
			"description": "Conectar a um navegador Chrome executando com depuração remota ativada (--remote-debugging-port=9222).",
			"urlPlaceholder": "URL personalizado (ex. http://localhost:9222)",
			"testButton": "Testar conexão",
			"testingButton": "Testando...",
			"instructions": "Digite o endereço do host do protocolo DevTools ou deixe em branco para descobrir automaticamente instâncias locais do Chrome. O botão Testar Conexão tentará usar o URL personalizado, se fornecido, ou descobrirá automaticamente se o campo estiver vazio."
		}
	},
	"checkpoints": {
		"enable": {
			"label": "Ativar pontos de verificação automáticos",
			"description": "Quando ativado, o Roo criará automaticamente pontos de verificação durante a execução de tarefas, facilitando a revisão de alterações ou o retorno a estados anteriores. <0>Saiba mais</0>"
		}
	},
	"notifications": {
		"sound": {
			"label": "Ativar efeitos sonoros",
			"description": "Quando ativado, o Roo reproduzirá efeitos sonoros para notificações e eventos.",
			"volumeLabel": "Volume"
		},
		"tts": {
			"label": "Ativar texto para fala",
			"description": "Quando ativado, o Roo lerá em voz alta suas respostas usando texto para fala.",
			"speedLabel": "Velocidade"
		}
	},
	"contextManagement": {
		"description": "Controle quais informações são incluídas na janela de contexto da IA, afetando o uso de token e a qualidade da resposta",
		"openTabs": {
			"label": "Limite de contexto de abas abertas",
			"description": "Número máximo de abas abertas do VSCode a incluir no contexto. Valores mais altos fornecem mais contexto, mas aumentam o uso de token."
		},
		"workspaceFiles": {
			"label": "Limite de contexto de arquivos do espaço de trabalho",
			"description": "Número máximo de arquivos a incluir nos detalhes do diretório de trabalho atual. Valores mais altos fornecem mais contexto, mas aumentam o uso de token."
		},
		"rooignore": {
			"label": "Mostrar arquivos .rooignore em listas e pesquisas",
			"description": "Quando ativado, os arquivos que correspondem aos padrões em .rooignore serão mostrados em listas com um símbolo de cadeado. Quando desativado, esses arquivos serão completamente ocultos das listas de arquivos e pesquisas."
		},
		"maxReadFile": {
			"label": "Limite de auto-truncamento de leitura de arquivo",
			"description": "O Roo lê este número de linhas quando o modelo omite valores de início/fim. Se este número for menor que o total do arquivo, o Roo gera um índice de números de linha das definições de código. Casos especiais: -1 instrui o Roo a ler o arquivo inteiro (sem indexação), e 0 instrui a não ler linhas e fornecer apenas índices de linha para contexto mínimo. Valores mais baixos minimizam o uso inicial de contexto, permitindo leituras posteriores precisas de intervalos de linhas. Requisições com início/fim explícitos não são limitadas por esta configuração.",
			"lines": "linhas",
			"always_full_read": "Sempre ler o arquivo inteiro"
		}
	},
	"terminal": {
		"basic": {
			"label": "Configurações do terminal: Básicas",
			"description": "Configurações básicas do terminal"
		},
		"advanced": {
			"label": "Configurações do terminal: Avançadas",
			"description": "As seguintes opções podem exigir reiniciar o terminal para aplicar a configuração."
		},
		"outputLineLimit": {
			"label": "Limite de saída do terminal",
			"description": "Número máximo de linhas a incluir na saída do terminal ao executar comandos. Quando excedido, as linhas serão removidas do meio, economizando token. <0>Saiba mais</0>"
		},
		"shellIntegrationTimeout": {
			"label": "Tempo limite de integração do shell do terminal",
			"description": "Tempo máximo de espera para a inicialização da integração do shell antes de executar comandos. Para usuários com tempos de inicialização de shell longos, este valor pode precisar ser aumentado se você vir erros \"Shell Integration Unavailable\" no terminal. <0>Saiba mais</0>"
		},
		"shellIntegrationDisabled": {
			"label": "Desativar integração do shell do terminal",
<<<<<<< HEAD
			"description": "Ative isso se os comandos do terminal não estiverem funcionando corretamente ou se você vir erros de 'Shell Integration Unavailable'. Isso usa um método mais simples para executar comandos, ignorando alguns recursos avançados do terminal."
		},
		"compressProgressBar": {
			"label": "Comprimir saída de barras de progresso",
			"description": "Quando ativado, processa a saída do terminal com retornos de carro (\\r) para simular como um terminal real exibiria o conteúdo. Isso remove os estados intermediários das barras de progresso, mantendo apenas o estado final, o que conserva espaço de contexto para informações mais relevantes."
		},
		"zdotdir": {
			"label": "Ativar gerenciamento do ZDOTDIR",
			"description": "Quando ativado, cria um diretório temporário para o ZDOTDIR para lidar corretamente com a integração do shell zsh. Isso garante que a integração do shell do VSCode funcione corretamente com o zsh enquanto preserva sua configuração do zsh."
=======
			"description": "Ative isso se os comandos do terminal não estiverem funcionando corretamente ou se você vir erros de 'Shell Integration Unavailable'. Isso usa um método mais simples para executar comandos, ignorando alguns recursos avançados do terminal. <0>Saiba mais</0>"
>>>>>>> 122b9fec
		},
		"commandDelay": {
			"label": "Atraso de comando do terminal",
			"description": "Atraso em milissegundos para adicionar após a execução do comando. A configuração padrão de 0 desativa completamente o atraso. Isso pode ajudar a garantir que a saída do comando seja totalmente capturada em terminais com problemas de temporização. Na maioria dos terminais, isso é implementado definindo `PROMPT_COMMAND='sleep N'` e o PowerShell adiciona `start-sleep` ao final de cada comando. Originalmente era uma solução para o bug VSCode#237208 e pode não ser necessário. <0>Saiba mais</0>"
		},
		"compressProgressBar": {
			"label": "Comprimir saída de barras de progresso",
			"description": "Quando ativado, processa a saída do terminal com retornos de carro (\\r) para simular como um terminal real exibiria o conteúdo. Isso remove os estados intermediários das barras de progresso, mantendo apenas o estado final, o que conserva espaço de contexto para informações mais relevantes. <0>Saiba mais</0>"
		},
		"powershellCounter": {
			"label": "Ativar solução alternativa do contador PowerShell",
			"description": "Quando ativado, adiciona um contador aos comandos PowerShell para garantir a execução correta dos comandos. Isso ajuda com terminais PowerShell que podem ter problemas com a captura de saída. <0>Saiba mais</0>"
		},
		"zshClearEolMark": {
			"label": "Limpar marca de fim de linha do ZSH",
			"description": "Quando ativado, limpa a marca de fim de linha do ZSH definindo PROMPT_EOL_MARK=''. Isso evita problemas com a interpretação da saída de comandos quando termina com caracteres especiais como '%'. <0>Saiba mais</0>"
		},
		"zshOhMy": {
			"label": "Ativar integração Oh My Zsh",
<<<<<<< HEAD
			"description": "Quando ativado, define ITERM_SHELL_INTEGRATION_INSTALLED=Yes para habilitar os recursos de integração do shell Oh My Zsh. A aplicação desta configuração pode exigir a reinicialização do IDE."
		},
		"zshP10k": {
			"label": "Ativar integração Powerlevel10k",
			"description": "Quando ativado, define POWERLEVEL9K_TERM_SHELL_INTEGRATION=true para habilitar os recursos de integração do shell Powerlevel10k."
		},
		"inheritEnv": {
			"label": "Herdar variáveis de ambiente",
			"description": "Quando ativado, o terminal herda variáveis de ambiente do processo pai do VSCode, como configurações de integração do shell definidas no perfil do usuário. Isso alterna diretamente a configuração global do VSCode `terminal.integrated.inheritEnv`"
=======
			"description": "Quando ativado, define ITERM_SHELL_INTEGRATION_INSTALLED=Yes para habilitar os recursos de integração do shell Oh My Zsh. A aplicação desta configuração pode exigir a reinicialização do IDE. <0>Saiba mais</0>"
		},
		"zshP10k": {
			"label": "Ativar integração Powerlevel10k",
			"description": "Quando ativado, define POWERLEVEL9K_TERM_SHELL_INTEGRATION=true para habilitar os recursos de integração do shell Powerlevel10k. <0>Saiba mais</0>"
		},
		"zdotdir": {
			"label": "Ativar gerenciamento do ZDOTDIR",
			"description": "Quando ativado, cria um diretório temporário para o ZDOTDIR para lidar corretamente com a integração do shell zsh. Isso garante que a integração do shell do VSCode funcione corretamente com o zsh enquanto preserva sua configuração do zsh. <0>Saiba mais</0>"
		},
		"inheritEnv": {
			"label": "Herdar variáveis de ambiente",
			"description": "Quando ativado, o terminal herda variáveis de ambiente do processo pai do VSCode, como configurações de integração do shell definidas no perfil do usuário. Isso alterna diretamente a configuração global do VSCode `terminal.integrated.inheritEnv`. <0>Saiba mais</0>"
>>>>>>> 122b9fec
		}
	},
	"advanced": {
		"diff": {
			"label": "Ativar edição através de diffs",
			"description": "Quando ativado, o Roo poderá editar arquivos mais rapidamente e rejeitará automaticamente escritas completas de arquivos truncados. Funciona melhor com o modelo mais recente Claude 3.7 Sonnet.",
			"strategy": {
				"label": "Estratégia de diff",
				"options": {
					"standard": "Padrão (Bloco único)",
					"multiBlock": "Experimental: Diff multi-bloco",
					"unified": "Experimental: Diff unificado"
				},
				"descriptions": {
					"standard": "A estratégia de diff padrão aplica alterações a um único bloco de código por vez.",
					"unified": "A estratégia de diff unificado adota várias abordagens para aplicar diffs e escolhe a melhor abordagem.",
					"multiBlock": "A estratégia de diff multi-bloco permite atualizar vários blocos de código em um arquivo em uma única requisição."
				}
			},
			"matchPrecision": {
				"label": "Precisão de correspondência",
				"description": "Este controle deslizante controla quão precisamente as seções de código devem corresponder ao aplicar diffs. Valores mais baixos permitem correspondências mais flexíveis, mas aumentam o risco de substituições incorretas. Use valores abaixo de 100% com extrema cautela."
			}
		}
	},
	"experimental": {
		"warning": "⚠️",
		"AUTO_CONDENSE_CONTEXT": {
			"name": "Condensar inteligentemente a janela de contexto",
			"description": "Usa uma chamada LLM para resumir a conversa anterior quando a janela de contexto da tarefa está quase cheia, em vez de descartar mensagens antigas. Aviso: o custo de resumir não está atualmente incluído nos custos de API mostrados na interface."
		},
		"DIFF_STRATEGY_UNIFIED": {
			"name": "Usar estratégia diff unificada experimental",
			"description": "Ativar a estratégia diff unificada experimental. Esta estratégia pode reduzir o número de novas tentativas causadas por erros do modelo, mas pode causar comportamento inesperado ou edições incorretas. Ative apenas se compreender os riscos e estiver disposto a revisar cuidadosamente todas as alterações."
		},
		"SEARCH_AND_REPLACE": {
			"name": "Usar ferramenta de busca e substituição experimental",
			"description": "Ativar a ferramenta de busca e substituição experimental, permitindo que o Roo substitua várias instâncias de um termo de busca em uma única solicitação."
		},
		"INSERT_BLOCK": {
			"name": "Usar ferramenta de inserção de conteúdo experimental",
			"description": "Ativar a ferramenta de inserção de conteúdo experimental, permitindo que o Roo insira conteúdo em números de linha específicos sem precisar criar um diff."
		},
		"POWER_STEERING": {
			"name": "Usar modo \"direção assistida\" experimental",
			"description": "Quando ativado, o Roo lembrará o modelo sobre os detalhes da sua definição de modo atual com mais frequência. Isso levará a uma adesão mais forte às definições de função e instruções personalizadas, mas usará mais tokens por mensagem."
		},
		"MULTI_SEARCH_AND_REPLACE": {
			"name": "Usar ferramenta diff de múltiplos blocos experimental",
			"description": "Quando ativado, o Roo usará a ferramenta diff de múltiplos blocos. Isso tentará atualizar vários blocos de código no arquivo em uma única solicitação."
		}
	},
	"promptCaching": {
		"label": "Desativar cache de prompts",
		"description": "Quando marcado, o Roo não usará o cache de prompts para este modelo."
	},
	"temperature": {
		"useCustom": "Usar temperatura personalizada",
		"description": "Controla a aleatoriedade nas respostas do modelo.",
		"rangeDescription": "Valores mais altos tornam a saída mais aleatória, valores mais baixos a tornam mais determinística."
	},
	"modelInfo": {
		"supportsImages": "Suporta imagens",
		"noImages": "Não suporta imagens",
		"supportsComputerUse": "Suporta uso do computador",
		"noComputerUse": "Não suporta uso do computador",
		"supportsPromptCache": "Suporta cache de prompts",
		"noPromptCache": "Não suporta cache de prompts",
		"maxOutput": "Saída máxima",
		"inputPrice": "Preço de entrada",
		"outputPrice": "Preço de saída",
		"cacheReadsPrice": "Preço de leituras de cache",
		"cacheWritesPrice": "Preço de escritas de cache",
		"enableStreaming": "Ativar streaming",
		"enableR1Format": "Ativar parâmetros do modelo R1",
		"enableR1FormatTips": "Deve ser ativado ao usar modelos R1 como QWQ, para evitar erro 400",
		"useAzure": "Usar Azure",
		"azureApiVersion": "Definir versão da API Azure",
		"gemini": {
			"freeRequests": "* Gratuito até {{count}} requisições por minuto. Depois disso, a cobrança depende do tamanho do prompt.",
			"pricingDetails": "Para mais informações, consulte os detalhes de preços.",
			"billingEstimate": "* A cobrança é uma estimativa - o custo exato depende do tamanho do prompt."
		}
	},
	"modelPicker": {
		"automaticFetch": "A extensão busca automaticamente a lista mais recente de modelos disponíveis em <serviceLink>{{serviceName}}</serviceLink>. Se você não tem certeza sobre qual modelo escolher, o Roo Code funciona melhor com <defaultModelLink>{{defaultModelId}}</defaultModelLink>. Você também pode pesquisar por \"free\" para encontrar opções gratuitas atualmente disponíveis.",
		"label": "Modelo",
		"searchPlaceholder": "Pesquisar",
		"noMatchFound": "Nenhuma correspondência encontrada",
		"useCustomModel": "Usar personalizado: {{modelId}}"
	},
	"footer": {
		"feedback": "Se tiver alguma dúvida ou feedback, sinta-se à vontade para abrir um problema em <githubLink>github.com/RooVetGit/Roo-Code</githubLink> ou juntar-se a <redditLink>reddit.com/r/RooCode</redditLink> ou <discordLink>discord.gg/roocode</discordLink>",
		"telemetry": {
			"label": "Permitir relatórios anônimos de erros e uso",
			"description": "Ajude a melhorar o Roo Code enviando dados de uso anônimos e relatórios de erros. Nunca são enviados código, prompts ou informações pessoais. Consulte nossa política de privacidade para mais detalhes."
		},
		"settings": {
			"import": "Importar",
			"export": "Exportar",
			"reset": "Redefinir"
		}
	},
	"thinkingBudget": {
		"maxTokens": "Tokens máximos",
		"maxThinkingTokens": "Tokens máximos de pensamento"
	},
	"validation": {
		"apiKey": "Você deve fornecer uma chave de API válida.",
		"awsRegion": "Você deve escolher uma região para usar o Amazon Bedrock.",
		"googleCloud": "Você deve fornecer um ID de projeto e região do Google Cloud válidos.",
		"modelId": "Você deve fornecer um ID de modelo válido.",
		"modelSelector": "Você deve fornecer um seletor de modelo válido.",
		"openAi": "Você deve fornecer uma URL base, chave de API e ID de modelo válidos.",
		"arn": {
			"invalidFormat": "Formato de ARN inválido. Por favor, verifique os requisitos de formato.",
			"regionMismatch": "Aviso: A região em seu ARN ({{arnRegion}}) não corresponde à região selecionada ({{region}}). Isso pode causar problemas de acesso. O provedor usará a região do ARN."
		},
		"modelAvailability": "O ID do modelo ({{modelId}}) que você forneceu não está disponível. Por favor, escolha outro modelo."
	},
	"placeholders": {
		"apiKey": "Digite a chave API...",
		"profileName": "Digite o nome do perfil",
		"accessKey": "Digite a chave de acesso...",
		"secretKey": "Digite a chave secreta...",
		"sessionToken": "Digite o token de sessão...",
		"credentialsJson": "Digite o JSON de credenciais...",
		"keyFilePath": "Digite o caminho do arquivo de chave...",
		"projectId": "Digite o ID do projeto...",
		"customArn": "Digite o ARN (ex: arn:aws:bedrock:us-east-1:123456789012:foundation-model/my-model)",
		"baseUrl": "Digite a URL base...",
		"modelId": {
			"lmStudio": "ex: meta-llama-3.1-8b-instruct",
			"lmStudioDraft": "ex: lmstudio-community/llama-3.2-1b-instruct",
			"ollama": "ex: llama3.1"
		},
		"numbers": {
			"maxTokens": "ex: 4096",
			"contextWindow": "ex: 128000",
			"inputPrice": "ex: 0.0001",
			"outputPrice": "ex: 0.0002",
			"cacheWritePrice": "ex: 0.00005"
		}
	},
	"defaults": {
		"ollamaUrl": "Padrão: http://localhost:11434",
		"lmStudioUrl": "Padrão: http://localhost:1234",
		"geminiUrl": "Padrão: https://generativelanguage.googleapis.com"
	},
	"labels": {
		"customArn": "ARN personalizado",
		"useCustomArn": "Usar ARN personalizado..."
	}
}<|MERGE_RESOLUTION|>--- conflicted
+++ resolved
@@ -121,10 +121,6 @@
 			"hint": "Por favor, reabra as configurações para ver os modelos mais recentes."
 		},
 		"getRequestyApiKey": "Obter chave de API Requesty",
-		"refreshModels": {
-			"label": "Atualizar modelos",
-			"hint": "Por favor, reabra as configurações para ver os modelos mais recentes."
-		},
 		"openRouterTransformsText": "Comprimir prompts e cadeias de mensagens para o tamanho do contexto (<a>Transformações OpenRouter</a>)",
 		"anthropicApiKey": "Chave de API Anthropic",
 		"getAnthropicApiKey": "Obter chave de API Anthropic",
@@ -340,19 +336,7 @@
 		},
 		"shellIntegrationDisabled": {
 			"label": "Desativar integração do shell do terminal",
-<<<<<<< HEAD
-			"description": "Ative isso se os comandos do terminal não estiverem funcionando corretamente ou se você vir erros de 'Shell Integration Unavailable'. Isso usa um método mais simples para executar comandos, ignorando alguns recursos avançados do terminal."
-		},
-		"compressProgressBar": {
-			"label": "Comprimir saída de barras de progresso",
-			"description": "Quando ativado, processa a saída do terminal com retornos de carro (\\r) para simular como um terminal real exibiria o conteúdo. Isso remove os estados intermediários das barras de progresso, mantendo apenas o estado final, o que conserva espaço de contexto para informações mais relevantes."
-		},
-		"zdotdir": {
-			"label": "Ativar gerenciamento do ZDOTDIR",
-			"description": "Quando ativado, cria um diretório temporário para o ZDOTDIR para lidar corretamente com a integração do shell zsh. Isso garante que a integração do shell do VSCode funcione corretamente com o zsh enquanto preserva sua configuração do zsh."
-=======
 			"description": "Ative isso se os comandos do terminal não estiverem funcionando corretamente ou se você vir erros de 'Shell Integration Unavailable'. Isso usa um método mais simples para executar comandos, ignorando alguns recursos avançados do terminal. <0>Saiba mais</0>"
->>>>>>> 122b9fec
 		},
 		"commandDelay": {
 			"label": "Atraso de comando do terminal",
@@ -372,17 +356,6 @@
 		},
 		"zshOhMy": {
 			"label": "Ativar integração Oh My Zsh",
-<<<<<<< HEAD
-			"description": "Quando ativado, define ITERM_SHELL_INTEGRATION_INSTALLED=Yes para habilitar os recursos de integração do shell Oh My Zsh. A aplicação desta configuração pode exigir a reinicialização do IDE."
-		},
-		"zshP10k": {
-			"label": "Ativar integração Powerlevel10k",
-			"description": "Quando ativado, define POWERLEVEL9K_TERM_SHELL_INTEGRATION=true para habilitar os recursos de integração do shell Powerlevel10k."
-		},
-		"inheritEnv": {
-			"label": "Herdar variáveis de ambiente",
-			"description": "Quando ativado, o terminal herda variáveis de ambiente do processo pai do VSCode, como configurações de integração do shell definidas no perfil do usuário. Isso alterna diretamente a configuração global do VSCode `terminal.integrated.inheritEnv`"
-=======
 			"description": "Quando ativado, define ITERM_SHELL_INTEGRATION_INSTALLED=Yes para habilitar os recursos de integração do shell Oh My Zsh. A aplicação desta configuração pode exigir a reinicialização do IDE. <0>Saiba mais</0>"
 		},
 		"zshP10k": {
@@ -396,7 +369,6 @@
 		"inheritEnv": {
 			"label": "Herdar variáveis de ambiente",
 			"description": "Quando ativado, o terminal herda variáveis de ambiente do processo pai do VSCode, como configurações de integração do shell definidas no perfil do usuário. Isso alterna diretamente a configuração global do VSCode `terminal.integrated.inheritEnv`. <0>Saiba mais</0>"
->>>>>>> 122b9fec
 		}
 	},
 	"advanced": {
