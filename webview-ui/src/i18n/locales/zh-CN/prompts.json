--- conflicted
+++ resolved
@@ -7,13 +7,7 @@
 		"editModesConfig": "模式设置",
 		"editGlobalModes": "修改全局模式",
 		"editProjectModes": "编辑项目模式 (.roomodes)",
-<<<<<<< HEAD
-		"hideBuiltInModes": "隐藏内置模式",
-		"showBuiltInModes": "显示内置模式",
-		"createModeHelpText": "点击 + 创建模式，或在对话时让Roo创建一个新模式。",
-=======
 		"createModeHelpText": "模式是Roo的专属角色，用于定制其行为。<0>了解如何使用模式</0>或<1>自定义模式。</1>",
->>>>>>> 122b9fec
 		"selectMode": "搜索模式"
 	},
 	"apiConfiguration": {
