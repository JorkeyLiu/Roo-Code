--- conflicted
+++ resolved
@@ -195,21 +195,12 @@
 		"description": "Auto-approve allows Roo Code to perform actions without asking for permission. Only enable for actions you fully trust. More detailed configuration available in <settingsLink>Settings</settingsLink>."
 	},
 	"announcement": {
-<<<<<<< HEAD
-		"title": "🎉 Roo Code 3.16 Released",
-		"description": "Roo Code 3.16 brings new features and improvements based on your feedback.",
-		"whatsNew": "What's New",
-		"feature1": "<bold>Groq and Chutes API Providers</bold>: Added support for Groq and Chutes API providers (thanks @shariqriazz!)",
-		"feature2": "<bold>Clickable Code References</bold>: Code references in model responses now navigate to source lines (thanks @KJ7LNW!)",
-		"feature3": "<bold>MCP Stability Improvements</bold>: Fixed several bugs to enhance the stability of MCP integrations",
-=======
 		"title": "🎉 Roo Code 3.17 Released",
 		"description": "Roo Code 3.17 brings powerful new features and improvements based on your feedback.",
 		"whatsNew": "What's New",
 		"feature1": "<bold>Implicit Caching for Gemini</bold>: Gemini API calls are now automatically cached, reducing API costs",
 		"feature2": "<bold>Smarter Mode Selection</bold>: Mode definitions can now include guidance on when each mode should be used, enabling better orchestration",
 		"feature3": "<bold>Intelligent Context Condensing</bold>: Intelligently summarizes conversation history when context fills up instead of truncating (enable in Settings -> Experimental)",
->>>>>>> 122b9fec
 		"hideButton": "Hide announcement",
 		"detailsDiscussLinks": "Get more details and discuss in <discordLink>Discord</discordLink> and <redditLink>Reddit</redditLink> 🚀"
 	},
