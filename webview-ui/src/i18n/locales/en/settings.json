{
	"common": {
		"save": "Save",
		"done": "Done",
		"cancel": "Cancel",
		"reset": "Reset",
		"select": "Select",
		"add": "Add Header",
		"remove": "Remove"
	},
	"header": {
		"title": "Settings",
		"saveButtonTooltip": "Save changes",
		"nothingChangedTooltip": "Nothing changed",
		"doneButtonTooltip": "Discard unsaved changes and close settings panel"
	},
	"unsavedChangesDialog": {
		"title": "Unsaved Changes",
		"description": "Do you want to discard changes and continue?",
		"cancelButton": "Cancel",
		"discardButton": "Discard changes"
	},
	"sections": {
		"providers": "Providers",
		"autoApprove": "Auto-Approve",
		"browser": "Browser",
		"checkpoints": "Checkpoints",
		"notifications": "Notifications",
		"contextManagement": "Context",
		"terminal": "Terminal",
		"experimental": "Experimental",
		"language": "Language",
		"about": "About Roo Code"
	},
	"autoApprove": {
		"description": "Allow Roo to automatically perform operations without requiring approval. Enable these settings only if you fully trust the AI and understand the associated security risks.",
		"readOnly": {
			"label": "Read",
			"description": "When enabled, Roo will automatically view directory contents and read files without requiring you to click the Approve button.",
			"outsideWorkspace": {
				"label": "Include files outside workspace",
				"description": "Allow Roo to read files outside the current workspace without requiring approval."
			}
		},
		"write": {
			"label": "Write",
			"description": "Automatically create and edit files without requiring approval",
			"delayLabel": "Delay after writes to allow diagnostics to detect potential problems",
			"outsideWorkspace": {
				"label": "Include files outside workspace",
				"description": "Allow Roo to create and edit files outside the current workspace without requiring approval."
			}
		},
		"browser": {
			"label": "Browser",
			"description": "Automatically perform browser actions without requiring approval. Note: Only applies when the model supports computer use"
		},
		"retry": {
			"label": "Retry",
			"description": "Automatically retry failed API requests when server returns an error response",
			"delayLabel": "Delay before retrying the request"
		},
		"mcp": {
			"label": "MCP",
			"description": "Enable auto-approval of individual MCP tools in the MCP Servers view (requires both this setting and the tool's individual \"Always allow\" checkbox)"
		},
		"modeSwitch": {
			"label": "Mode",
			"description": "Automatically switch between different modes without requiring approval"
		},
		"subtasks": {
			"label": "Subtasks",
			"description": "Allow creation and completion of subtasks without requiring approval"
		},
		"execute": {
			"label": "Execute",
			"description": "Automatically execute allowed terminal commands without requiring approval",
			"allowedCommands": "Allowed Auto-Execute Commands",
			"allowedCommandsDescription": "Command prefixes that can be auto-executed when \"Always approve execute operations\" is enabled. Add * to allow all commands (use with caution).",
			"commandPlaceholder": "Enter command prefix (e.g., 'git ')",
			"addButton": "Add"
		}
	},
	"providers": {
		"providerDocumentation": "{{provider}} documentation",
		"configProfile": "Configuration Profile",
		"description": "Save different API configurations to quickly switch between providers and settings.",
		"apiProvider": "API Provider",
		"model": "Model",
		"nameEmpty": "Name cannot be empty",
		"nameExists": "A profile with this name already exists",
		"deleteProfile": "Delete Profile",
		"invalidArnFormat": "Invalid ARN format. Please check the examples above.",
		"enterNewName": "Enter new name",
		"addProfile": "Add Profile",
		"renameProfile": "Rename Profile",
		"newProfile": "New Configuration Profile",
		"enterProfileName": "Enter profile name",
		"createProfile": "Create Profile",
		"cannotDeleteOnlyProfile": "Cannot delete the only profile",
		"searchPlaceholder": "Search profiles",
		"noMatchFound": "No matching profiles found",
		"vscodeLmDescription": " The VS Code Language Model API allows you to run models provided by other VS Code extensions (including but not limited to GitHub Copilot). The easiest way to get started is to install the Copilot and Copilot Chat extensions from the VS Code Marketplace.",
		"awsCustomArnUse": "Enter a valid Amazon Bedrock ARN for the model you want to use. Format examples:",
		"awsCustomArnDesc": "Make sure the region in the ARN matches your selected AWS Region above.",
		"openRouterApiKey": "OpenRouter API Key",
		"getOpenRouterApiKey": "Get OpenRouter API Key",
		"apiKeyStorageNotice": "API keys are stored securely in VSCode's Secret Storage",
		"glamaApiKey": "Glama API Key",
		"getGlamaApiKey": "Get Glama API Key",
		"useCustomBaseUrl": "Use custom base URL",
		"useHostHeader": "Use custom Host header",
		"useLegacyFormat": "Use legacy OpenAI API format",
		"customHeaders": "Custom Headers",
		"headerName": "Header name",
		"headerValue": "Header value",
		"noCustomHeaders": "No custom headers defined. Click the + button to add one.",
		"requestyApiKey": "Requesty API Key",
		"refreshModels": {
			"label": "Refresh Models",
			"hint": "Please reopen the settings to see the latest models."
		},
		"getRequestyApiKey": "Get Requesty API Key",
		"openRouterTransformsText": "Compress prompts and message chains to the context size (<a>OpenRouter Transforms</a>)",
		"anthropicApiKey": "Anthropic API Key",
		"getAnthropicApiKey": "Get Anthropic API Key",
		"anthropicUseAuthToken": "Pass Anthropic API Key as Authorization header instead of X-Api-Key",
		"chutesApiKey": "Chutes API Key",
		"getChutesApiKey": "Get Chutes API Key",
		"deepSeekApiKey": "DeepSeek API Key",
		"getDeepSeekApiKey": "Get DeepSeek API Key",
		"geminiApiKey": "Gemini API Key",
		"getGroqApiKey": "Get Groq API Key",
		"groqApiKey": "Groq API Key",
		"getGeminiApiKey": "Get Gemini API Key",
		"openAiApiKey": "OpenAI API Key",
		"openAiBaseUrl": "Base URL",
		"getOpenAiApiKey": "Get OpenAI API Key",
		"mistralApiKey": "Mistral API Key",
		"getMistralApiKey": "Get Mistral / Codestral API Key",
		"codestralBaseUrl": "Codestral Base URL (Optional)",
		"codestralBaseUrlDesc": "Set an alternative URL for the Codestral model.",
		"xaiApiKey": "xAI API Key",
		"getXaiApiKey": "Get xAI API Key",
		"litellmApiKey": "LiteLLM API Key",
		"litellmBaseUrl": "LiteLLM Base URL",
		"awsCredentials": "AWS Credentials",
		"awsProfile": "AWS Profile",
		"awsProfileName": "AWS Profile Name",
		"awsAccessKey": "AWS Access Key",
		"awsSecretKey": "AWS Secret Key",
		"awsSessionToken": "AWS Session Token",
		"awsRegion": "AWS Region",
		"awsCrossRegion": "Use cross-region inference",
		"enablePromptCaching": "Enable prompt caching",
		"enablePromptCachingTitle": "Enable prompt caching to improve performance and reduce costs for supported models.",
		"cacheUsageNote": "Note: If you don't see cache usage, try selecting a different model and then selecting your desired model again.",
		"vscodeLmModel": "Language Model",
		"vscodeLmWarning": "Note: This is a very experimental integration and provider support will vary. If you get an error about a model not being supported, that's an issue on the provider's end.",
		"googleCloudSetup": {
			"title": "To use Google Cloud Vertex AI, you need to:",
			"step1": "1. Create a Google Cloud account, enable the Vertex AI API & enable the desired Claude models.",
			"step2": "2. Install the Google Cloud CLI & configure application default credentials.",
			"step3": "3. Or create a service account with credentials."
		},
		"googleCloudCredentials": "Google Cloud Credentials",
		"googleCloudKeyFile": "Google Cloud Key File Path",
		"googleCloudProjectId": "Google Cloud Project ID",
		"googleCloudRegion": "Google Cloud Region",
		"lmStudio": {
			"baseUrl": "Base URL (optional)",
			"modelId": "Model ID",
			"speculativeDecoding": "Enable Speculative Decoding",
			"draftModelId": "Draft Model ID",
			"draftModelDesc": "Draft model must be from the same model family for speculative decoding to work correctly.",
			"selectDraftModel": "Select Draft Model",
			"noModelsFound": "No draft models found. Please ensure LM Studio is running with Server Mode enabled.",
			"description": "LM Studio allows you to run models locally on your computer. For instructions on how to get started, see their <a>quickstart guide</a>. You will also need to start LM Studio's <b>local server</b> feature to use it with this extension. <span>Note:</span> Roo Code uses complex prompts and works best with Claude models. Less capable models may not work as expected."
		},
		"ollama": {
			"baseUrl": "Base URL (optional)",
			"modelId": "Model ID",
			"description": "Ollama allows you to run models locally on your computer. For instructions on how to get started, see their quickstart guide.",
			"warning": "Note: Roo Code uses complex prompts and works best with Claude models. Less capable models may not work as expected."
		},
		"unboundApiKey": "Unbound API Key",
		"getUnboundApiKey": "Get Unbound API Key",
		"humanRelay": {
			"description": "No API key is required, but the user needs to help copy and paste the information to the web chat AI.",
			"instructions": "During use, a dialog box will pop up and the current message will be copied to the clipboard automatically. You need to paste these to web versions of AI (such as ChatGPT or Claude), then copy the AI's reply back to the dialog box and click the confirm button."
		},
		"openRouter": {
			"providerRouting": {
				"title": "OpenRouter Provider Routing",
				"description": "OpenRouter routes requests to the best available providers for your model. By default, requests are load balanced across the top providers to maximize uptime. However, you can choose a specific provider to use for this model.",
				"learnMore": "Learn more about provider routing"
			}
		},
		"customModel": {
			"capabilities": "Configure the capabilities and pricing for your custom OpenAI-compatible model. Be careful when specifying the model capabilities, as they can affect how Roo Code performs.",
			"maxTokens": {
				"label": "Max Output Tokens",
				"description": "Maximum number of tokens the model can generate in a response. (Specify -1 to allow the server to set the max tokens.)"
			},
			"contextWindow": {
				"label": "Context Window Size",
				"description": "Total tokens (input + output) the model can process."
			},
			"imageSupport": {
				"label": "Image Support",
				"description": "Is this model capable of processing and understanding images?"
			},
			"computerUse": {
				"label": "Computer Use",
				"description": "Is this model capable of interacting with a browser? (e.g. Claude 3.7 Sonnet)."
			},
			"promptCache": {
				"label": "Prompt Caching",
				"description": "Is this model capable of caching prompts?"
			},
			"pricing": {
				"input": {
					"label": "Input Price",
					"description": "Cost per million tokens in the input/prompt. This affects the cost of sending context and instructions to the model."
				},
				"output": {
					"label": "Output Price",
					"description": "Cost per million tokens in the model's response. This affects the cost of generated content and completions."
				},
				"cacheReads": {
					"label": "Cache Reads Price",
					"description": "Cost per million tokens for reading from the cache. This is the price charged when a cached response is retrieved."
				},
				"cacheWrites": {
					"label": "Cache Writes Price",
					"description": "Cost per million tokens for writing to the cache. This is the price charged when a prompt is cached for the first time."
				}
			},
			"resetDefaults": "Reset to Defaults"
		},
		"rateLimitSeconds": {
			"label": "Rate limit",
			"description": "Minimum time between API requests."
		},
		"reasoningEffort": {
			"label": "Model Reasoning Effort",
			"high": "High",
			"medium": "Medium",
			"low": "Low"
		},
		"setReasoningLevel": "Enable Reasoning Effort"
	},
	"browser": {
		"enable": {
			"label": "Enable browser tool",
			"description": "When enabled, Roo can use a browser to interact with websites when using models that support computer use. <0>Learn more</0>"
		},
		"viewport": {
			"label": "Viewport size",
			"description": "Select the viewport size for browser interactions. This affects how websites are displayed and interacted with.",
			"options": {
				"largeDesktop": "Large Desktop (1280x800)",
				"smallDesktop": "Small Desktop (900x600)",
				"tablet": "Tablet (768x1024)",
				"mobile": "Mobile (360x640)"
			}
		},
		"screenshotQuality": {
			"label": "Screenshot quality",
			"description": "Adjust the WebP quality of browser screenshots. Higher values provide clearer screenshots but increase token usage."
		},
		"remote": {
			"label": "Use remote browser connection",
			"description": "Connect to a Chrome browser running with remote debugging enabled (--remote-debugging-port=9222).",
			"urlPlaceholder": "Custom URL (e.g., http://localhost:9222)",
			"testButton": "Test Connection",
			"testingButton": "Testing...",
			"instructions": "Enter the DevTools Protocol host address or leave empty to auto-discover Chrome local instances. The Test Connection button will try the custom URL if provided, or auto-discover if the field is empty."
		}
	},
	"checkpoints": {
		"enable": {
			"label": "Enable automatic checkpoints",
			"description": "When enabled, Roo will automatically create checkpoints during task execution, making it easy to review changes or revert to earlier states. <0>Learn more</0>"
		}
	},
	"notifications": {
		"sound": {
			"label": "Enable sound effects",
			"description": "When enabled, Roo will play sound effects for notifications and events.",
			"volumeLabel": "Volume"
		},
		"tts": {
			"label": "Enable text-to-speech",
			"description": "When enabled, Roo will read aloud its responses using text-to-speech.",
			"speedLabel": "Speed"
		}
	},
	"contextManagement": {
		"description": "Control what information is included in the AI's context window, affecting token usage and response quality",
		"openTabs": {
			"label": "Open tabs context limit",
			"description": "Maximum number of VSCode open tabs to include in context. Higher values provide more context but increase token usage."
		},
		"workspaceFiles": {
			"label": "Workspace files context limit",
			"description": "Maximum number of files to include in current working directory details. Higher values provide more context but increase token usage."
		},
		"rooignore": {
			"label": "Show .rooignore'd files in lists and searches",
			"description": "When enabled, files matching patterns in .rooignore will be shown in lists with a lock symbol. When disabled, these files will be completely hidden from file lists and searches."
		},
		"maxReadFile": {
			"label": "File read auto-truncate threshold",
			"description": "Roo reads this number of lines when the model omits start/end values. If this number is less than the file's total, Roo generates a line number index of code definitions. Special cases: -1 instructs Roo to read the entire file (without indexing), and 0 instructs it to read no lines and provides line indexes only for minimal context. Lower values minimize initial context usage, enabling precise subsequent line-range reads. Explicit start/end requests are not limited by this setting.",
			"lines": "lines",
			"always_full_read": "Always read entire file"
		}
	},
	"terminal": {
		"basic": {
			"label": "Terminal Settings: Basic",
			"description": "Basic terminal settings"
		},
		"advanced": {
			"label": "Terminal Settings: Advanced",
			"description": "The following options may require a terminal restart to apply the setting."
		},
		"outputLineLimit": {
			"label": "Terminal output limit",
			"description": "Maximum number of lines to include in terminal output when executing commands. When exceeded lines will be removed from the middle, saving tokens. <0>Learn more</0>"
		},
		"shellIntegrationTimeout": {
			"label": "Terminal shell integration timeout",
			"description": "Maximum time to wait for shell integration to initialize before executing commands. For users with long shell startup times, this value may need to be increased if you see \"Shell Integration Unavailable\" errors in the terminal. <0>Learn more</0>"
		},
		"shellIntegrationDisabled": {
			"label": "Disable terminal shell integration",
			"description": "Enable this if terminal commands aren't working correctly or you see 'Shell Integration Unavailable' errors. This uses a simpler method to run commands, bypassing some advanced terminal features. <0>Learn more</0>"
		},
		"commandDelay": {
			"label": "Terminal command delay",
			"description": "Delay in milliseconds to add after command execution. The default setting of 0 disables the delay completely. This can help ensure command output is fully captured in terminals with timing issues. In most terminals it is implemented by setting `PROMPT_COMMAND='sleep N'` and Powershell appends `start-sleep` to the end of each command. Originally was workaround for VSCode bug#237208 and may not be needed. <0>Learn more</0>"
		},
		"compressProgressBar": {
			"label": "Compress progress bar output",
			"description": "When enabled, processes terminal output with carriage returns (\\r) to simulate how a real terminal would display content. This removes intermediate progress bar states, retaining only the final state, which conserves context space for more relevant information. <0>Learn more</0>"
		},
		"powershellCounter": {
			"label": "Enable PowerShell counter workaround",
			"description": "When enabled, adds a counter to PowerShell commands to ensure proper command execution. This helps with PowerShell terminals that might have issues with command output capture. <0>Learn more</0>"
		},
		"zshClearEolMark": {
			"label": "Clear ZSH EOL mark",
			"description": "When enabled, clears the ZSH end-of-line mark by setting PROMPT_EOL_MARK=''. This prevents issues with command output interpretation when output ends with special characters like '%'. <0>Learn more</0>"
		},
		"zshOhMy": {
			"label": "Enable Oh My Zsh integration",
<<<<<<< HEAD
			"description": "When enabled, sets ITERM_SHELL_INTEGRATION_INSTALLED=Yes to enable Oh My Zsh shell integration features. Applying this setting might require restarting the IDE."
		},
		"zshP10k": {
			"label": "Enable Powerlevel10k integration",
			"description": "When enabled, sets POWERLEVEL9K_TERM_SHELL_INTEGRATION=true to enable Powerlevel10k shell integration features."
		},
		"zdotdir": {
			"label": "Enable ZDOTDIR handling",
			"description": "When enabled, creates a temporary directory for ZDOTDIR to handle zsh shell integration properly. This ensures VSCode shell integration works correctly with zsh while preserving your zsh configuration."
		},
		"inheritEnv": {
			"label": "Inherit environment variables",
			"description": "When enabled, the terminal will inherit environment variables from VSCode's parent process, such as user-profile-defined shell integration settings. This directly toggles VSCode global setting `terminal.integrated.inheritEnv`"
=======
			"description": "When enabled, sets ITERM_SHELL_INTEGRATION_INSTALLED=Yes to enable Oh My Zsh shell integration features. Applying this setting might require restarting the IDE. <0>Learn more</0>"
		},
		"zshP10k": {
			"label": "Enable Powerlevel10k integration",
			"description": "When enabled, sets POWERLEVEL9K_TERM_SHELL_INTEGRATION=true to enable Powerlevel10k shell integration features. <0>Learn more</0>"
		},
		"zdotdir": {
			"label": "Enable ZDOTDIR handling",
			"description": "When enabled, creates a temporary directory for ZDOTDIR to handle zsh shell integration properly. This ensures VSCode shell integration works correctly with zsh while preserving your zsh configuration. <0>Learn more</0>"
		},
		"inheritEnv": {
			"label": "Inherit environment variables",
			"description": "When enabled, the terminal will inherit environment variables from VSCode's parent process, such as user-profile-defined shell integration settings. This directly toggles VSCode global setting `terminal.integrated.inheritEnv`. <0>Learn more</0>"
>>>>>>> 122b9fec
		}
	},
	"advanced": {
		"diff": {
			"label": "Enable editing through diffs",
			"description": "When enabled, Roo will be able to edit files more quickly and will automatically reject truncated full-file writes. Works best with the latest Claude 3.7 Sonnet model.",
			"strategy": {
				"label": "Diff strategy",
				"options": {
					"standard": "Standard (Single block)",
					"multiBlock": "Experimental: Multi-block diff",
					"unified": "Experimental: Unified diff"
				},
				"descriptions": {
					"standard": "Standard diff strategy applies changes to a single code block at a time.",
					"unified": "Unified diff strategy takes multiple approaches to applying diffs and chooses the best approach.",
					"multiBlock": "Multi-block diff strategy allows updating multiple code blocks in a file in one request."
				}
			},
			"matchPrecision": {
				"label": "Match precision",
				"description": "This slider controls how precisely code sections must match when applying diffs. Lower values allow more flexible matching but increase the risk of incorrect replacements. Use values below 100% with extreme caution."
			}
		}
	},
	"experimental": {
		"warning": "⚠️",
		"AUTO_CONDENSE_CONTEXT": {
			"name": "Intelligently condense the context window",
			"description": "Uses an LLM call to summarize the past conversation when the task's context window is almost full, rather than dropping old messages. Disclaimer: the cost of summarizing is not currently included in the API costs shown in the UI."
		},
		"DIFF_STRATEGY_UNIFIED": {
			"name": "Use experimental unified diff strategy",
			"description": "Enable the experimental unified diff strategy. This strategy might reduce the number of retries caused by model errors but may cause unexpected behavior or incorrect edits. Only enable if you understand the risks and are willing to carefully review all changes."
		},
		"SEARCH_AND_REPLACE": {
			"name": "Use experimental search and replace tool",
			"description": "Enable the experimental search and replace tool, allowing Roo to replace multiple instances of a search term in one request."
		},
		"INSERT_BLOCK": {
			"name": "Use experimental insert content tool",
			"description": "Enable the experimental insert content tool, allowing Roo to insert content at specific line numbers without needing to create a diff."
		},
		"POWER_STEERING": {
			"name": "Use experimental \"power steering\" mode",
			"description": "When enabled, Roo will remind the model about the details of its current mode definition more frequently. This will lead to stronger adherence to role definitions and custom instructions, but will use more tokens per message."
		},
		"MULTI_SEARCH_AND_REPLACE": {
			"name": "Use experimental multi block diff tool",
			"description": "When enabled, Roo will use multi block diff tool. This will try to update multiple code blocks in the file in one request."
		}
	},
	"promptCaching": {
		"label": "Disable prompt caching",
		"description": "When checked, Roo will not use prompt caching for this model."
	},
	"temperature": {
		"useCustom": "Use custom temperature",
		"description": "Controls randomness in the model's responses.",
		"rangeDescription": "Higher values make output more random, lower values make it more deterministic."
	},
	"modelInfo": {
		"supportsImages": "Supports images",
		"noImages": "Does not support images",
		"supportsComputerUse": "Supports computer use",
		"noComputerUse": "Does not support computer use",
		"supportsPromptCache": "Supports prompt caching",
		"noPromptCache": "Does not support prompt caching",
		"maxOutput": "Max output",
		"inputPrice": "Input price",
		"outputPrice": "Output price",
		"cacheReadsPrice": "Cache reads price",
		"cacheWritesPrice": "Cache writes price",
		"enableStreaming": "Enable streaming",
		"enableR1Format": "Enable R1 model parameters",
		"enableR1FormatTips": "Must be enabled when using R1 models such as QWQ to prevent 400 errors",
		"useAzure": "Use Azure",
		"azureApiVersion": "Set Azure API version",
		"gemini": {
			"freeRequests": "* Free up to {{count}} requests per minute. After that, billing depends on prompt size.",
			"pricingDetails": "For more info, see pricing details.",
			"billingEstimate": "* Billing is an estimate - exact cost depends on prompt size."
		}
	},
	"modelPicker": {
		"automaticFetch": "The extension automatically fetches the latest list of models available on <serviceLink>{{serviceName}}</serviceLink>. If you're unsure which model to choose, Roo Code works best with <defaultModelLink>{{defaultModelId}}</defaultModelLink>. You can also try searching \"free\" for no-cost options currently available.",
		"label": "Model",
		"searchPlaceholder": "Search",
		"noMatchFound": "No match found",
		"useCustomModel": "Use custom: {{modelId}}"
	},
	"footer": {
		"feedback": "If you have any questions or feedback, feel free to open an issue at <githubLink>github.com/RooVetGit/Roo-Code</githubLink> or join <redditLink>reddit.com/r/RooCode</redditLink> or <discordLink>discord.gg/roocode</discordLink>",
		"telemetry": {
			"label": "Allow anonymous error and usage reporting",
			"description": "Help improve Roo Code by sending anonymous usage data and error reports. No code, prompts, or personal information is ever sent. See our privacy policy for more details."
		},
		"settings": {
			"import": "Import",
			"export": "Export",
			"reset": "Reset"
		}
	},
	"thinkingBudget": {
		"maxTokens": "Max Tokens",
		"maxThinkingTokens": "Max Thinking Tokens"
	},
	"validation": {
		"apiKey": "You must provide a valid API key.",
		"awsRegion": "You must choose a region to use with Amazon Bedrock.",
		"googleCloud": "You must provide a valid Google Cloud Project ID and Region.",
		"modelId": "You must provide a valid model ID.",
		"modelSelector": "You must provide a valid model selector.",
		"openAi": "You must provide a valid base URL, API key, and model ID.",
		"arn": {
			"invalidFormat": "Invalid ARN format. Please check the format requirements.",
			"regionMismatch": "Warning: The region in your ARN ({{arnRegion}}) does not match your selected region ({{region}}). This may cause access issues. The provider will use the region from the ARN."
		},
		"modelAvailability": "The model ID ({{modelId}}) you provided is not available. Please choose a different model."
	},
	"placeholders": {
		"apiKey": "Enter API Key...",
		"profileName": "Enter profile name",
		"accessKey": "Enter Access Key...",
		"secretKey": "Enter Secret Key...",
		"sessionToken": "Enter Session Token...",
		"credentialsJson": "Enter Credentials JSON...",
		"keyFilePath": "Enter Key File Path...",
		"projectId": "Enter Project ID...",
		"customArn": "Enter ARN (e.g. arn:aws:bedrock:us-east-1:123456789012:foundation-model/my-model)",
		"baseUrl": "Enter base URL...",
		"modelId": {
			"lmStudio": "e.g. meta-llama-3.1-8b-instruct",
			"lmStudioDraft": "e.g. lmstudio-community/llama-3.2-1b-instruct",
			"ollama": "e.g. llama3.1"
		},
		"numbers": {
			"maxTokens": "e.g. 4096",
			"contextWindow": "e.g. 128000",
			"inputPrice": "e.g. 0.0001",
			"outputPrice": "e.g. 0.0002",
			"cacheWritePrice": "e.g. 0.00005"
		}
	},
	"defaults": {
		"ollamaUrl": "Default: http://localhost:11434",
		"lmStudioUrl": "Default: http://localhost:1234",
		"geminiUrl": "Default: https://generativelanguage.googleapis.com"
	},
	"labels": {
		"customArn": "Custom ARN",
		"useCustomArn": "Use custom ARN..."
	}
}<|MERGE_RESOLUTION|>--- conflicted
+++ resolved
@@ -356,21 +356,6 @@
 		},
 		"zshOhMy": {
 			"label": "Enable Oh My Zsh integration",
-<<<<<<< HEAD
-			"description": "When enabled, sets ITERM_SHELL_INTEGRATION_INSTALLED=Yes to enable Oh My Zsh shell integration features. Applying this setting might require restarting the IDE."
-		},
-		"zshP10k": {
-			"label": "Enable Powerlevel10k integration",
-			"description": "When enabled, sets POWERLEVEL9K_TERM_SHELL_INTEGRATION=true to enable Powerlevel10k shell integration features."
-		},
-		"zdotdir": {
-			"label": "Enable ZDOTDIR handling",
-			"description": "When enabled, creates a temporary directory for ZDOTDIR to handle zsh shell integration properly. This ensures VSCode shell integration works correctly with zsh while preserving your zsh configuration."
-		},
-		"inheritEnv": {
-			"label": "Inherit environment variables",
-			"description": "When enabled, the terminal will inherit environment variables from VSCode's parent process, such as user-profile-defined shell integration settings. This directly toggles VSCode global setting `terminal.integrated.inheritEnv`"
-=======
 			"description": "When enabled, sets ITERM_SHELL_INTEGRATION_INSTALLED=Yes to enable Oh My Zsh shell integration features. Applying this setting might require restarting the IDE. <0>Learn more</0>"
 		},
 		"zshP10k": {
@@ -384,7 +369,6 @@
 		"inheritEnv": {
 			"label": "Inherit environment variables",
 			"description": "When enabled, the terminal will inherit environment variables from VSCode's parent process, such as user-profile-defined shell integration settings. This directly toggles VSCode global setting `terminal.integrated.inheritEnv`. <0>Learn more</0>"
->>>>>>> 122b9fec
 		}
 	},
 	"advanced": {
