{
	"title": "Prompts",
	"done": "Done",
	"modes": {
		"title": "Modes",
		"createNewMode": "Create new mode",
		"editModesConfig": "Edit modes configuration",
		"editGlobalModes": "Edit Global Modes",
		"editProjectModes": "Edit Project Modes (.roomodes)",
<<<<<<< HEAD
		"hideBuiltInModes": "Hide Built-in Modes",
		"showBuiltInModes": "Show Built-in Modes",
		"createModeHelpText": "Hit the + to create a new custom mode, or just ask Roo in chat to create one for you!"
=======
		"createModeHelpText": "Hit the + to create a new custom mode, or just ask Roo in chat to create one for you!",
		"selectMode": "Search modes"
>>>>>>> c1aa0ec5
	},
	"apiConfiguration": {
		"title": "API Configuration",
		"select": "Select which API configuration to use for this mode"
	},
	"tools": {
		"title": "Available Tools",
		"builtInModesText": "Tools for built-in modes cannot be modified",
		"editTools": "Edit tools",
		"doneEditing": "Done editing",
		"allowedFiles": "Allowed files:",
		"toolNames": {
			"read": "Read Files",
			"edit": "Edit Files",
			"browser": "Use Browser",
			"command": "Run Commands",
			"mcp": "Use MCP"
		},
		"noTools": "None"
	},
	"roleDefinition": {
		"title": "Role Definition",
		"resetToDefault": "Reset to default",
		"description": "Define Roo's expertise and personality for this mode. This description shapes how Roo presents itself and approaches tasks."
	},
	"customInstructions": {
		"title": "Mode-specific Custom Instructions (optional)",
		"resetToDefault": "Reset to default",
		"description": "Add behavioral guidelines specific to {{modeName}} mode.",
		"loadFromFile": "Custom instructions specific to {{mode}} mode can also be loaded from the <span>.roo/rules-{{slug}}/</span> folder in your workspace (.roorules-{{slug}} and .clinerules-{{slug}} are deprecated and will stop working soon)."
	},
	"globalCustomInstructions": {
		"title": "Custom Instructions for All Modes",
		"description": "These instructions apply to all modes. They provide a base set of behaviors that can be enhanced by mode-specific instructions below.\nIf you would like Roo to think and speak in a different language than your editor display language ({{language}}), you can specify it here.",
		"loadFromFile": "Instructions can also be loaded from the <span>.roo/rules/</span> folder in your workspace (.roorules and .clinerules are deprecated and will stop working soon)."
	},
	"systemPrompt": {
		"preview": "Preview System Prompt",
		"copy": "Copy system prompt to clipboard",
		"title": "System Prompt ({{modeName}} mode)"
	},
	"supportPrompts": {
		"title": "Support Prompts",
		"resetPrompt": "Reset {{promptType}} prompt to default",
		"prompt": "Prompt",
		"enhance": {
			"apiConfiguration": "API Configuration",
			"apiConfigDescription": "You can select an API configuration to always use for enhancing prompts, or just use whatever is currently selected",
			"useCurrentConfig": "Use currently selected API configuration",
			"testPromptPlaceholder": "Enter a prompt to test the enhancement",
			"previewButton": "Preview Prompt Enhancement"
		},
		"types": {
			"ENHANCE": {
				"label": "Enhance Prompt",
				"description": "Use prompt enhancement to get tailored suggestions or improvements for your inputs. This ensures Roo understands your intent and provides the best possible responses. Available via the ✨ icon in chat."
			},
			"EXPLAIN": {
				"label": "Explain Code",
				"description": "Get detailed explanations of code snippets, functions, or entire files. Useful for understanding complex code or learning new patterns. Available in code actions (lightbulb icon in the editor) and the editor context menu (right-click on selected code)."
			},
			"FIX": {
				"label": "Fix Issues",
				"description": "Get help identifying and resolving bugs, errors, or code quality issues. Provides step-by-step guidance for fixing problems. Available in code actions (lightbulb icon in the editor) and the editor context menu (right-click on selected code)."
			},
			"IMPROVE": {
				"label": "Improve Code",
				"description": "Receive suggestions for code optimization, better practices, and architectural improvements while maintaining functionality. Available in code actions (lightbulb icon in the editor) and the editor context menu (right-click on selected code)."
			},
			"ADD_TO_CONTEXT": {
				"label": "Add to Context",
				"description": "Add context to your current task or conversation. Useful for providing additional information or clarifications. Available in code actions (lightbulb icon in the editor) and the editor context menu (right-click on selected code)."
			},
			"TERMINAL_ADD_TO_CONTEXT": {
				"label": "Add Terminal Content to Context",
				"description": "Add terminal output to your current task or conversation. Useful for providing command outputs or logs. Available in the terminal context menu (right-click on selected terminal content)."
			},
			"TERMINAL_FIX": {
				"label": "Fix Terminal Command",
				"description": "Get help fixing terminal commands that failed or need improvement. Available in the terminal context menu (right-click on selected terminal content)."
			},
			"TERMINAL_EXPLAIN": {
				"label": "Explain Terminal Command",
				"description": "Get detailed explanations of terminal commands and their outputs. Available in the terminal context menu (right-click on selected terminal content)."
			},
			"NEW_TASK": {
				"label": "Start New Task",
				"description": "Start a new task with user input. Available in the Command Palette."
			}
		}
	},
	"advancedSystemPrompt": {
		"title": "Advanced: Override System Prompt",
		"description": "You can completely replace the system prompt for this mode (aside from the role definition and custom instructions) by creating a file at <span>.roo/system-prompt-{{slug}}</span> in your workspace. This is a very advanced feature that bypasses built-in safeguards and consistency checks (especially around tool usage), so be careful!"
	},
	"createModeDialog": {
		"title": "Create New Mode",
		"close": "Close",
		"name": {
			"label": "Name",
			"placeholder": "Enter mode name"
		},
		"slug": {
			"label": "Slug",
			"description": "The slug is used in URLs and file names. It should be lowercase and contain only letters, numbers, and hyphens."
		},
		"saveLocation": {
			"label": "Save Location",
			"description": "Choose where to save this mode. Project-specific modes take precedence over global modes.",
			"global": {
				"label": "Global",
				"description": "Available in all workspaces"
			},
			"project": {
				"label": "Project-specific (.roomodes)",
				"description": "Only available in this workspace, takes precedence over global"
			}
		},
		"roleDefinition": {
			"label": "Role Definition",
			"description": "Define Roo's expertise and personality for this mode."
		},
		"tools": {
			"label": "Available Tools",
			"description": "Select which tools this mode can use."
		},
		"customInstructions": {
			"label": "Custom Instructions (optional)",
			"description": "Add behavioral guidelines specific to this mode."
		},
		"buttons": {
			"cancel": "Cancel",
			"create": "Create Mode"
		},
		"deleteMode": "Delete mode"
	},
	"allFiles": "all files"
}<|MERGE_RESOLUTION|>--- conflicted
+++ resolved
@@ -7,14 +7,10 @@
 		"editModesConfig": "Edit modes configuration",
 		"editGlobalModes": "Edit Global Modes",
 		"editProjectModes": "Edit Project Modes (.roomodes)",
-<<<<<<< HEAD
 		"hideBuiltInModes": "Hide Built-in Modes",
 		"showBuiltInModes": "Show Built-in Modes",
-		"createModeHelpText": "Hit the + to create a new custom mode, or just ask Roo in chat to create one for you!"
-=======
 		"createModeHelpText": "Hit the + to create a new custom mode, or just ask Roo in chat to create one for you!",
 		"selectMode": "Search modes"
->>>>>>> c1aa0ec5
 	},
 	"apiConfiguration": {
 		"title": "API Configuration",
