{
	"common": {
		"save": "Desar",
		"done": "Fet",
		"cancel": "Cancel·lar",
		"reset": "Restablir",
		"select": "Seleccionar",
		"add": "Afegir capçalera",
		"remove": "Eliminar"
	},
	"header": {
		"title": "Configuració",
		"saveButtonTooltip": "Desar canvis",
		"nothingChangedTooltip": "No s'ha canviat res",
		"doneButtonTooltip": "Descartar els canvis no desats i tancar el panell de configuració"
	},
	"unsavedChangesDialog": {
		"title": "Canvis no desats",
		"description": "Voleu descartar els canvis i continuar?",
		"cancelButton": "Cancel·lar",
		"discardButton": "Descartar canvis"
	},
	"sections": {
		"providers": "Proveïdors",
		"autoApprove": "Auto-aprovació",
		"browser": "Accés a l'ordinador",
		"checkpoints": "Punts de control",
		"notifications": "Notificacions",
		"contextManagement": "Context",
		"terminal": "Terminal",
		"experimental": "Experimental",
		"language": "Idioma",
		"about": "Sobre Roo Code"
	},
	"autoApprove": {
		"description": "Permet que Roo realitzi operacions automàticament sense requerir aprovació. Activeu aquesta configuració només si confieu plenament en la IA i enteneu els riscos de seguretat associats.",
		"readOnly": {
			"label": "Llegir",
			"description": "Quan està activat, Roo veurà automàticament el contingut del directori i llegirà fitxers sense que calgui fer clic al botó Aprovar.",
			"outsideWorkspace": {
				"label": "Incloure fitxers fora de l'espai de treball",
				"description": "Permetre a Roo llegir fitxers fora de l'espai de treball actual sense requerir aprovació."
			}
		},
		"write": {
			"label": "Escriure",
			"description": "Crear i editar fitxers automàticament sense requerir aprovació",
			"delayLabel": "Retard després d'escriptura per permetre que els diagnòstics detectin possibles problemes",
			"outsideWorkspace": {
				"label": "Incloure fitxers fora de l'espai de treball",
				"description": "Permetre a Roo crear i editar fitxers fora de l'espai de treball actual sense requerir aprovació."
			}
		},
		"browser": {
			"label": "Navegador",
			"description": "Realitzar accions del navegador automàticament sense requerir aprovació. Nota: Només s'aplica quan el model admet l'ús de l'ordinador"
		},
		"retry": {
			"label": "Reintentar",
			"description": "Tornar a intentar sol·licituds d'API fallides automàticament quan el servidor retorna una resposta d'error",
			"delayLabel": "Retard abans de tornar a intentar la sol·licitud"
		},
		"mcp": {
			"label": "MCP",
			"description": "Habilitar l'aprovació automàtica d'eines MCP individuals a la vista de Servidors MCP (requereix tant aquesta configuració com la casella \"Permetre sempre\" de l'eina)"
		},
		"modeSwitch": {
			"label": "Mode",
			"description": "Canviar automàticament entre diferents modes sense requerir aprovació"
		},
		"subtasks": {
			"label": "Subtasques",
			"description": "Permetre la creació i finalització de subtasques sense requerir aprovació"
		},
		"execute": {
			"label": "Executar",
			"description": "Executar automàticament comandes de terminal permeses sense requerir aprovació",
			"allowedCommands": "Comandes d'auto-execució permeses",
			"allowedCommandsDescription": "Prefixos de comandes que poden ser executats automàticament quan \"Aprovar sempre operacions d'execució\" està habilitat. Afegeix * per permetre totes les comandes (usar amb precaució).",
			"commandPlaceholder": "Introduïu prefix de comanda (ex. 'git ')",
			"addButton": "Afegir"
		}
	},
	"providers": {
		"providerDocumentation": "Documentació de {{provider}}",
		"configProfile": "Perfil de configuració",
		"description": "Deseu diferents configuracions d'API per canviar ràpidament entre proveïdors i configuracions.",
		"apiProvider": "Proveïdor d'API",
		"model": "Model",
		"nameEmpty": "El nom no pot estar buit",
		"nameExists": "Ja existeix un perfil amb aquest nom",
		"deleteProfile": "Esborrar perfil",
		"invalidArnFormat": "Format ARN no vàlid. Comprova els exemples anteriors.",
		"enterNewName": "Introduïu un nou nom",
		"addProfile": "Afegeix perfil",
		"renameProfile": "Canvia el nom del perfil",
		"newProfile": "Nou perfil de configuració",
		"enterProfileName": "Introduïu el nom del perfil",
		"createProfile": "Crea perfil",
		"cannotDeleteOnlyProfile": "No es pot eliminar l'únic perfil",
		"searchPlaceholder": "Cerca perfils",
		"noMatchFound": "No s'han trobat perfils coincidents",
		"vscodeLmDescription": "L'API del model de llenguatge de VS Code us permet executar models proporcionats per altres extensions de VS Code (incloent-hi, però no limitat a, GitHub Copilot). La manera més senzilla de començar és instal·lar les extensions Copilot i Copilot Chat des del VS Code Marketplace.",
		"awsCustomArnUse": "Introduïu un ARN vàlid d'Amazon Bedrock per al model que voleu utilitzar. Exemples de format:",
		"awsCustomArnDesc": "Assegureu-vos que la regió a l'ARN coincideix amb la regió d'AWS seleccionada anteriorment.",
		"openRouterApiKey": "Clau API d'OpenRouter",
		"getOpenRouterApiKey": "Obtenir clau API d'OpenRouter",
		"apiKeyStorageNotice": "Les claus API s'emmagatzemen de forma segura a l'Emmagatzematge Secret de VSCode",
		"glamaApiKey": "Clau API de Glama",
		"getGlamaApiKey": "Obtenir clau API de Glama",
		"useCustomBaseUrl": "Utilitzar URL base personalitzada",
		"useHostHeader": "Utilitzar capçalera Host personalitzada",
		"useLegacyFormat": "Utilitzar el format d'API OpenAI antic",
		"customHeaders": "Capçaleres personalitzades",
		"headerName": "Nom de la capçalera",
		"headerValue": "Valor de la capçalera",
		"noCustomHeaders": "No hi ha capçaleres personalitzades definides. Feu clic al botó + per afegir-ne una.",
<<<<<<< HEAD
		"openRouterTransformsText": "Comprimir prompts i cadenes de missatges a la mida del context (<a>Transformacions d'OpenRouter</a>)",
		"model": "Model",
		"getOpenRouterApiKey": "Obtenir clau API d'OpenRouter",
		"glamaApiKey": "Clau API de Glama",
		"getGlamaApiKey": "Obtenir clau API de Glama",
=======
>>>>>>> 122b9fec
		"requestyApiKey": "Clau API de Requesty",
		"refreshModels": {
			"label": "Actualitzar models",
			"hint": "Si us plau, torneu a obrir la configuració per veure els models més recents."
		},
		"getRequestyApiKey": "Obtenir clau API de Requesty",
<<<<<<< HEAD
		"refreshModels": {
			"label": "Actualitzar models",
			"hint": "Si us plau, torneu a obrir la configuració per veure els models més recents."
		},
=======
		"openRouterTransformsText": "Comprimir prompts i cadenes de missatges a la mida del context (<a>Transformacions d'OpenRouter</a>)",
>>>>>>> 122b9fec
		"anthropicApiKey": "Clau API d'Anthropic",
		"getAnthropicApiKey": "Obtenir clau API d'Anthropic",
		"anthropicUseAuthToken": "Passar la clau API d'Anthropic com a capçalera d'autorització en lloc de X-Api-Key",
		"chutesApiKey": "Clau API de Chutes",
		"getChutesApiKey": "Obtenir clau API de Chutes",
		"deepSeekApiKey": "Clau API de DeepSeek",
		"getDeepSeekApiKey": "Obtenir clau API de DeepSeek",
		"geminiApiKey": "Clau API de Gemini",
		"getGroqApiKey": "Obtenir clau API de Groq",
		"groqApiKey": "Clau API de Groq",
		"getGeminiApiKey": "Obtenir clau API de Gemini",
		"openAiApiKey": "Clau API d'OpenAI",
		"openAiBaseUrl": "URL base",
		"getOpenAiApiKey": "Obtenir clau API d'OpenAI",
		"mistralApiKey": "Clau API de Mistral",
		"getMistralApiKey": "Obtenir clau API de Mistral / Codestral",
		"codestralBaseUrl": "URL base de Codestral (opcional)",
		"codestralBaseUrlDesc": "Establir una URL alternativa per al model Codestral.",
		"xaiApiKey": "Clau API de xAI",
		"getXaiApiKey": "Obtenir clau API de xAI",
		"litellmApiKey": "Clau API de LiteLLM",
		"litellmBaseUrl": "URL base de LiteLLM",
		"awsCredentials": "Credencials d'AWS",
		"awsProfile": "Perfil d'AWS",
		"awsProfileName": "Nom del perfil d'AWS",
		"awsAccessKey": "Clau d'accés d'AWS",
		"awsSecretKey": "Clau secreta d'AWS",
		"awsSessionToken": "Token de sessió d'AWS",
		"awsRegion": "Regió d'AWS",
		"awsCrossRegion": "Utilitzar inferència entre regions",
		"enablePromptCaching": "Habilitar emmagatzematge en caché de prompts",
		"enablePromptCachingTitle": "Habilitar l'emmagatzematge en caché de prompts per millorar el rendiment i reduir els costos per als models compatibles.",
		"cacheUsageNote": "Nota: Si no veieu l'ús de la caché, proveu de seleccionar un model diferent i després tornar a seleccionar el model desitjat.",
		"vscodeLmModel": "Model de llenguatge",
		"vscodeLmWarning": "Nota: Aquesta és una integració molt experimental i el suport del proveïdor variarà. Si rebeu un error sobre un model no compatible, és un problema del proveïdor.",
		"googleCloudSetup": {
			"title": "Per utilitzar Google Cloud Vertex AI, necessiteu:",
			"step1": "1. Crear un compte de Google Cloud, habilitar l'API de Vertex AI i habilitar els models Claude necessaris.",
			"step2": "2. Instal·lar Google Cloud CLI i configurar les credencials d'aplicació per defecte.",
			"step3": "3. O crear un compte de servei amb credencials."
		},
		"googleCloudCredentials": "Credencials de Google Cloud",
		"googleCloudKeyFile": "Ruta del fitxer de clau de Google Cloud",
		"googleCloudProjectId": "ID del projecte de Google Cloud",
		"googleCloudRegion": "Regió de Google Cloud",
		"lmStudio": {
			"baseUrl": "URL base (opcional)",
			"modelId": "ID del model",
			"speculativeDecoding": "Habilitar descodificació especulativa",
			"draftModelId": "ID del model d'esborrany",
			"draftModelDesc": "El model d'esborrany ha de ser de la mateixa família de models perquè la descodificació especulativa funcioni correctament.",
			"selectDraftModel": "Seleccionar model d'esborrany",
			"noModelsFound": "No s'han trobat models d'esborrany. Assegureu-vos que LM Studio s'està executant amb el mode servidor habilitat.",
			"description": "LM Studio permet executar models localment al vostre ordinador. Per a instruccions sobre com començar, consulteu la seva <a>Guia d'inici ràpid</a>. També necessitareu iniciar la funció de <b>Servidor Local</b> de LM Studio per utilitzar-la amb aquesta extensió. <span>Nota:</span> Roo Code utilitza prompts complexos i funciona millor amb models Claude. Els models menys capaços poden no funcionar com s'espera."
		},
		"ollama": {
			"baseUrl": "URL base (opcional)",
			"modelId": "ID del model",
			"description": "Ollama permet executar models localment al vostre ordinador. Per a instruccions sobre com començar, consulteu la Guia d'inici ràpid.",
			"warning": "Nota: Roo Code utilitza prompts complexos i funciona millor amb models Claude. Els models menys capaços poden no funcionar com s'espera."
		},
		"unboundApiKey": "Clau API d'Unbound",
		"getUnboundApiKey": "Obtenir clau API d'Unbound",
		"humanRelay": {
			"description": "No es requereix clau API, però l'usuari necessita ajuda per copiar i enganxar informació al xat d'IA web.",
			"instructions": "Durant l'ús, apareixerà un diàleg i el missatge actual es copiarà automàticament al porta-retalls. Necessiteu enganxar-lo a les versions web d'IA (com ChatGPT o Claude), després copiar la resposta de l'IA de nou al diàleg i fer clic al botó de confirmació."
		},
		"openRouter": {
			"providerRouting": {
				"title": "Encaminament de Proveïdors d'OpenRouter",
				"description": "OpenRouter dirigeix les sol·licituds als millors proveïdors disponibles per al vostre model. Per defecte, les sol·licituds s'equilibren entre els principals proveïdors per maximitzar el temps de funcionament. No obstant això, podeu triar un proveïdor específic per utilitzar amb aquest model.",
				"learnMore": "Més informació sobre l'encaminament de proveïdors"
			}
		},
		"customModel": {
			"capabilities": "Configureu les capacitats i preus per al vostre model personalitzat compatible amb OpenAI. Tingueu cura en especificar les capacitats del model, ja que poden afectar com funciona Roo Code.",
			"maxTokens": {
				"label": "Màxim de tokens de sortida",
				"description": "El nombre màxim de tokens que el model pot generar en una resposta. (Establiu -1 per permetre que el servidor estableixi el màxim de tokens.)"
			},
			"contextWindow": {
				"label": "Mida de la finestra de context",
				"description": "Total de tokens (entrada + sortida) que el model pot processar."
			},
			"imageSupport": {
				"label": "Suport d'imatges",
				"description": "Aquest model és capaç de processar i entendre imatges?"
			},
			"computerUse": {
				"label": "Ús de l'ordinador",
				"description": "Aquest model és capaç d'interactuar amb un navegador? (com Claude 3.7 Sonnet)"
			},
			"promptCache": {
				"label": "Emmagatzematge en caché de prompts",
				"description": "Aquest model és capaç d'emmagatzemar prompts en caché?"
			},
			"pricing": {
				"input": {
					"label": "Preu d'entrada",
					"description": "Cost per milió de tokens en l'entrada/prompt. Això afecta el cost d'enviar context i instruccions al model."
				},
				"output": {
					"label": "Preu de sortida",
					"description": "Cost per milió de tokens en la resposta del model. Això afecta el cost del contingut generat i les completions."
				},
				"cacheReads": {
					"label": "Preu de lectures de caché",
					"description": "Cost per milió de tokens per llegir de la caché. Aquest és el preu cobrat quan es recupera una resposta emmagatzemada en caché."
				},
				"cacheWrites": {
					"label": "Preu d'escriptures de caché",
					"description": "Cost per milió de tokens per escriure a la caché. Aquest és el preu cobrat quan s'emmagatzema un prompt per primera vegada."
				}
			},
			"resetDefaults": "Restablir als valors per defecte"
		},
		"rateLimitSeconds": {
			"label": "Límit de freqüència",
			"description": "Temps mínim entre sol·licituds d'API."
		},
		"reasoningEffort": {
			"label": "Esforç de raonament del model",
			"high": "Alt",
			"medium": "Mitjà",
			"low": "Baix"
		},
		"setReasoningLevel": "Activa l'esforç de raonament"
	},
	"browser": {
		"enable": {
			"label": "Habilitar eina de navegador",
			"description": "Quan està habilitat, Roo pot utilitzar un navegador per interactuar amb llocs web quan s'utilitzen models que admeten l'ús de l'ordinador. <0>Més informació</0>"
		},
		"viewport": {
			"label": "Mida del viewport",
			"description": "Seleccioneu la mida del viewport per a interaccions del navegador. Això afecta com es mostren i interactuen els llocs web.",
			"options": {
				"largeDesktop": "Escriptori gran (1280x800)",
				"smallDesktop": "Escriptori petit (900x600)",
				"tablet": "Tauleta (768x1024)",
				"mobile": "Mòbil (360x640)"
			}
		},
		"screenshotQuality": {
			"label": "Qualitat de captures de pantalla",
			"description": "Ajusteu la qualitat WebP de les captures de pantalla del navegador. Valors més alts proporcionen captures més clares però augmenten l'ús de token."
		},
		"remote": {
			"label": "Utilitzar connexió remota del navegador",
			"description": "Connectar a un navegador Chrome que s'executa amb depuració remota habilitada (--remote-debugging-port=9222).",
			"urlPlaceholder": "URL personalitzada (ex. http://localhost:9222)",
			"testButton": "Provar connexió",
			"testingButton": "Provant...",
			"instructions": "Introduïu l'adreça d'amfitrió del protocol DevTools o deixeu-la buida per descobrir automàticament instàncies locals de Chrome. El botó Provar Connexió provarà la URL personalitzada si es proporciona, o descobrirà automàticament si el camp està buit."
		}
	},
	"checkpoints": {
		"enable": {
			"label": "Habilitar punts de control automàtics",
			"description": "Quan està habilitat, Roo crearà automàticament punts de control durant l'execució de tasques, facilitant la revisió de canvis o la reversió a estats anteriors. <0>Més informació</0>"
		}
	},
	"notifications": {
		"sound": {
			"label": "Habilitar efectes de so",
			"description": "Quan està habilitat, Roo reproduirà efectes de so per a notificacions i esdeveniments.",
			"volumeLabel": "Volum"
		},
		"tts": {
			"label": "Habilitar text a veu",
			"description": "Quan està habilitat, Roo llegirà en veu alta les seves respostes utilitzant text a veu.",
			"speedLabel": "Velocitat"
		}
	},
	"contextManagement": {
		"description": "Controleu quina informació s'inclou a la finestra de context de la IA, afectant l'ús de token i la qualitat de resposta",
		"openTabs": {
			"label": "Límit de context de pestanyes obertes",
			"description": "Nombre màxim de pestanyes obertes de VSCode a incloure al context. Valors més alts proporcionen més context però augmenten l'ús de token."
		},
		"workspaceFiles": {
			"label": "Límit de context de fitxers de l'espai de treball",
			"description": "Nombre màxim de fitxers a incloure als detalls del directori de treball actual. Valors més alts proporcionen més context però augmenten l'ús de token."
		},
		"rooignore": {
			"label": "Mostrar fitxers .rooignore en llistes i cerques",
			"description": "Quan està habilitat, els fitxers que coincideixen amb els patrons a .rooignore es mostraran en llistes amb un símbol de cadenat. Quan està deshabilitat, aquests fitxers s'ocultaran completament de les llistes de fitxers i cerques."
		},
		"maxReadFile": {
			"label": "Llindar d'auto-truncament de lectura de fitxers",
			"description": "Roo llegeix aquest nombre de línies quan el model omet els valors d'inici/final. Si aquest nombre és menor que el total del fitxer, Roo genera un índex de números de línia de les definicions de codi. Casos especials: -1 indica a Roo que llegeixi tot el fitxer (sense indexació), i 0 indica que no llegeixi cap línia i proporcioni només índexs de línia per a un context mínim. Valors més baixos minimitzen l'ús inicial de context, permetent lectures posteriors de rangs de línies precisos. Les sol·licituds amb inici/final explícits no estan limitades per aquesta configuració.",
			"lines": "línies",
			"always_full_read": "Llegeix sempre el fitxer sencer"
		}
	},
	"terminal": {
		"basic": {
			"label": "Configuració del terminal: Bàsica",
			"description": "Configuració bàsica del terminal"
		},
		"advanced": {
			"label": "Configuració del terminal: Avançada",
			"description": "Les següents opcions poden requerir reiniciar el terminal per aplicar la configuració."
		},
		"outputLineLimit": {
			"label": "Límit de sortida de terminal",
			"description": "Nombre màxim de línies a incloure a la sortida del terminal en executar comandes. Quan s'excedeix, s'eliminaran línies del mig, estalviant token. <0>Més informació</0>"
		},
		"shellIntegrationTimeout": {
			"label": "Temps d'espera d'integració de shell del terminal",
			"description": "Temps màxim d'espera per a la inicialització de la integració de shell abans d'executar comandes. Per a usuaris amb temps d'inici de shell llargs, aquest valor pot necessitar ser augmentat si veieu errors \"Shell Integration Unavailable\" al terminal. <0>Més informació</0>"
		},
		"shellIntegrationDisabled": {
			"label": "Desactiva la integració de l'intèrpret d'ordres del terminal",
<<<<<<< HEAD
			"description": "Activa això si les ordres del terminal no funcionen correctament o si veus errors de 'Shell Integration Unavailable'. Això utilitza un mètode més senzill per executar ordres, evitant algunes funcions avançades del terminal."
		},
		"compressProgressBar": {
			"label": "Comprimir sortida de barra de progrés",
			"description": "Quan està habilitat, processa la sortida del terminal amb retorns de carro (\\r) per simular com un terminal real mostraria el contingut. Això elimina els estats intermedis de les barres de progrés, mantenint només l'estat final, la qual cosa conserva espai de context per a informació més rellevant."
		},
		"zdotdir": {
			"label": "Habilitar gestió de ZDOTDIR",
			"description": "Quan està habilitat, crea un directori temporal per a ZDOTDIR per gestionar correctament la integració del shell zsh. Això assegura que la integració del shell de VSCode funcioni correctament amb zsh mentre es preserva la teva configuració de zsh."
=======
			"description": "Activa això si les ordres del terminal no funcionen correctament o si veus errors de 'Shell Integration Unavailable'. Això utilitza un mètode més senzill per executar ordres, evitant algunes funcions avançades del terminal. <0>Més informació</0>"
>>>>>>> 122b9fec
		},
		"commandDelay": {
			"label": "Retard de comanda del terminal",
			"description": "Retard en mil·lisegons a afegir després de l'execució de la comanda. La configuració predeterminada de 0 desactiva completament el retard. Això pot ajudar a assegurar que la sortida de la comanda es capturi completament en terminals amb problemes de temporització. En la majoria de terminals s'implementa establint `PROMPT_COMMAND='sleep N'` i Powershell afegeix `start-sleep` al final de cada comanda. Originalment era una solució per al error VSCode#237208 i pot no ser necessari. <0>Més informació</0>"
		},
		"compressProgressBar": {
			"label": "Comprimir sortida de barra de progrés",
			"description": "Quan està habilitat, processa la sortida del terminal amb retorns de carro (\\r) per simular com un terminal real mostraria el contingut. Això elimina els estats intermedis de les barres de progrés, mantenint només l'estat final, la qual cosa conserva espai de context per a informació més rellevant. <0>Més informació</0>"
		},
		"powershellCounter": {
			"label": "Habilita la solució temporal del comptador PowerShell",
			"description": "Quan està habilitat, afegeix un comptador a les comandes PowerShell per assegurar l'execució correcta de les comandes. Això ajuda amb els terminals PowerShell que poden tenir problemes amb la captura de sortida. <0>Més informació</0>"
		},
		"zshClearEolMark": {
			"label": "Neteja la marca EOL de ZSH",
			"description": "Quan està habilitat, neteja la marca de final de línia de ZSH establint PROMPT_EOL_MARK=''. Això evita problemes amb la interpretació de la sortida de comandes quan acaba amb caràcters especials com '%'. <0>Més informació</0>"
		},
		"zshOhMy": {
			"label": "Habilita la integració Oh My Zsh",
<<<<<<< HEAD
			"description": "Quan està habilitat, estableix ITERM_SHELL_INTEGRATION_INSTALLED=Yes per habilitar les característiques d'integració del shell Oh My Zsh. Aplicar aquesta configuració pot requerir reiniciar l'IDE."
		},
		"zshP10k": {
			"label": "Habilita la integració Powerlevel10k",
			"description": "Quan està habilitat, estableix POWERLEVEL9K_TERM_SHELL_INTEGRATION=true per habilitar les característiques d'integració del shell Powerlevel10k."
		},
		"inheritEnv": {
			"label": "Hereta variables d'entorn",
			"description": "Quan està habilitat, el terminal hereta les variables d'entorn del procés pare de VSCode, com ara la configuració d'integració del shell definida al perfil d'usuari. Això commuta directament la configuració global de VSCode `terminal.integrated.inheritEnv`"
=======
			"description": "Quan està habilitat, estableix ITERM_SHELL_INTEGRATION_INSTALLED=Yes per habilitar les característiques d'integració del shell Oh My Zsh. Aplicar aquesta configuració pot requerir reiniciar l'IDE. <0>Més informació</0>"
		},
		"zshP10k": {
			"label": "Habilita la integració Powerlevel10k",
			"description": "Quan està habilitat, estableix POWERLEVEL9K_TERM_SHELL_INTEGRATION=true per habilitar les característiques d'integració del shell Powerlevel10k. <0>Més informació</0>"
		},
		"zdotdir": {
			"label": "Habilitar gestió de ZDOTDIR",
			"description": "Quan està habilitat, crea un directori temporal per a ZDOTDIR per gestionar correctament la integració del shell zsh. Això assegura que la integració del shell de VSCode funcioni correctament amb zsh mentre es preserva la teva configuració de zsh. <0>Més informació</0>"
		},
		"inheritEnv": {
			"label": "Hereta variables d'entorn",
			"description": "Quan està habilitat, el terminal hereta les variables d'entorn del procés pare de VSCode, com ara la configuració d'integració del shell definida al perfil d'usuari. Això commuta directament la configuració global de VSCode `terminal.integrated.inheritEnv`. <0>Més informació</0>"
>>>>>>> 122b9fec
		}
	},
	"advanced": {
		"diff": {
			"label": "Habilitar edició mitjançant diffs",
			"description": "Quan està habilitat, Roo podrà editar fitxers més ràpidament i rebutjarà automàticament escriptures completes de fitxers truncats. Funciona millor amb l'últim model Claude 3.7 Sonnet.",
			"strategy": {
				"label": "Estratègia de diff",
				"options": {
					"standard": "Estàndard (Bloc únic)",
					"multiBlock": "Experimental: Diff multi-bloc",
					"unified": "Experimental: Diff unificat"
				},
				"descriptions": {
					"standard": "L'estratègia de diff estàndard aplica canvis a un sol bloc de codi alhora.",
					"unified": "L'estratègia de diff unificat pren múltiples enfocaments per aplicar diffs i tria el millor enfocament.",
					"multiBlock": "L'estratègia de diff multi-bloc permet actualitzar múltiples blocs de codi en un fitxer en una sola sol·licitud."
				}
			},
			"matchPrecision": {
				"label": "Precisió de coincidència",
				"description": "Aquest control lliscant controla amb quina precisió han de coincidir les seccions de codi en aplicar diffs. Valors més baixos permeten coincidències més flexibles però augmenten el risc de reemplaçaments incorrectes. Utilitzeu valors per sota del 100% amb extrema precaució."
			}
		}
	},
	"experimental": {
		"warning": "⚠️",
		"AUTO_CONDENSE_CONTEXT": {
			"name": "Condensar intel·ligentment la finestra de context",
			"description": "Utilitza una crida LLM per resumir la conversa anterior quan la finestra de context de la tasca està gairebé plena, en lloc d'eliminar missatges antics. Avís: el cost de resumir actualment no s'inclou en els costos d'API mostrats a la interfície."
		},
		"DIFF_STRATEGY_UNIFIED": {
			"name": "Utilitzar estratègia diff unificada experimental",
			"description": "Activar l'estratègia diff unificada experimental. Aquesta estratègia podria reduir el nombre de reintents causats per errors del model, però pot causar comportaments inesperats o edicions incorrectes. Activeu-la només si enteneu els riscos i esteu disposats a revisar acuradament tots els canvis."
		},
		"SEARCH_AND_REPLACE": {
			"name": "Utilitzar eina de cerca i reemplaçament experimental",
			"description": "Activar l'eina de cerca i reemplaçament experimental, permetent a Roo reemplaçar múltiples instàncies d'un terme de cerca en una sola petició."
		},
		"INSERT_BLOCK": {
			"name": "Utilitzar eina d'inserció de contingut experimental",
			"description": "Activar l'eina d'inserció de contingut experimental, permetent a Roo inserir contingut a números de línia específics sense necessitat de crear un diff."
		},
		"POWER_STEERING": {
			"name": "Utilitzar mode \"direcció assistida\" experimental",
			"description": "Quan està activat, Roo recordarà al model els detalls de la seva definició de mode actual amb més freqüència. Això portarà a una adherència més forta a les definicions de rol i instruccions personalitzades, però utilitzarà més tokens per missatge."
		},
		"MULTI_SEARCH_AND_REPLACE": {
			"name": "Utilitzar eina diff de blocs múltiples experimental",
			"description": "Quan està activat, Roo utilitzarà l'eina diff de blocs múltiples. Això intentarà actualitzar múltiples blocs de codi a l'arxiu en una sola petició."
		}
	},
	"promptCaching": {
		"label": "Desactivar la memòria cau de prompts",
		"description": "Quan està marcat, Roo no utilitzarà la memòria cau de prompts per a aquest model."
	},
	"temperature": {
		"useCustom": "Utilitzar temperatura personalitzada",
		"description": "Controla l'aleatorietat en les respostes del model.",
		"rangeDescription": "Valors més alts fan que la sortida sigui més aleatòria, valors més baixos la fan més determinista."
	},
	"modelInfo": {
		"supportsImages": "Suporta imatges",
		"noImages": "No suporta imatges",
		"supportsComputerUse": "Suporta ús de l'ordinador",
		"noComputerUse": "No suporta ús de l'ordinador",
		"supportsPromptCache": "Suporta emmagatzematge en caché de prompts",
		"noPromptCache": "No suporta emmagatzematge en caché de prompts",
		"maxOutput": "Sortida màxima",
		"inputPrice": "Preu d'entrada",
		"outputPrice": "Preu de sortida",
		"cacheReadsPrice": "Preu de lectures de caché",
		"cacheWritesPrice": "Preu d'escriptures de caché",
		"enableStreaming": "Habilitar streaming",
		"enableR1Format": "Activar els paràmetres del model R1",
		"enableR1FormatTips": "S'ha d'activat quan s'utilitzen models R1 com el QWQ per evitar errors 400",
		"useAzure": "Utilitzar Azure",
		"azureApiVersion": "Establir versió de l'API d'Azure",
		"gemini": {
			"freeRequests": "* Gratuït fins a {{count}} sol·licituds per minut. Després d'això, la facturació depèn de la mida del prompt.",
			"pricingDetails": "Per a més informació, consulteu els detalls de preus.",
			"billingEstimate": "* La facturació és una estimació - el cost exacte depèn de la mida del prompt."
		}
	},
	"modelPicker": {
		"automaticFetch": "L'extensió obté automàticament la llista més recent de models disponibles a <serviceLink>{{serviceName}}</serviceLink>. Si no esteu segur de quin model triar, Roo Code funciona millor amb <defaultModelLink>{{defaultModelId}}</defaultModelLink>. També podeu cercar \"free\" per a opcions gratuïtes actualment disponibles.",
		"label": "Model",
		"searchPlaceholder": "Cerca",
		"noMatchFound": "No s'ha trobat cap coincidència",
		"useCustomModel": "Utilitzar personalitzat: {{modelId}}"
	},
	"footer": {
		"feedback": "Si teniu qualsevol pregunta o comentari, no dubteu a obrir un issue a <githubLink>github.com/RooVetGit/Roo-Code</githubLink> o unir-vos a <redditLink>reddit.com/r/RooCode</redditLink> o <discordLink>discord.gg/roocode</discordLink>",
		"telemetry": {
			"label": "Permetre informes anònims d'errors i ús",
			"description": "Ajudeu a millorar Roo Code enviant dades d'ús anònimes i informes d'errors. Mai s'envia codi, prompts o informació personal. Vegeu la nostra política de privacitat per a més detalls."
		},
		"settings": {
			"import": "Importar",
			"export": "Exportar",
			"reset": "Restablir"
		}
	},
	"thinkingBudget": {
		"maxTokens": "Tokens màxims",
		"maxThinkingTokens": "Tokens de pensament màxims"
	},
	"validation": {
		"apiKey": "Heu de proporcionar una clau API vàlida.",
		"awsRegion": "Heu de triar una regió per utilitzar Amazon Bedrock.",
		"googleCloud": "Heu de proporcionar un ID de projecte i regió de Google Cloud vàlids.",
		"modelId": "Heu de proporcionar un ID de model vàlid.",
		"modelSelector": "Heu de proporcionar un selector de model vàlid.",
		"openAi": "Heu de proporcionar una URL base, clau API i ID de model vàlids.",
		"arn": {
			"invalidFormat": "Format ARN no vàlid. Si us plau, comproveu els requisits del format.",
			"regionMismatch": "Avís: La regió del vostre ARN ({{arnRegion}}) no coincideix amb la regió seleccionada ({{region}}). Això pot causar problemes d'accés. El proveïdor utilitzarà la regió de l'ARN."
		},
		"modelAvailability": "L'ID de model ({{modelId}}) que heu proporcionat no està disponible. Si us plau, trieu un altre model."
	},
	"placeholders": {
		"apiKey": "Introduïu la clau API...",
		"profileName": "Introduïu el nom del perfil",
		"accessKey": "Introduïu la clau d'accés...",
		"secretKey": "Introduïu la clau secreta...",
		"sessionToken": "Introduïu el token de sessió...",
		"credentialsJson": "Introduïu el JSON de credencials...",
		"keyFilePath": "Introduïu la ruta del fitxer de clau...",
		"projectId": "Introduïu l'ID del projecte...",
		"customArn": "Introduïu l'ARN (p. ex. arn:aws:bedrock:us-east-1:123456789012:foundation-model/my-model)",
		"baseUrl": "Introduïu l'URL base...",
		"modelId": {
			"lmStudio": "p. ex. meta-llama-3.1-8b-instruct",
			"lmStudioDraft": "p. ex. lmstudio-community/llama-3.2-1b-instruct",
			"ollama": "p. ex. llama3.1"
		},
		"numbers": {
			"maxTokens": "p. ex. 4096",
			"contextWindow": "p. ex. 128000",
			"inputPrice": "p. ex. 0.0001",
			"outputPrice": "p. ex. 0.0002",
			"cacheWritePrice": "p. ex. 0.00005"
		}
	},
	"defaults": {
		"ollamaUrl": "Per defecte: http://localhost:11434",
		"lmStudioUrl": "Per defecte: http://localhost:1234",
		"geminiUrl": "Per defecte: https://generativelanguage.googleapis.com"
	},
	"labels": {
		"customArn": "ARN personalitzat",
		"useCustomArn": "Utilitza ARN personalitzat..."
	}
}<|MERGE_RESOLUTION|>--- conflicted
+++ resolved
@@ -115,28 +115,13 @@
 		"headerName": "Nom de la capçalera",
 		"headerValue": "Valor de la capçalera",
 		"noCustomHeaders": "No hi ha capçaleres personalitzades definides. Feu clic al botó + per afegir-ne una.",
-<<<<<<< HEAD
-		"openRouterTransformsText": "Comprimir prompts i cadenes de missatges a la mida del context (<a>Transformacions d'OpenRouter</a>)",
-		"model": "Model",
-		"getOpenRouterApiKey": "Obtenir clau API d'OpenRouter",
-		"glamaApiKey": "Clau API de Glama",
-		"getGlamaApiKey": "Obtenir clau API de Glama",
-=======
->>>>>>> 122b9fec
 		"requestyApiKey": "Clau API de Requesty",
 		"refreshModels": {
 			"label": "Actualitzar models",
 			"hint": "Si us plau, torneu a obrir la configuració per veure els models més recents."
 		},
 		"getRequestyApiKey": "Obtenir clau API de Requesty",
-<<<<<<< HEAD
-		"refreshModels": {
-			"label": "Actualitzar models",
-			"hint": "Si us plau, torneu a obrir la configuració per veure els models més recents."
-		},
-=======
 		"openRouterTransformsText": "Comprimir prompts i cadenes de missatges a la mida del context (<a>Transformacions d'OpenRouter</a>)",
->>>>>>> 122b9fec
 		"anthropicApiKey": "Clau API d'Anthropic",
 		"getAnthropicApiKey": "Obtenir clau API d'Anthropic",
 		"anthropicUseAuthToken": "Passar la clau API d'Anthropic com a capçalera d'autorització en lloc de X-Api-Key",
@@ -351,19 +336,7 @@
 		},
 		"shellIntegrationDisabled": {
 			"label": "Desactiva la integració de l'intèrpret d'ordres del terminal",
-<<<<<<< HEAD
-			"description": "Activa això si les ordres del terminal no funcionen correctament o si veus errors de 'Shell Integration Unavailable'. Això utilitza un mètode més senzill per executar ordres, evitant algunes funcions avançades del terminal."
-		},
-		"compressProgressBar": {
-			"label": "Comprimir sortida de barra de progrés",
-			"description": "Quan està habilitat, processa la sortida del terminal amb retorns de carro (\\r) per simular com un terminal real mostraria el contingut. Això elimina els estats intermedis de les barres de progrés, mantenint només l'estat final, la qual cosa conserva espai de context per a informació més rellevant."
-		},
-		"zdotdir": {
-			"label": "Habilitar gestió de ZDOTDIR",
-			"description": "Quan està habilitat, crea un directori temporal per a ZDOTDIR per gestionar correctament la integració del shell zsh. Això assegura que la integració del shell de VSCode funcioni correctament amb zsh mentre es preserva la teva configuració de zsh."
-=======
 			"description": "Activa això si les ordres del terminal no funcionen correctament o si veus errors de 'Shell Integration Unavailable'. Això utilitza un mètode més senzill per executar ordres, evitant algunes funcions avançades del terminal. <0>Més informació</0>"
->>>>>>> 122b9fec
 		},
 		"commandDelay": {
 			"label": "Retard de comanda del terminal",
@@ -383,17 +356,6 @@
 		},
 		"zshOhMy": {
 			"label": "Habilita la integració Oh My Zsh",
-<<<<<<< HEAD
-			"description": "Quan està habilitat, estableix ITERM_SHELL_INTEGRATION_INSTALLED=Yes per habilitar les característiques d'integració del shell Oh My Zsh. Aplicar aquesta configuració pot requerir reiniciar l'IDE."
-		},
-		"zshP10k": {
-			"label": "Habilita la integració Powerlevel10k",
-			"description": "Quan està habilitat, estableix POWERLEVEL9K_TERM_SHELL_INTEGRATION=true per habilitar les característiques d'integració del shell Powerlevel10k."
-		},
-		"inheritEnv": {
-			"label": "Hereta variables d'entorn",
-			"description": "Quan està habilitat, el terminal hereta les variables d'entorn del procés pare de VSCode, com ara la configuració d'integració del shell definida al perfil d'usuari. Això commuta directament la configuració global de VSCode `terminal.integrated.inheritEnv`"
-=======
 			"description": "Quan està habilitat, estableix ITERM_SHELL_INTEGRATION_INSTALLED=Yes per habilitar les característiques d'integració del shell Oh My Zsh. Aplicar aquesta configuració pot requerir reiniciar l'IDE. <0>Més informació</0>"
 		},
 		"zshP10k": {
@@ -407,7 +369,6 @@
 		"inheritEnv": {
 			"label": "Hereta variables d'entorn",
 			"description": "Quan està habilitat, el terminal hereta les variables d'entorn del procés pare de VSCode, com ara la configuració d'integració del shell definida al perfil d'usuari. Això commuta directament la configuració global de VSCode `terminal.integrated.inheritEnv`. <0>Més informació</0>"
->>>>>>> 122b9fec
 		}
 	},
 	"advanced": {
