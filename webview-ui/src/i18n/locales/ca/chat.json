--- conflicted
+++ resolved
@@ -202,21 +202,12 @@
 		"copyToInput": "Copiar a l'entrada (o Shift + clic)"
 	},
 	"announcement": {
-<<<<<<< HEAD
-		"title": "🎉 Roo Code 3.16 publicat",
-		"description": "Roo Code 3.16 porta noves funcionalitats i millores basades en els teus comentaris.",
-		"whatsNew": "Novetats",
-		"feature1": "<bold>Proveïdors d'API Groq i Chutes</bold>: S'ha afegit suport per als proveïdors d'API Groq i Chutes (gràcies @shariqriazz!)",
-		"feature2": "<bold>Referències de codi clicables</bold>: Les referències de codi a les respostes del model ara naveguen directament a les línies de codi font (gràcies @KJ7LNW!)",
-		"feature3": "<bold>Millores d'estabilitat MCP</bold>: S'han corregit diversos errors per millorar l'estabilitat de les integracions MCP",
-=======
 		"title": "🎉 Roo Code 3.17 publicat",
 		"description": "Roo Code 3.17 porta noves funcionalitats potents i millores basades en els teus comentaris.",
 		"whatsNew": "Novetats",
 		"feature1": "<bold>Emmagatzematge en caché implícit per a Gemini</bold>: Les crides a l'API de Gemini ara s'emmagatzemen automàticament en caché, reduint els costos d'API",
 		"feature2": "<bold>Selecció de mode més intel·ligent</bold>: Les definicions de mode ara poden incloure orientació sobre quan s'ha d'utilitzar cada mode, permetent una millor orquestració",
 		"feature3": "<bold>Condensació intel·ligent del context</bold>: Resumeix de manera intel·ligent l'historial de converses quan el context s'omple en lloc de truncar-lo (activa-ho a Configuració -> Experimental)",
->>>>>>> 122b9fec
 		"hideButton": "Amagar anunci",
 		"detailsDiscussLinks": "Obtingues més detalls i participa a <discordLink>Discord</discordLink> i <redditLink>Reddit</redditLink> 🚀"
 	},
