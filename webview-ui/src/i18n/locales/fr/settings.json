--- conflicted
+++ resolved
@@ -121,10 +121,6 @@
 			"hint": "Veuillez rouvrir les paramètres pour voir les modèles les plus récents."
 		},
 		"getRequestyApiKey": "Obtenir la clé API Requesty",
-		"refreshModels": {
-			"label": "Actualiser les modèles",
-			"hint": "Veuillez rouvrir les paramètres pour voir les modèles les plus récents."
-		},
 		"openRouterTransformsText": "Compresser les prompts et chaînes de messages à la taille du contexte (<a>Transformations OpenRouter</a>)",
 		"anthropicApiKey": "Clé API Anthropic",
 		"getAnthropicApiKey": "Obtenir la clé API Anthropic",
@@ -360,17 +356,6 @@
 		},
 		"zshOhMy": {
 			"label": "Activer l'intégration Oh My Zsh",
-<<<<<<< HEAD
-			"description": "Lorsqu'activé, définit ITERM_SHELL_INTEGRATION_INSTALLED=Yes pour activer les fonctionnalités d'intégration du shell Oh My Zsh. L'application de ce paramètre peut nécessiter le redémarrage de l'IDE. (expérimental)"
-		},
-		"zshP10k": {
-			"label": "Activer l'intégration Powerlevel10k",
-			"description": "Lorsqu'activé, définit POWERLEVEL9K_TERM_SHELL_INTEGRATION=true pour activer les fonctionnalités d'intégration du shell Powerlevel10k. (expérimental)"
-		},
-		"inheritEnv": {
-			"label": "Hériter des variables d'environnement",
-			"description": "Lorsqu'activé, le terminal hérite des variables d'environnement du processus parent VSCode, comme les paramètres d'intégration du shell définis dans le profil utilisateur. Cela bascule directement le paramètre global VSCode `terminal.integrated.inheritEnv`"
-=======
 			"description": "Lorsqu'activé, définit ITERM_SHELL_INTEGRATION_INSTALLED=Yes pour activer les fonctionnalités d'intégration du shell Oh My Zsh. L'application de ce paramètre peut nécessiter le redémarrage de l'IDE. <0>En savoir plus</0>"
 		},
 		"zshP10k": {
@@ -384,7 +369,6 @@
 		"inheritEnv": {
 			"label": "Hériter des variables d'environnement",
 			"description": "Lorsqu'activé, le terminal hérite des variables d'environnement du processus parent VSCode, comme les paramètres d'intégration du shell définis dans le profil utilisateur. Cela bascule directement le paramètre global VSCode `terminal.integrated.inheritEnv`. <0>En savoir plus</0>"
->>>>>>> 122b9fec
 		}
 	},
 	"advanced": {
