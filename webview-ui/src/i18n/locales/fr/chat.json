--- conflicted
+++ resolved
@@ -202,21 +202,12 @@
 		"copyToInput": "Copier vers l'entrée (ou Shift + clic)"
 	},
 	"announcement": {
-<<<<<<< HEAD
-		"title": "🎉 Roo Code 3.16 est sortie",
-		"description": "Roo Code 3.16 apporte de nouvelles fonctionnalités et améliorations basées sur vos retours.",
-		"whatsNew": "Quoi de neuf",
-		"feature1": "<bold>Fournisseurs d'API Groq et Chutes</bold> : Ajout du support pour les fournisseurs d'API Groq et Chutes (merci @shariqriazz !)",
-		"feature2": "<bold>Références de code cliquables</bold> : Les références de code dans les réponses du modèle permettent maintenant de naviguer directement vers les lignes source (merci @KJ7LNW !)",
-		"feature3": "<bold>Améliorations de stabilité MCP</bold> : Correction de plusieurs bugs pour améliorer la stabilité des intégrations MCP",
-=======
 		"title": "🎉 Roo Code 3.17 est sortie",
 		"description": "Roo Code 3.17 apporte de puissantes nouvelles fonctionnalités et améliorations basées sur vos retours.",
 		"whatsNew": "Quoi de neuf",
 		"feature1": "<bold>Mise en cache implicite pour Gemini</bold> : Les appels à l'API Gemini sont désormais automatiquement mis en cache, réduisant les coûts d'API",
 		"feature2": "<bold>Sélection de mode plus intelligente</bold> : Les définitions de mode peuvent maintenant inclure des indications sur quand chaque mode doit être utilisé, permettant une meilleure orchestration",
 		"feature3": "<bold>Condensation intelligente du contexte</bold> : Résume intelligemment l'historique des conversations lorsque le contexte se remplit au lieu de le tronquer (activer dans Paramètres -> Expérimental)",
->>>>>>> 122b9fec
 		"hideButton": "Masquer l'annonce",
 		"detailsDiscussLinks": "Obtenez plus de détails et participez aux discussions sur <discordLink>Discord</discordLink> et <redditLink>Reddit</redditLink> 🚀"
 	},
