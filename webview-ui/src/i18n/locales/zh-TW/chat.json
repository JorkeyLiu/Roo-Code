{
	"greeting": "歡迎使用 Roo Code",
	"task": {
		"title": "工作",
		"seeMore": "顯示更多",
		"seeLess": "顯示較少",
		"tokens": "Tokens:",
		"cache": "快取：",
		"apiCost": "API 費用：",
		"contextWindow": "上下文長度：",
		"closeAndStart": "關閉現有工作並開始一項新的工作",
		"export": "匯出工作紀錄",
		"delete": "刪除工作（按住 Shift 並點選可跳過確認）"
	},
	"unpin": "取消置頂",
	"pin": "置頂",
	"tokenProgress": {
		"availableSpace": "可用空間：{{amount}} tokens",
		"tokensUsed": "已使用 tokens: {{used}} / {{total}}",
		"reservedForResponse": "為模型回應保留：{{amount}} tokens"
	},
	"retry": {
		"title": "重試",
		"tooltip": "再次嘗試操作"
	},
	"startNewTask": {
		"title": "開始新工作",
		"tooltip": "開始一項新工作"
	},
	"proceedAnyways": {
		"title": "仍要繼續",
		"tooltip": "在命令執行時繼續"
	},
	"save": {
		"title": "儲存",
		"tooltip": "儲存檔案變更"
	},
	"reject": {
		"title": "拒絕",
		"tooltip": "拒絕此操作"
	},
	"completeSubtaskAndReturn": "完成子工作並返回",
	"approve": {
		"title": "核准",
		"tooltip": "核准此操作"
	},
	"runCommand": {
		"title": "執行命令",
		"tooltip": "執行此命令"
	},
	"proceedWhileRunning": {
		"title": "執行時繼續",
		"tooltip": "儘管有警告仍繼續執行"
	},
	"killCommand": {
		"title": "終止指令",
		"tooltip": "終止目前的指令"
	},
	"resumeTask": {
		"title": "繼續工作",
		"tooltip": "繼續目前的工作"
	},
	"terminate": {
		"title": "終止",
		"tooltip": "結束目前的工作"
	},
	"cancel": {
		"title": "取消",
		"tooltip": "取消目前操作"
	},
	"scrollToBottom": "捲動至對話框底部",
	"about": "透過 AI 輔助產生、重構和偵錯程式碼。<br />查看我們的 <DocsLink>說明文件</DocsLink> 以瞭解更多資訊。",
	"onboarding": "<strong>您在此工作區中的工作清單是空的。</strong> 請在下方輸入工作以開始。 不確定如何開始？ 在 <DocsLink>說明文件</DocsLink> 中閱讀更多關於 Roo 能為您做什麼的資訊。",
	"rooTips": {
		"boomerangTasks": {
			"title": "任務拆分",
			"description": "將任務拆分為更小、更易於管理的部分。"
		},
		"stickyModels": {
			"title": "黏性模式",
			"description": "每個模式都會記住您上次使用的模型"
		},
		"tools": {
			"title": "工具",
			"description": "允許 AI 透過瀏覽網路、執行命令等方式解決問題。"
		},
		"customizableModes": {
			"title": "自訂模式",
			"description": "具有專屬行為和指定模型的特定角色"
		}
	},
	"selectMode": "選擇互動模式",
	"selectApiConfig": "選取 API 設定",
	"enhancePrompt": "使用額外內容增強提示",
	"addImages": "新增圖片到訊息中",
	"sendMessage": "傳送訊息",
	"typeMessage": "輸入訊息...",
	"typeTask": "在此處輸入您的工作...",
	"addContext": "輸入 @ 新增內容，輸入 / 切換模式",
	"dragFiles": "按住 Shift 鍵拖曳檔案",
	"dragFilesImages": "按住 Shift 鍵拖曳檔案/圖片",
	"enhancePromptDescription": "「增強提示」按鈕透過提供額外內容、說明或重新表述來幫助改進您的請求。嘗試在此處輸入請求，然後再次點選按鈕以了解其運作方式。",
	"errorReadingFile": "讀取檔案時發生錯誤：",
	"noValidImages": "未處理到任何有效圖片",
	"separator": "分隔符號",
	"edit": "編輯...",
	"forNextMode": "用於下一個模式",
	"error": "錯誤",
	"diffError": {
		"title": "編輯失敗"
	},
	"troubleMessage": "Roo 遇到問題...",
	"apiRequest": {
		"title": "API 請求",
		"failed": "API 請求失敗",
		"streaming": "正在處理 API 請求...",
		"cancelled": "API 請求已取消",
		"streamingFailed": "API 串流處理失敗"
	},
	"checkpoint": {
		"initial": "初始檢查點",
		"regular": "檢查點",
		"initializingWarning": "正在初始化檢查點...如果耗時過長，你可以在<settingsLink>設定</settingsLink>中停用檢查點並重新啟動任務。",
		"menu": {
			"viewDiff": "檢視差異",
			"restore": "還原檢查點",
			"restoreFiles": "還原檔案",
			"restoreFilesDescription": "將您的專案檔案還原到此時的快照。",
			"restoreFilesAndTask": "還原檔案和工作",
			"confirm": "確認",
			"cancel": "取消",
			"cannotUndo": "此操作無法復原。",
			"restoreFilesAndTaskDescription": "將您的專案檔案還原到此時的快照，並刪除此點之後的所有訊息。"
		},
		"current": "目前"
	},
	"instructions": {
		"wantsToFetch": "Roo 想要取得詳細指示以協助目前任務"
	},
	"fileOperations": {
		"wantsToRead": "Roo 想要讀取此檔案：",
		"wantsToReadOutsideWorkspace": "Roo 想要讀取此工作區外的檔案：",
		"didRead": "Roo 已讀取此檔案：",
		"wantsToEdit": "Roo 想要編輯此檔案：",
		"wantsToEditOutsideWorkspace": "Roo 想要編輯此工作區外的檔案：",
		"wantsToCreate": "Roo 想要建立新檔案：",
		"wantsToSearchReplace": "Roo 想要在此檔案中搜尋和取代：",
		"didSearchReplace": "Roo 已在此檔案執行搜尋和取代：",
		"wantsToInsert": "Roo 想要在此檔案中插入內容：",
		"wantsToInsertWithLineNumber": "Roo 想要在此檔案第 {{lineNumber}} 行插入內容：",
		"wantsToInsertAtEnd": "Roo 想要在此檔案末尾新增內容："
	},
	"directoryOperations": {
		"wantsToViewTopLevel": "Roo 想要檢視此目錄中最上層的檔案：",
		"didViewTopLevel": "Roo 已檢視此目錄中最上層的檔案：",
		"wantsToViewRecursive": "Roo 想要遞迴檢視此目錄中的所有檔案：",
		"didViewRecursive": "Roo 已遞迴檢視此目錄中的所有檔案：",
		"wantsToViewDefinitions": "Roo 想要檢視此目錄中使用的原始碼定義名稱：",
		"didViewDefinitions": "Roo 已檢視此目錄中使用的原始碼定義名稱：",
		"wantsToSearch": "Roo 想要在此目錄中搜尋 <code>{{regex}}</code>：",
		"didSearch": "Roo 已在此目錄中搜尋 <code>{{regex}}</code>："
	},
	"commandOutput": "命令輸出",
	"response": "回應",
	"arguments": "參數",
	"mcp": {
		"wantsToUseTool": "Roo 想要在 {{serverName}} MCP 伺服器上使用工具：",
		"wantsToAccessResource": "Roo 想要存取 {{serverName}} MCP 伺服器上的資源："
	},
	"modes": {
		"wantsToSwitch": "Roo 想要切換至 <code>{{mode}}</code> 模式",
		"wantsToSwitchWithReason": "Roo 想要切換至 <code>{{mode}}</code> 模式，原因：{{reason}}",
		"didSwitch": "Roo 已切換至 <code>{{mode}}</code> 模式",
		"didSwitchWithReason": "Roo 已切換至 <code>{{mode}}</code> 模式，原因：{{reason}}"
	},
	"subtasks": {
		"wantsToCreate": "Roo 想要在 <code>{{mode}}</code> 模式下建立新的子工作：",
		"wantsToFinish": "Roo 想要完成此子工作",
		"newTaskContent": "子工作指示",
		"completionContent": "子工作已完成",
		"resultContent": "子工作結果",
		"defaultResult": "請繼續下一個工作。",
		"completionInstructions": "子工作已完成！您可以檢閱結果並提出修正或下一步建議。如果一切看起來良好，請確認以將結果傳回主工作。"
	},
	"questions": {
		"hasQuestion": "Roo 有一個問題："
	},
	"taskCompleted": "工作完成",
	"powershell": {
		"issues": "看起來您遇到了 Windows PowerShell 的問題，請參考此處"
	},
	"autoApprove": {
		"title": "自動核准：",
		"none": "無",
		"description": "自動核准讓 Roo Code 可以在無需徵求您同意的情況下執行動作。請僅對您完全信任的動作啟用此功能。您可以在<settingsLink>設定</settingsLink>中進行更詳細的調整。"
	},
	"reasoning": {
		"thinking": "思考中",
		"seconds": "{{count}}秒"
	},
	"followUpSuggest": {
		"copyToInput": "複製到輸入框（或按住 Shift 並點選）"
	},
	"announcement": {
<<<<<<< HEAD
		"title": "🎉 Roo Code 3.16 已發布",
		"description": "Roo Code 3.16 帶來基於您意見回饋的新功能與改進。",
		"whatsNew": "新功能",
		"feature1": "<bold>Groq 和 Chutes API 提供者</bold>: 新增對 Groq 和 Chutes API 提供者的支援（感謝 @shariqriazz！）",
		"feature2": "<bold>可點擊程式碼參考</bold>: 模型回應中的程式碼參考現在可直接導航至原始碼行（感謝 @KJ7LNW！）",
		"feature3": "<bold>MCP 穩定性改進</bold>: 修復多個錯誤以增強 MCP 整合的穩定性",
=======
		"title": "🎉 Roo Code 3.17 已發布",
		"description": "Roo Code 3.17 帶來基於您意見回饋的強大新功能與改進。",
		"whatsNew": "新功能",
		"feature1": "<bold>Gemini 的隱式快取</bold>: Gemini API 呼叫現在自動快取，降低 API 費用",
		"feature2": "<bold>更智慧的模式選擇</bold>: 模式定義現在可以包含何時應使用各個模式的指引，實現更好的協調",
		"feature3": "<bold>智慧上下文壓縮</bold>: 當上下文填滿時，智慧地摘要對話歷史而非截斷（在設定 -> 實驗性功能中啟用）",
>>>>>>> 122b9fec
		"hideButton": "隱藏公告",
		"detailsDiscussLinks": "在 <discordLink>Discord</discordLink> 和 <redditLink>Reddit</redditLink> 取得更多詳細資訊並參與討論 🚀"
	},
	"browser": {
		"rooWantsToUse": "Roo 想要使用瀏覽器：",
		"consoleLogs": "主控台記錄",
		"noNewLogs": "（沒有新記錄）",
		"screenshot": "瀏覽器螢幕擷圖",
		"cursor": "游標",
		"navigation": {
			"step": "步驟 {{current}} / {{total}}",
			"previous": "上一步",
			"next": "下一步"
		},
		"sessionStarted": "瀏覽器工作階段已啟動",
		"actions": {
			"title": "瀏覽器動作：",
			"launch": "在 {{url}} 啟動瀏覽器",
			"click": "點選 ({{coordinate}})",
			"type": "輸入「{{text}}」",
			"scrollDown": "向下捲動",
			"scrollUp": "向上捲動",
			"close": "關閉瀏覽器"
		}
	},
	"codeblock": {
		"tooltips": {
			"expand": "展開程式碼區塊",
			"collapse": "摺疊程式碼區塊",
			"enable_wrap": "啟用自動換行",
			"disable_wrap": "停用自動換行",
			"copy_code": "複製程式碼"
		}
	},
	"systemPromptWarning": "警告：自訂系統提示詞覆蓋已啟用。這可能嚴重破壞功能並導致不可預測的行為。",
	"shellIntegration": {
		"title": "命令執行警告",
		"description": "您的命令正在沒有 VSCode 終端機 shell 整合的情況下執行。要隱藏此警告，您可以在 <settingsLink>Roo Code 設定</settingsLink>的 <strong>Terminal</strong> 部分停用 shell 整合，或使用下方連結排查 VSCode 終端機整合問題。",
		"troubleshooting": "點擊此處查看 shell 整合文件。"
	}
}<|MERGE_RESOLUTION|>--- conflicted
+++ resolved
@@ -202,21 +202,12 @@
 		"copyToInput": "複製到輸入框（或按住 Shift 並點選）"
 	},
 	"announcement": {
-<<<<<<< HEAD
-		"title": "🎉 Roo Code 3.16 已發布",
-		"description": "Roo Code 3.16 帶來基於您意見回饋的新功能與改進。",
-		"whatsNew": "新功能",
-		"feature1": "<bold>Groq 和 Chutes API 提供者</bold>: 新增對 Groq 和 Chutes API 提供者的支援（感謝 @shariqriazz！）",
-		"feature2": "<bold>可點擊程式碼參考</bold>: 模型回應中的程式碼參考現在可直接導航至原始碼行（感謝 @KJ7LNW！）",
-		"feature3": "<bold>MCP 穩定性改進</bold>: 修復多個錯誤以增強 MCP 整合的穩定性",
-=======
 		"title": "🎉 Roo Code 3.17 已發布",
 		"description": "Roo Code 3.17 帶來基於您意見回饋的強大新功能與改進。",
 		"whatsNew": "新功能",
 		"feature1": "<bold>Gemini 的隱式快取</bold>: Gemini API 呼叫現在自動快取，降低 API 費用",
 		"feature2": "<bold>更智慧的模式選擇</bold>: 模式定義現在可以包含何時應使用各個模式的指引，實現更好的協調",
 		"feature3": "<bold>智慧上下文壓縮</bold>: 當上下文填滿時，智慧地摘要對話歷史而非截斷（在設定 -> 實驗性功能中啟用）",
->>>>>>> 122b9fec
 		"hideButton": "隱藏公告",
 		"detailsDiscussLinks": "在 <discordLink>Discord</discordLink> 和 <redditLink>Reddit</redditLink> 取得更多詳細資訊並參與討論 🚀"
 	},
