--- conflicted
+++ resolved
@@ -121,10 +121,6 @@
 			"hint": "請重新開啟設定以查看最新模型。"
 		},
 		"getRequestyApiKey": "取得 Requesty API 金鑰",
-		"refreshModels": {
-			"label": "重新整理模型",
-			"hint": "請重新開啟設定以查看最新模型。"
-		},
 		"openRouterTransformsText": "將提示和訊息鏈壓縮到上下文大小 (<a>OpenRouter 轉換</a>)",
 		"anthropicApiKey": "Anthropic API 金鑰",
 		"getAnthropicApiKey": "取得 Anthropic API 金鑰",
@@ -360,17 +356,6 @@
 		},
 		"zshOhMy": {
 			"label": "啟用 Oh My Zsh 整合",
-<<<<<<< HEAD
-			"description": "啟用後，設定 ITERM_SHELL_INTEGRATION_INSTALLED=Yes 以啟用 Oh My Zsh shell 整合功能。套用此設定可能需要重新啟動 IDE。（實驗性）"
-		},
-		"zshP10k": {
-			"label": "啟用 Powerlevel10k 整合",
-			"description": "啟用後，設定 POWERLEVEL9K_TERM_SHELL_INTEGRATION=true 以啟用 Powerlevel10k shell 整合功能。（實驗性）"
-		},
-		"inheritEnv": {
-			"label": "繼承環境變數",
-			"description": "啟用後，終端機將從 VSCode 父程序繼承環境變數，如使用者設定檔中定義的 shell 整合設定。這直接切換 VSCode 全域設定 `terminal.integrated.inheritEnv`"
-=======
 			"description": "啟用後，設定 ITERM_SHELL_INTEGRATION_INSTALLED=Yes 以啟用 Oh My Zsh shell 整合功能。套用此設定可能需要重新啟動 IDE。 <0>瞭解更多</0>"
 		},
 		"zshP10k": {
@@ -384,7 +369,6 @@
 		"inheritEnv": {
 			"label": "繼承環境變數",
 			"description": "啟用後，終端機將從 VSCode 父程序繼承環境變數，如使用者設定檔中定義的 shell 整合設定。這直接切換 VSCode 全域設定 `terminal.integrated.inheritEnv`。 <0>瞭解更多</0>"
->>>>>>> 122b9fec
 		}
 	},
 	"advanced": {
