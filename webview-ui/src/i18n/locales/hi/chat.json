{
	"greeting": "Roo Code में आपका स्वागत है",
	"task": {
		"title": "कार्य",
		"seeMore": "अधिक देखें",
		"seeLess": "कम देखें",
		"tokens": "Tokens:",
		"cache": "कैश:",
		"apiCost": "API लागत:",
		"contextWindow": "संदर्भ लंबाई:",
		"closeAndStart": "कार्य बंद करें और नया शुरू करें",
		"export": "कार्य इतिहास निर्यात करें",
		"delete": "कार्य हटाएं (पुष्टि को छोड़ने के लिए Shift + क्लिक)"
	},
	"unpin": "पिन करें",
	"pin": "अवपिन करें",
	"tokenProgress": {
		"availableSpace": "उपलब्ध स्थान: {{amount}} tokens",
		"tokensUsed": "प्रयुक्त tokens: {{used}} / {{total}}",
		"reservedForResponse": "मॉडल प्रतिक्रिया के लिए आरक्षित: {{amount}} tokens"
	},
	"retry": {
		"title": "पुनः प्रयास करें",
		"tooltip": "ऑपरेशन फिर से प्रयास करें"
	},
	"startNewTask": {
		"title": "नया कार्य शुरू करें",
		"tooltip": "नया कार्य शुरू करें"
	},
	"proceedAnyways": {
		"title": "फिर भी आगे बढ़ें",
		"tooltip": "कमांड निष्पादन के दौरान जारी रखें"
	},
	"save": {
		"title": "सहेजें",
		"tooltip": "फ़ाइल परिवर्तन सहेजें"
	},
	"reject": {
		"title": "अस्वीकार करें",
		"tooltip": "इस क्रिया को अस्वीकार करें"
	},
	"completeSubtaskAndReturn": "उपकार्य पूरा करें और वापस लौटें",
	"approve": {
		"title": "स्वीकृत करें",
		"tooltip": "इस क्रिया को स्वीकृत करें"
	},
	"runCommand": {
		"title": "कमांड चलाएँ",
		"tooltip": "इस कमांड को निष्पादित करें"
	},
	"proceedWhileRunning": {
		"title": "चलते समय आगे बढ़ें",
		"tooltip": "चेतावनियों के बावजूद जारी रखें"
	},
	"killCommand": {
		"title": "कमांड रोकें",
		"tooltip": "वर्तमान कमांड रोकें"
	},
	"resumeTask": {
		"title": "कार्य जारी रखें",
		"tooltip": "वर्तमान कार्य जारी रखें"
	},
	"terminate": {
		"title": "समाप्त करें",
		"tooltip": "वर्तमान कार्य समाप्त करें"
	},
	"cancel": {
		"title": "रद्द करें",
		"tooltip": "वर्तमान ऑपरेशन रद्द करें"
	},
	"scrollToBottom": "चैट के निचले हिस्से तक स्क्रॉल करें",
	"about": "एआई सहायता से कोड जेनरेट करें, रिफैक्टर करें और डिबग करें। अधिक जानने के लिए हमारे <DocsLink>दस्तावेज़</DocsLink> देखें।",
	"onboarding": "एजेंटिक कोडिंग क्षमताओं में नवीनतम प्रगति के कारण, मैं जटिल सॉफ्टवेयर विकास कार्यों को चरण-दर-चरण संभाल सकता हूं। ऐसे उपकरणों के साथ जो मुझे फ़ाइलें बनाने और संपादित करने, जटिल प्रोजेक्ट का अन्वेषण करने, ब्राउज़र का उपयोग करने और टर्मिनल कमांड (आपकी अनुमति के बाद) निष्पादित करने की अनुमति देते हैं, मैं आपकी मदद कोड पूर्णता या तकनीकी समर्थन से परे तरीकों से कर सकता हूं। मैं अपनी क्षमताओं का विस्तार करने और नए उपकरण बनाने के लिए MCP का भी उपयोग कर सकता हूं।",
	"rooTips": {
		"boomerangTasks": {
			"title": "बूमरैंग कार्य",
			"description": "कार्यों को छोटे, प्रबंधनीय भागों में विभाजित करें।"
		},
		"stickyModels": {
			"title": "स्टिकी मोड",
			"description": "प्रत्येक मोड आपके अंतिम उपयोग किए गए मॉडल को याद रखता है"
		},
		"tools": {
			"title": "उपकरण",
			"description": "एआई को वेब ब्राउज़ करके, कमांड चलाकर और अधिक समस्याओं को हल करने की अनुमति दें।"
		},
		"customizableModes": {
			"title": "अनुकूलन योग्य मोड",
			"description": "विशिष्ट प्रोफाइल अपने व्यवहार और निर्धारित मॉडल के साथ"
		}
	},
	"selectMode": "इंटरैक्शन मोड चुनें",
	"selectApiConfig": "एपीआई कॉन्फ़िगरेशन का चयन करें",
	"enhancePrompt": "अतिरिक्त संदर्भ के साथ प्रॉम्प्ट बढ़ाएँ",
	"addImages": "संदेश में चित्र जोड़ें",
	"sendMessage": "संदेश भेजें",
	"typeMessage": "एक संदेश लिखें...",
	"typeTask": "अपना कार्य यहां लिखें...",
	"addContext": "संदर्भ जोड़ने के लिए @, मोड बदलने के लिए /",
	"dragFiles": "फ़ाइलें खींचने के लिए shift दबाकर रखें",
	"dragFilesImages": "फ़ाइलें/चित्र खींचने के लिए shift दबाकर रखें",
	"enhancePromptDescription": "'प्रॉम्प्ट बढ़ाएँ' बटन अतिरिक्त संदर्भ, स्पष्टीकरण या पुनर्विचार प्रदान करके आपके अनुरोध को बेहतर बनाने में मदद करता है। यहां अनुरोध लिखकर देखें और यह कैसे काम करता है यह देखने के लिए बटन पर फिर से क्लिक करें।",
	"errorReadingFile": "फ़ाइल पढ़ने में त्रुटि:",
	"noValidImages": "कोई मान्य चित्र प्रोसेस नहीं किया गया",
	"separator": "विभाजक",
	"edit": "संपादित करें...",
	"forNextMode": "अगले मोड के लिए",
	"error": "त्रुटि",
	"diffError": {
		"title": "संपादन असफल"
	},
	"troubleMessage": "Roo को समस्या हो रही है...",
	"apiRequest": {
		"title": "API अनुरोध",
		"failed": "API अनुरोध विफल हुआ",
		"streaming": "API अनुरोध...",
		"cancelled": "API अनुरोध रद्द किया गया",
		"streamingFailed": "API स्ट्रीमिंग विफल हुई"
	},
	"checkpoint": {
		"initial": "प्रारंभिक चेकपॉइंट",
		"regular": "चेकपॉइंट",
		"initializingWarning": "चेकपॉइंट अभी भी आरंभ हो रहा है... अगर यह बहुत समय ले रहा है, तो आप <settingsLink>सेटिंग्स</settingsLink> में चेकपॉइंट को अक्षम कर सकते हैं और अपने कार्य को पुनः आरंभ कर सकते हैं।",
		"menu": {
			"viewDiff": "अंतर देखें",
			"restore": "चेकपॉइंट पुनर्स्थापित करें",
			"restoreFiles": "फ़ाइलें पुनर्स्थापित करें",
			"restoreFilesDescription": "आपके प्रोजेक्ट की फ़ाइलों को इस बिंदु पर लिए गए स्नैपशॉट पर पुनर्स्थापित करता है।",
			"restoreFilesAndTask": "फ़ाइलें और कार्य पुनर्स्थापित करें",
			"confirm": "पुष्टि करें",
			"cancel": "रद्द करें",
			"cannotUndo": "इस क्रिया को पूर्ववत नहीं किया जा सकता।",
			"restoreFilesAndTaskDescription": "आपके प्रोजेक्ट की फ़ाइलों को इस बिंदु पर लिए गए स्नैपशॉट पर पुनर्स्थापित करता है और इस बिंदु के बाद के सभी संदेशों को हटा देता है।"
		},
		"current": "वर्तमान"
	},
	"instructions": {
		"wantsToFetch": "Roo को वर्तमान कार्य में सहायता के लिए विस्तृत निर्देश प्राप्त करना है"
	},
	"fileOperations": {
		"wantsToRead": "Roo इस फ़ाइल को पढ़ना चाहता है:",
		"wantsToReadOutsideWorkspace": "Roo कार्यक्षेत्र के बाहर इस फ़ाइल को पढ़ना चाहता है:",
		"didRead": "Roo ने इस फ़ाइल को पढ़ा:",
		"wantsToEdit": "Roo इस फ़ाइल को संपादित करना चाहता है:",
		"wantsToEditOutsideWorkspace": "Roo कार्यक्षेत्र के बाहर इस फ़ाइल को संपादित करना चाहता है:",
		"wantsToCreate": "Roo एक नई फ़ाइल बनाना चाहता है:",
		"wantsToSearchReplace": "Roo इस फ़ाइल में खोज और प्रतिस्थापन करना चाहता है:",
		"didSearchReplace": "Roo ने इस फ़ाइल में खोज और प्रतिस्थापन किया:",
		"wantsToInsert": "Roo इस फ़ाइल में सामग्री डालना चाहता है:",
		"wantsToInsertWithLineNumber": "Roo इस फ़ाइल की {{lineNumber}} लाइन पर सामग्री डालना चाहता है:",
		"wantsToInsertAtEnd": "Roo इस फ़ाइल के अंत में सामग्री जोड़ना चाहता है:"
	},
	"directoryOperations": {
		"wantsToViewTopLevel": "Roo इस निर्देशिका में शीर्ष स्तर की फ़ाइलें देखना चाहता है:",
		"didViewTopLevel": "Roo ने इस निर्देशिका में शीर्ष स्तर की फ़ाइलें देखीं:",
		"wantsToViewRecursive": "Roo इस निर्देशिका में सभी फ़ाइलों को पुनरावर्ती रूप से देखना चाहता है:",
		"didViewRecursive": "Roo ने इस निर्देशिका में सभी फ़ाइलों को पुनरावर्ती रूप से देखा:",
		"wantsToViewDefinitions": "Roo इस निर्देशिका में उपयोग किए गए सोर्स कोड परिभाषा नामों को देखना चाहता है:",
		"didViewDefinitions": "Roo ने इस निर्देशिका में उपयोग किए गए सोर्स कोड परिभाषा नामों को देखा:",
		"wantsToSearch": "Roo इस निर्देशिका में <code>{{regex}}</code> के लिए खोज करना चाहता है:",
		"didSearch": "Roo ने इस निर्देशिका में <code>{{regex}}</code> के लिए खोज की:"
	},
	"commandOutput": "कमांड आउटपुट",
	"response": "प्रतिक्रिया",
	"arguments": "आर्ग्युमेंट्स",
	"mcp": {
		"wantsToUseTool": "Roo {{serverName}} MCP सर्वर पर एक टूल का उपयोग करना चाहता है:",
		"wantsToAccessResource": "Roo {{serverName}} MCP सर्वर पर एक संसाधन का उपयोग करना चाहता है:"
	},
	"modes": {
		"wantsToSwitch": "Roo <code>{{mode}}</code> मोड में स्विच करना चाहता है",
		"wantsToSwitchWithReason": "Roo <code>{{mode}}</code> मोड में स्विच करना चाहता है क्योंकि: {{reason}}",
		"didSwitch": "Roo <code>{{mode}}</code> मोड में स्विच कर गया",
		"didSwitchWithReason": "Roo <code>{{mode}}</code> मोड में स्विच कर गया क्योंकि: {{reason}}"
	},
	"subtasks": {
		"wantsToCreate": "Roo <code>{{mode}}</code> मोड में एक नया उपकार्य बनाना चाहता है:",
		"wantsToFinish": "Roo इस उपकार्य को समाप्त करना चाहता है",
		"newTaskContent": "उपकार्य निर्देश",
		"completionContent": "उपकार्य पूर्ण",
		"resultContent": "उपकार्य परिणाम",
		"defaultResult": "कृपया अगले कार्य पर जारी रखें।",
		"completionInstructions": "उपकार्य पूर्ण! आप परिणामों की समीक्षा कर सकते हैं और सुधार या अगले चरण सुझा सकते हैं। यदि सब कुछ ठीक लगता है, तो मुख्य कार्य को परिणाम वापस करने के लिए पुष्टि करें।"
	},
	"questions": {
		"hasQuestion": "Roo का एक प्रश्न है:"
	},
	"taskCompleted": "कार्य पूरा हुआ",
	"powershell": {
		"issues": "ऐसा लगता है कि आपको Windows PowerShell के साथ समस्याएँ हो रही हैं, कृपया इसे देखें"
	},
	"autoApprove": {
		"title": "स्वत:-स्वीकृति:",
		"none": "कोई नहीं",
		"description": "स्वत:-स्वीकृति Roo Code को अनुमति मांगे बिना क्रियाएँ करने की अनुमति देती है। केवल उन क्रियाओं के लिए सक्षम करें जिन पर आप पूरी तरह से विश्वास करते हैं। अधिक विस्तृत कॉन्फ़िगरेशन <settingsLink>सेटिंग्स</settingsLink> में उपलब्ध है।"
	},
	"reasoning": {
		"thinking": "विचार कर रहा है",
		"seconds": "{{count}} सेकंड"
	},
	"followUpSuggest": {
		"copyToInput": "इनपुट में कॉपी करें (या Shift + क्लिक)"
	},
	"announcement": {
<<<<<<< HEAD
		"title": "🎉 Roo Code 3.16 रिलीज़ हुआ",
		"description": "Roo Code 3.16 आपके फीडबैक के आधार पर नई सुविधाएँ और सुधार लाता है।",
		"whatsNew": "नई सुविधाएँ",
		"feature1": "<bold>Groq और Chutes API प्रदाता</bold>: Groq और Chutes API प्रदाताओं के लिए समर्थन जोड़ा गया (धन्यवाद @shariqriazz!)",
		"feature2": "<bold>क्लिक करने योग्य कोड संदर्भ</bold>: मॉडल प्रतिक्रियाओं में कोड संदर्भ अब सीधे स्रोत लाइनों पर नेविगेट करते हैं (धन्यवाद @KJ7LNW!)",
		"feature3": "<bold>MCP स्थिरता सुधार</bold>: MCP एकीकरण की स्थिरता बढ़ाने के लिए कई बग्स को ठीक किया गया",
=======
		"title": "🎉 Roo Code 3.17 रिलीज़ हुआ",
		"description": "Roo Code 3.17 आपके फीडबैक के आधार पर शक्तिशाली नई सुविधाएँ और सुधार लाता है।",
		"whatsNew": "नई सुविधाएँ",
		"feature1": "<bold>Gemini के लिए अंतर्निहित कैशिंग</bold>: Gemini API कॉल अब स्वचालित रूप से कैश किए जाते हैं, जिससे API लागत कम होती है",
		"feature2": "<bold>स्मार्ट मोड चयन</bold>: मोड परिभाषाओं में अब यह मार्गदर्शन शामिल हो सकता है कि प्रत्येक मोड कब उपयोग किया जाना चाहिए, जिससे बेहतर समन्वय संभव हो",
		"feature3": "<bold>बुद्धिमान संदर्भ संघनन</bold>: जब संदर्भ भर जाता है तो काटने के बजाय बातचीत इतिहास का बुद्धिमानी से सारांश प्रस्तुत करता है (सेटिंग्स -> प्रयोगात्मक में सक्षम करें)",
>>>>>>> 122b9fec
		"hideButton": "घोषणा छिपाएँ",
		"detailsDiscussLinks": "<discordLink>Discord</discordLink> और <redditLink>Reddit</redditLink> पर अधिक जानकारी प्राप्त करें और चर्चा में भाग लें 🚀"
	},
	"browser": {
		"rooWantsToUse": "Roo ब्राउज़र का उपयोग करना चाहता है:",
		"consoleLogs": "कंसोल लॉग",
		"noNewLogs": "(कोई नया लॉग नहीं)",
		"screenshot": "ब्राउज़र स्क्रीनशॉट",
		"cursor": "कर्सर",
		"navigation": {
			"step": "चरण {{current}} / {{total}}",
			"previous": "पिछला",
			"next": "अगला"
		},
		"sessionStarted": "ब्राउज़र सत्र शुरू हुआ",
		"actions": {
			"title": "ब्राउज़र क्रिया: ",
			"launch": "{{url}} पर ब्राउज़र लॉन्च करें",
			"click": "क्लिक करें ({{coordinate}})",
			"type": "टाइप करें \"{{text}}\"",
			"scrollDown": "नीचे स्क्रॉल करें",
			"scrollUp": "ऊपर स्क्रॉल करें",
			"close": "ब्राउज़र बंद करें"
		}
	},
	"codeblock": {
		"tooltips": {
			"expand": "कोड ब्लॉक का विस्तार करें",
			"collapse": "कोड ब्लॉक को संकुचित करें",
			"enable_wrap": "वर्ड रैप सक्षम करें",
			"disable_wrap": "वर्ड रैप अक्षम करें",
			"copy_code": "कोड कॉपी करें"
		}
	},
	"systemPromptWarning": "चेतावनी: कस्टम सिस्टम प्रॉम्प्ट ओवरराइड सक्रिय है। यह कार्यक्षमता को गंभीर रूप से बाधित कर सकता है और अनियमित व्यवहार का कारण बन सकता है.",
	"shellIntegration": {
		"title": "कमांड निष्पादन चेतावनी",
		"description": "आपका कमांड VSCode टर्मिनल शेल इंटीग्रेशन के बिना निष्पादित हो रहा है। इस चेतावनी को दबाने के लिए आप <settingsLink>Roo Code सेटिंग्स</settingsLink> के <strong>Terminal</strong> अनुभाग में शेल इंटीग्रेशन को अक्षम कर सकते हैं या नीचे दिए गए लिंक का उपयोग करके VSCode टर्मिनल इंटीग्रेशन की समस्या का समाधान कर सकते हैं।",
		"troubleshooting": "शेल इंटीग्रेशन दस्तावेज़ के लिए यहां क्लिक करें।"
	}
}<|MERGE_RESOLUTION|>--- conflicted
+++ resolved
@@ -202,21 +202,12 @@
 		"copyToInput": "इनपुट में कॉपी करें (या Shift + क्लिक)"
 	},
 	"announcement": {
-<<<<<<< HEAD
-		"title": "🎉 Roo Code 3.16 रिलीज़ हुआ",
-		"description": "Roo Code 3.16 आपके फीडबैक के आधार पर नई सुविधाएँ और सुधार लाता है।",
-		"whatsNew": "नई सुविधाएँ",
-		"feature1": "<bold>Groq और Chutes API प्रदाता</bold>: Groq और Chutes API प्रदाताओं के लिए समर्थन जोड़ा गया (धन्यवाद @shariqriazz!)",
-		"feature2": "<bold>क्लिक करने योग्य कोड संदर्भ</bold>: मॉडल प्रतिक्रियाओं में कोड संदर्भ अब सीधे स्रोत लाइनों पर नेविगेट करते हैं (धन्यवाद @KJ7LNW!)",
-		"feature3": "<bold>MCP स्थिरता सुधार</bold>: MCP एकीकरण की स्थिरता बढ़ाने के लिए कई बग्स को ठीक किया गया",
-=======
 		"title": "🎉 Roo Code 3.17 रिलीज़ हुआ",
 		"description": "Roo Code 3.17 आपके फीडबैक के आधार पर शक्तिशाली नई सुविधाएँ और सुधार लाता है।",
 		"whatsNew": "नई सुविधाएँ",
 		"feature1": "<bold>Gemini के लिए अंतर्निहित कैशिंग</bold>: Gemini API कॉल अब स्वचालित रूप से कैश किए जाते हैं, जिससे API लागत कम होती है",
 		"feature2": "<bold>स्मार्ट मोड चयन</bold>: मोड परिभाषाओं में अब यह मार्गदर्शन शामिल हो सकता है कि प्रत्येक मोड कब उपयोग किया जाना चाहिए, जिससे बेहतर समन्वय संभव हो",
 		"feature3": "<bold>बुद्धिमान संदर्भ संघनन</bold>: जब संदर्भ भर जाता है तो काटने के बजाय बातचीत इतिहास का बुद्धिमानी से सारांश प्रस्तुत करता है (सेटिंग्स -> प्रयोगात्मक में सक्षम करें)",
->>>>>>> 122b9fec
 		"hideButton": "घोषणा छिपाएँ",
 		"detailsDiscussLinks": "<discordLink>Discord</discordLink> और <redditLink>Reddit</redditLink> पर अधिक जानकारी प्राप्त करें और चर्चा में भाग लें 🚀"
 	},
