{
	"title": "프롬프트",
	"done": "완료",
	"modes": {
		"title": "모드",
		"createNewMode": "새 모드 만들기",
		"editModesConfig": "모드 구성 편집",
		"editGlobalModes": "전역 모드 편집",
		"editProjectModes": "프로젝트 모드 편집 (.roomodes)",
		"createModeHelpText": "새 커스텀 모드를 만들려면 + 버튼을 클릭하거나, 채팅에서 Roo에게 만들어달라고 요청하세요!",
<<<<<<< HEAD
		"hideBuiltInModes": "기본 제공 모드 숨기기",
		"showBuiltInModes": "기본 제공 모드 표시"
=======
		"selectMode": "모드 검색"
>>>>>>> c1aa0ec5
	},
	"apiConfiguration": {
		"title": "API 구성",
		"select": "이 모드에 사용할 API 구성 선택"
	},
	"tools": {
		"title": "사용 가능한 도구",
		"builtInModesText": "내장 모드용 도구는 수정할 수 없습니다",
		"editTools": "도구 편집",
		"doneEditing": "편집 완료",
		"allowedFiles": "허용된 파일:",
		"toolNames": {
			"read": "파일 읽기",
			"edit": "파일 편집",
			"browser": "브라우저 사용",
			"command": "명령 실행",
			"mcp": "MCP 사용"
		},
		"noTools": "없음"
	},
	"roleDefinition": {
		"title": "역할 정의",
		"resetToDefault": "기본값으로 재설정",
		"description": "이 모드에 대한 Roo의 전문성과 성격을 정의하세요. 이 설명은 Roo가 자신을 어떻게 표현하고 작업에 접근하는지 형성합니다."
	},
	"customInstructions": {
		"title": "모드별 사용자 지정 지침 (선택 사항)",
		"resetToDefault": "기본값으로 재설정",
		"description": "{{modeName}} 모드에 대한 특정 행동 지침을 추가하세요.",
		"loadFromFile": "{{mode}} 모드에 대한 사용자 지정 지침은 작업 공간의 <span>.roo/rules-{{slug}}/</span> 폴더에서도 로드할 수 있습니다(.roorules-{{slug}}와 .clinerules-{{slug}}는 더 이상 사용되지 않으며 곧 작동을 중단합니다)."
	},
	"globalCustomInstructions": {
		"title": "모든 모드에 대한 사용자 지정 지침",
		"description": "이 지침은 모든 모드에 적용됩니다. 아래의 모드별 지침으로 향상될 수 있는 기본 동작 세트를 제공합니다.\nRoo가 에디터 표시 언어({{language}})와 다른 언어로 생각하고 말하기를 원하시면, 여기에 지정할 수 있습니다.",
		"loadFromFile": "지침은 작업 공간의 <span>.roo/rules/</span> 폴더에서도 로드할 수 있습니다(.roorules와 .clinerules는 더 이상 사용되지 않으며 곧 작동을 중단합니다)."
	},
	"systemPrompt": {
		"preview": "시스템 프롬프트 미리보기",
		"copy": "시스템 프롬프트를 클립보드에 복사",
		"title": "시스템 프롬프트 ({{modeName}} 모드)"
	},
	"supportPrompts": {
		"title": "지원 프롬프트",
		"resetPrompt": "{{promptType}} 프롬프트를 기본값으로 재설정",
		"prompt": "프롬프트",
		"enhance": {
			"apiConfiguration": "API 구성",
			"apiConfigDescription": "프롬프트 향상에 항상 사용할 API 구성을 선택하거나, 현재 선택된 구성을 사용할 수 있습니다",
			"useCurrentConfig": "현재 선택된 API 구성 사용",
			"testPromptPlaceholder": "향상을 테스트할 프롬프트 입력",
			"previewButton": "프롬프트 향상 미리보기"
		},
		"types": {
			"ENHANCE": {
				"label": "프롬프트 향상",
				"description": "입력에 맞춤화된 제안이나 개선을 얻기 위해 프롬프트 향상을 사용하세요. 이를 통해 Roo가 의도를 이해하고 최상의 응답을 제공할 수 있습니다. 채팅에서 ✨ 아이콘을 통해 이용 가능합니다."
			},
			"EXPLAIN": {
				"label": "코드 설명",
				"description": "코드 스니펫, 함수 또는 전체 파일에 대한 상세한 설명을 얻을 수 있습니다. 복잡한 코드를 이해하거나 새로운 패턴을 배우는 데 유용합니다. 코드 액션(에디터의 전구 아이콘)과 에디터 컨텍스트 메뉴(선택한 코드에서 우클릭)에서 이용 가능합니다."
			},
			"FIX": {
				"label": "문제 해결",
				"description": "버그, 오류 또는 코드 품질 문제를 식별하고 해결하는 데 도움을 받을 수 있습니다. 문제 해결을 위한 단계별 안내를 제공합니다. 코드 액션(에디터의 전구 아이콘)과 에디터 컨텍스트 메뉴(선택한 코드에서 우클릭)에서 이용 가능합니다."
			},
			"IMPROVE": {
				"label": "코드 개선",
				"description": "기능을 유지하면서 코드 최적화, 더 나은 관행 및 아키텍처 개선에 대한 제안을 받을 수 있습니다. 코드 액션(에디터의 전구 아이콘)과 에디터 컨텍스트 메뉴(선택한 코드에서 우클릭)에서 이용 가능합니다."
			},
			"ADD_TO_CONTEXT": {
				"label": "컨텍스트에 추가",
				"description": "현재 작업이나 대화에 컨텍스트를 추가합니다. 추가 정보나 명확한 설명을 제공하는 데 유용합니다. 코드 액션(에디터의 전구 아이콘)과 에디터 컨텍스트 메뉴(선택한 코드에서 우클릭)에서 이용 가능합니다."
			},
			"TERMINAL_ADD_TO_CONTEXT": {
				"label": "터미널 콘텐츠를 컨텍스트에 추가",
				"description": "현재 작업이나 대화에 터미널 출력을 추가합니다. 명령 출력이나 로그를 제공하는 데 유용합니다. 터미널 컨텍스트 메뉴(선택한 터미널 콘텐츠에서 우클릭)에서 이용 가능합니다."
			},
			"TERMINAL_FIX": {
				"label": "터미널 명령 수정",
				"description": "실패했거나 개선이 필요한 터미널 명령을 수정하는 데 도움을 받을 수 있습니다. 터미널 컨텍스트 메뉴(선택한 터미널 콘텐츠에서 우클릭)에서 이용 가능합니다."
			},
			"TERMINAL_EXPLAIN": {
				"label": "터미널 명령 설명",
				"description": "터미널 명령과 그 출력에 대한 상세한 설명을 얻을 수 있습니다. 터미널 컨텍스트 메뉴(선택한 터미널 콘텐츠에서 우클릭)에서 이용 가능합니다."
			},
			"NEW_TASK": {
				"label": "새 작업 시작",
				"description": "입력한 내용으로 새 작업을 시작할 수 있습니다. 명령 팔레트에서 이용 가능합니다."
			}
		}
	},
	"advancedSystemPrompt": {
		"title": "고급: 시스템 프롬프트 재정의",
		"description": "작업 공간의 <span>.roo/system-prompt-{{slug}}</span>에 파일을 생성하여 이 모드의 시스템 프롬프트(역할 정의 및 사용자 지정 지침 제외)를 완전히 대체할 수 있습니다. 이는 내장된 안전 장치와 일관성 검사(특히 도구 사용 관련)를 우회하는 매우 고급 기능이므로 주의하세요!"
	},
	"createModeDialog": {
		"title": "새 모드 만들기",
		"close": "닫기",
		"name": {
			"label": "이름",
			"placeholder": "모드 이름 입력"
		},
		"slug": {
			"label": "슬러그",
			"description": "슬러그는 URL 및 파일 이름에 사용됩니다. 소문자여야 하며 문자, 숫자 및 하이픈만 포함해야 합니다."
		},
		"saveLocation": {
			"label": "저장 위치",
			"description": "이 모드를 저장할 위치를 선택하세요. 프로젝트별 모드는 전역 모드보다 우선합니다.",
			"global": {
				"label": "전역",
				"description": "모든 작업 공간에서 사용 가능"
			},
			"project": {
				"label": "프로젝트별 (.roomodes)",
				"description": "이 작업 공간에서만 사용 가능, 전역보다 우선"
			}
		},
		"roleDefinition": {
			"label": "역할 정의",
			"description": "이 모드에 대한 Roo의 전문성과 성격을 정의하세요."
		},
		"tools": {
			"label": "사용 가능한 도구",
			"description": "이 모드가 사용할 수 있는 도구를 선택하세요."
		},
		"customInstructions": {
			"label": "사용자 지정 지침 (선택 사항)",
			"description": "이 모드에 대한 특정 행동 지침을 추가하세요."
		},
		"buttons": {
			"cancel": "취소",
			"create": "모드 만들기"
		},
		"deleteMode": "모드 삭제"
	},
	"allFiles": "모든 파일"
}<|MERGE_RESOLUTION|>--- conflicted
+++ resolved
@@ -8,12 +8,9 @@
 		"editGlobalModes": "전역 모드 편집",
 		"editProjectModes": "프로젝트 모드 편집 (.roomodes)",
 		"createModeHelpText": "새 커스텀 모드를 만들려면 + 버튼을 클릭하거나, 채팅에서 Roo에게 만들어달라고 요청하세요!",
-<<<<<<< HEAD
 		"hideBuiltInModes": "기본 제공 모드 숨기기",
-		"showBuiltInModes": "기본 제공 모드 표시"
-=======
+		"showBuiltInModes": "기본 제공 모드 표시",
 		"selectMode": "모드 검색"
->>>>>>> c1aa0ec5
 	},
 	"apiConfiguration": {
 		"title": "API 구성",
