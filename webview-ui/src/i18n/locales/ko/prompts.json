--- conflicted
+++ resolved
@@ -7,13 +7,7 @@
 		"editModesConfig": "모드 구성 편집",
 		"editGlobalModes": "전역 모드 편집",
 		"editProjectModes": "프로젝트 모드 편집 (.roomodes)",
-<<<<<<< HEAD
-		"createModeHelpText": "새 커스텀 모드를 만들려면 + 버튼을 클릭하거나, 채팅에서 Roo에게 만들어달라고 요청하세요!",
-		"hideBuiltInModes": "기본 제공 모드 숨기기",
-		"showBuiltInModes": "기본 제공 모드 표시",
-=======
 		"createModeHelpText": "모드는 Roo의 행동을 맞춤화하는 특화된 페르소나입니다. <0>모드 사용에 대해 알아보기</0> 또는 <1>모드 사용자 정의하기.</1>",
->>>>>>> 122b9fec
 		"selectMode": "모드 검색"
 	},
 	"apiConfiguration": {
