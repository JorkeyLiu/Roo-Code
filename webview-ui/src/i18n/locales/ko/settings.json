--- conflicted
+++ resolved
@@ -121,10 +121,6 @@
 			"hint": "최신 모델을 보려면 설정을 다시 열어주세요."
 		},
 		"getRequestyApiKey": "Requesty API 키 받기",
-		"refreshModels": {
-			"label": "모델 새로고침",
-			"hint": "최신 모델을 보려면 설정을 다시 열어주세요."
-		},
 		"openRouterTransformsText": "프롬프트와 메시지 체인을 컨텍스트 크기로 압축 (<a>OpenRouter Transforms</a>)",
 		"anthropicApiKey": "Anthropic API 키",
 		"getAnthropicApiKey": "Anthropic API 키 받기",
@@ -360,17 +356,6 @@
 		},
 		"zshOhMy": {
 			"label": "Oh My Zsh 통합 활성화",
-<<<<<<< HEAD
-			"description": "활성화하면 ITERM_SHELL_INTEGRATION_INSTALLED=Yes를 설정하여 Oh My Zsh 셸 통합 기능을 활성화합니다. 이 설정을 적용하려면 IDE를 다시 시작해야 할 수 있습니다. (실험적)"
-		},
-		"zshP10k": {
-			"label": "Powerlevel10k 통합 활성화",
-			"description": "활성화하면 POWERLEVEL9K_TERM_SHELL_INTEGRATION=true를 설정하여 Powerlevel10k 셸 통합 기능을 활성화합니다. (실험적)"
-		},
-		"inheritEnv": {
-			"label": "환경 변수 상속",
-			"description": "활성화하면 터미널이 VSCode 부모 프로세스로부터 환경 변수를 상속받습니다. 사용자 프로필에 정의된 셸 통합 설정 등이 포함됩니다. 이는 VSCode 전역 설정 `terminal.integrated.inheritEnv`를 직접 전환합니다"
-=======
 			"description": "활성화하면 ITERM_SHELL_INTEGRATION_INSTALLED=Yes를 설정하여 Oh My Zsh 셸 통합 기능을 활성화합니다. 이 설정을 적용하려면 IDE를 다시 시작해야 할 수 있습니다. <0>더 알아보기</0>"
 		},
 		"zshP10k": {
@@ -384,7 +369,6 @@
 		"inheritEnv": {
 			"label": "환경 변수 상속",
 			"description": "활성화하면 터미널이 VSCode 부모 프로세스로부터 환경 변수를 상속받습니다. 사용자 프로필에 정의된 셸 통합 설정 등이 포함됩니다. 이는 VSCode 전역 설정 `terminal.integrated.inheritEnv`를 직접 전환합니다. <0>더 알아보기</0>"
->>>>>>> 122b9fec
 		}
 	},
 	"advanced": {
