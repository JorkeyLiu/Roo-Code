--- conflicted
+++ resolved
@@ -25,13 +25,8 @@
 		"errors": "Lỗi"
 	},
 	"emptyState": {
-<<<<<<< HEAD
-		"noTools": "Không tìm thấy công cụ nào",
-		"noResources": "Không tìm thấy tài nguyên nào",
-=======
 		"noTools": "Không tìm thấy công cụ",
 		"noResources": "Không tìm thấy tài nguyên",
->>>>>>> 122b9fec
 		"noLogs": "Không tìm thấy nhật ký",
 		"noErrors": "Không tìm thấy lỗi"
 	},
