{
	"common": {
		"save": "Lưu",
		"done": "Hoàn thành",
		"cancel": "Hủy",
		"reset": "Đặt lại",
		"select": "Chọn",
		"add": "Thêm tiêu đề",
		"remove": "Xóa"
	},
	"header": {
		"title": "Cài đặt",
		"saveButtonTooltip": "Lưu thay đổi",
		"nothingChangedTooltip": "Không có gì thay đổi",
		"doneButtonTooltip": "Hủy thay đổi chưa lưu và đóng bảng cài đặt"
	},
	"unsavedChangesDialog": {
		"title": "Thay đổi chưa lưu",
		"description": "Bạn có muốn hủy thay đổi và tiếp tục không?",
		"cancelButton": "Hủy",
		"discardButton": "Hủy thay đổi"
	},
	"sections": {
		"providers": "Nhà cung cấp",
		"autoApprove": "Phê duyệt",
		"browser": "Trình duyệt",
		"checkpoints": "Điểm kiểm tra",
		"notifications": "Thông báo",
		"contextManagement": "Ngữ cảnh",
		"terminal": "Terminal",
		"experimental": "Thử nghiệm",
		"language": "Ngôn ngữ",
		"about": "Giới thiệu"
	},
	"autoApprove": {
		"description": "Cho phép Roo tự động thực hiện các hoạt động mà không cần phê duyệt. Chỉ bật những cài đặt này nếu bạn hoàn toàn tin tưởng AI và hiểu rõ các rủi ro bảo mật liên quan.",
		"readOnly": {
			"label": "Đọc",
			"description": "Khi được bật, Roo sẽ tự động xem nội dung thư mục và đọc tệp mà không yêu cầu bạn nhấp vào nút Phê duyệt.",
			"outsideWorkspace": {
				"label": "Bao gồm các tệp ngoài không gian làm việc",
				"description": "Cho phép Roo đọc các tệp bên ngoài không gian làm việc hiện tại mà không yêu cầu phê duyệt."
			}
		},
		"write": {
			"label": "Ghi",
			"description": "Tự động tạo và chỉnh sửa tệp mà không cần phê duyệt",
			"delayLabel": "Trì hoãn sau khi ghi để cho phép chẩn đoán phát hiện các vấn đề tiềm ẩn",
			"outsideWorkspace": {
				"label": "Bao gồm các tệp ngoài không gian làm việc",
				"description": "Cho phép Roo tạo và chỉnh sửa các tệp bên ngoài không gian làm việc hiện tại mà không yêu cầu phê duyệt."
			}
		},
		"browser": {
			"label": "Trình duyệt",
			"description": "Tự động thực hiện các hành động trình duyệt mà không cần phê duyệt. Lưu ý: Chỉ áp dụng khi mô hình hỗ trợ sử dụng máy tính"
		},
		"retry": {
			"label": "Thử lại",
			"description": "Tự động thử lại các yêu cầu API thất bại khi máy chủ trả về phản hồi lỗi",
			"delayLabel": "Trì hoãn trước khi thử lại yêu cầu"
		},
		"mcp": {
			"label": "MCP",
			"description": "Bật tự động phê duyệt các công cụ MCP riêng lẻ trong chế độ xem Máy chủ MCP (yêu cầu cả cài đặt này và hộp kiểm \"Luôn cho phép\" của công cụ)"
		},
		"modeSwitch": {
			"label": "Chế độ",
			"description": "Tự động chuyển đổi giữa các chế độ khác nhau mà không cần phê duyệt"
		},
		"subtasks": {
			"label": "Công việc phụ",
			"description": "Cho phép tạo và hoàn thành các công việc phụ mà không cần phê duyệt"
		},
		"execute": {
			"label": "Thực thi",
			"description": "Tự động thực thi các lệnh terminal được phép mà không cần phê duyệt",
			"allowedCommands": "Các lệnh tự động thực thi được phép",
			"allowedCommandsDescription": "Tiền tố lệnh có thể được tự động thực thi khi \"Luôn phê duyệt các hoạt động thực thi\" được bật. Thêm * để cho phép tất cả các lệnh (sử dụng cẩn thận).",
			"commandPlaceholder": "Nhập tiền tố lệnh (ví dụ: 'git ')",
			"addButton": "Thêm"
		}
	},
	"providers": {
		"providerDocumentation": "Tài liệu {{provider}}",
		"configProfile": "Hồ sơ cấu hình",
		"description": "Lưu các cấu hình API khác nhau để nhanh chóng chuyển đổi giữa các nhà cung cấp và cài đặt.",
		"apiProvider": "Nhà cung cấp API",
		"model": "Mẫu",
		"nameEmpty": "Tên không được để trống",
		"nameExists": "Đã tồn tại một hồ sơ với tên này",
		"deleteProfile": "Xóa hồ sơ",
		"invalidArnFormat": "Định dạng ARN không hợp lệ. Vui lòng kiểm tra các ví dụ ở trên.",
		"enterNewName": "Nhập tên mới",
		"addProfile": "Thêm hồ sơ",
		"renameProfile": "Đổi tên hồ sơ",
		"newProfile": "Hồ sơ cấu hình mới",
		"enterProfileName": "Nhập tên hồ sơ",
		"createProfile": "Tạo hồ sơ",
		"cannotDeleteOnlyProfile": "Không thể xóa hồ sơ duy nhất",
		"searchPlaceholder": "Tìm kiếm hồ sơ",
		"noMatchFound": "Không tìm thấy hồ sơ phù hợp",
		"vscodeLmDescription": "API Mô hình Ngôn ngữ VS Code cho phép bạn chạy các mô hình được cung cấp bởi các tiện ích mở rộng khác của VS Code (bao gồm nhưng không giới hạn ở GitHub Copilot). Cách dễ nhất để bắt đầu là cài đặt các tiện ích mở rộng Copilot và Copilot Chat từ VS Code Marketplace.",
		"awsCustomArnUse": "Nhập một ARN Amazon Bedrock hợp lệ cho mô hình bạn muốn sử dụng. Ví dụ về định dạng:",
		"awsCustomArnDesc": "Đảm bảo rằng vùng trong ARN khớp với vùng AWS đã chọn ở trên.",
		"openRouterApiKey": "Khóa API OpenRouter",
		"getOpenRouterApiKey": "Lấy khóa API OpenRouter",
		"apiKeyStorageNotice": "Khóa API được lưu trữ an toàn trong Bộ lưu trữ bí mật của VSCode",
		"glamaApiKey": "Khóa API Glama",
		"getGlamaApiKey": "Lấy khóa API Glama",
		"useCustomBaseUrl": "Sử dụng URL cơ sở tùy chỉnh",
		"useHostHeader": "Sử dụng tiêu đề Host tùy chỉnh",
		"useLegacyFormat": "Sử dụng định dạng API OpenAI cũ",
		"customHeaders": "Tiêu đề tùy chỉnh",
		"headerName": "Tên tiêu đề",
		"headerValue": "Giá trị tiêu đề",
		"noCustomHeaders": "Chưa có tiêu đề tùy chỉnh nào được định nghĩa. Nhấp vào nút + để thêm.",
		"requestyApiKey": "Khóa API Requesty",
		"refreshModels": {
			"label": "Làm mới mô hình",
			"hint": "Vui lòng mở lại cài đặt để xem các mô hình mới nhất."
		},
		"getRequestyApiKey": "Lấy khóa API Requesty",
		"openRouterTransformsText": "Nén lời nhắc và chuỗi tin nhắn theo kích thước ngữ cảnh (<a>OpenRouter Transforms</a>)",
		"anthropicApiKey": "Khóa API Anthropic",
		"getAnthropicApiKey": "Lấy khóa API Anthropic",
		"anthropicUseAuthToken": "Truyền khóa API Anthropic dưới dạng tiêu đề Authorization thay vì X-Api-Key",
		"chutesApiKey": "Khóa API Chutes",
		"getChutesApiKey": "Lấy khóa API Chutes",
		"deepSeekApiKey": "Khóa API DeepSeek",
		"getDeepSeekApiKey": "Lấy khóa API DeepSeek",
		"geminiApiKey": "Khóa API Gemini",
		"getGroqApiKey": "Lấy khóa API Groq",
		"groqApiKey": "Khóa API Groq",
		"getGeminiApiKey": "Lấy khóa API Gemini",
		"openAiApiKey": "Khóa API OpenAI",
		"openAiBaseUrl": "URL cơ sở",
		"getOpenAiApiKey": "Lấy khóa API OpenAI",
		"mistralApiKey": "Khóa API Mistral",
		"getMistralApiKey": "Lấy khóa API Mistral / Codestral",
		"codestralBaseUrl": "URL cơ sở Codestral (Tùy chọn)",
		"codestralBaseUrlDesc": "Đặt URL thay thế cho mô hình Codestral.",
		"xaiApiKey": "Khóa API xAI",
		"getXaiApiKey": "Lấy khóa API xAI",
		"litellmApiKey": "Khóa API LiteLLM",
		"litellmBaseUrl": "URL cơ sở LiteLLM",
		"awsCredentials": "Thông tin xác thực AWS",
		"awsProfile": "Hồ sơ AWS",
		"awsProfileName": "Tên hồ sơ AWS",
		"awsAccessKey": "Khóa truy cập AWS",
		"awsSecretKey": "Khóa bí mật AWS",
		"awsSessionToken": "Token phiên AWS",
		"awsRegion": "Vùng AWS",
		"awsCrossRegion": "Sử dụng suy luận liên vùng",
		"enablePromptCaching": "Bật bộ nhớ đệm lời nhắc",
		"enablePromptCachingTitle": "Bật bộ nhớ đệm lời nhắc để cải thiện hiệu suất và giảm chi phí cho các mô hình được hỗ trợ.",
		"cacheUsageNote": "Lưu ý: Nếu bạn không thấy việc sử dụng bộ nhớ đệm, hãy thử chọn một mô hình khác và sau đó chọn lại mô hình mong muốn của bạn.",
		"vscodeLmModel": "Mô hình ngôn ngữ",
		"vscodeLmWarning": "Lưu ý: Đây là tích hợp thử nghiệm và hỗ trợ nhà cung cấp có thể khác nhau. Nếu bạn nhận được lỗi về mô hình không được hỗ trợ, đó là vấn đề từ phía nhà cung cấp.",
		"googleCloudSetup": {
			"title": "Để sử dụng Google Cloud Vertex AI, bạn cần:",
			"step1": "1. Tạo tài khoản Google Cloud, kích hoạt Vertex AI API và kích hoạt các mô hình Claude mong muốn.",
			"step2": "2. Cài đặt Google Cloud CLI và cấu hình thông tin xác thực mặc định của ứng dụng.",
			"step3": "3. Hoặc tạo tài khoản dịch vụ với thông tin xác thực."
		},
		"googleCloudCredentials": "Thông tin xác thực Google Cloud",
		"googleCloudKeyFile": "Đường dẫn tệp khóa Google Cloud",
		"googleCloudProjectId": "ID dự án Google Cloud",
		"googleCloudRegion": "Vùng Google Cloud",
		"lmStudio": {
			"baseUrl": "URL cơ sở (tùy chọn)",
			"modelId": "ID mô hình",
			"speculativeDecoding": "Bật giải mã suy đoán",
			"draftModelId": "ID mô hình nháp",
			"draftModelDesc": "Mô hình nháp phải từ cùng một họ mô hình để giải mã suy đoán hoạt động chính xác.",
			"selectDraftModel": "Chọn mô hình nháp",
			"noModelsFound": "Không tìm thấy mô hình nháp nào. Vui lòng đảm bảo LM Studio đang chạy với chế độ máy chủ được bật.",
			"description": "LM Studio cho phép bạn chạy các mô hình cục bộ trên máy tính của bạn. Để biết hướng dẫn về cách bắt đầu, xem <a>hướng dẫn nhanh</a> của họ. Bạn cũng sẽ cần khởi động tính năng <b>máy chủ cục bộ</b> của LM Studio để sử dụng nó với tiện ích mở rộng này. <span>Lưu ý:</span> Roo Code sử dụng các lời nhắc phức tạp và hoạt động tốt nhất với các mô hình Claude. Các mô hình kém mạnh hơn có thể không hoạt động như mong đợi."
		},
		"ollama": {
			"baseUrl": "URL cơ sở (tùy chọn)",
			"modelId": "ID mô hình",
			"description": "Ollama cho phép bạn chạy các mô hình cục bộ trên máy tính của bạn. Để biết hướng dẫn về cách bắt đầu, xem hướng dẫn nhanh của họ.",
			"warning": "Lưu ý: Roo Code sử dụng các lời nhắc phức tạp và hoạt động tốt nhất với các mô hình Claude. Các mô hình kém mạnh hơn có thể không hoạt động như mong đợi."
		},
<<<<<<< HEAD
		"openRouterTransformsText": "Nén lời nhắc và chuỗi tin nhắn theo kích thước ngữ cảnh (<a>OpenRouter Transforms</a>)",
		"refreshModels": {
			"label": "Làm mới mô hình",
			"hint": "Vui lòng mở lại cài đặt để xem các mô hình mới nhất."
		},
=======
>>>>>>> 122b9fec
		"unboundApiKey": "Khóa API Unbound",
		"getUnboundApiKey": "Lấy khóa API Unbound",
		"humanRelay": {
			"description": "Không cần khóa API, nhưng người dùng cần giúp sao chép và dán thông tin vào AI trò chuyện web.",
			"instructions": "Trong quá trình sử dụng, một hộp thoại sẽ xuất hiện và tin nhắn hiện tại sẽ được tự động sao chép vào clipboard. Bạn cần dán chúng vào các phiên bản web của AI (như ChatGPT hoặc Claude), sau đó sao chép phản hồi của AI trở lại hộp thoại và nhấp vào nút xác nhận."
		},
		"openRouter": {
			"providerRouting": {
				"title": "Định tuyến nhà cung cấp OpenRouter",
				"description": "OpenRouter chuyển hướng yêu cầu đến các nhà cung cấp tốt nhất hiện có cho mô hình của bạn. Theo mặc định, các yêu cầu được cân bằng giữa các nhà cung cấp hàng đầu để tối đa hóa thời gian hoạt động. Tuy nhiên, bạn có thể chọn một nhà cung cấp cụ thể để sử dụng cho mô hình này.",
				"learnMore": "Tìm hiểu thêm về định tuyến nhà cung cấp"
			}
		},
		"customModel": {
			"capabilities": "Cấu hình các khả năng và giá cả cho mô hình tương thích OpenAI tùy chỉnh của bạn. Hãy cẩn thận khi chỉ định khả năng của mô hình, vì chúng có thể ảnh hưởng đến cách Roo Code hoạt động.",
			"maxTokens": {
				"label": "Số token đầu ra tối đa",
				"description": "Số lượng token tối đa mà mô hình có thể tạo ra trong một phản hồi. (Chỉ định -1 để cho phép máy chủ đặt số token tối đa.)"
			},
			"contextWindow": {
				"label": "Kích thước cửa sổ ngữ cảnh",
				"description": "Tổng số token (đầu vào + đầu ra) mà mô hình có thể xử lý."
			},
			"imageSupport": {
				"label": "Hỗ trợ hình ảnh",
				"description": "Mô hình này có khả năng xử lý và hiểu hình ảnh không?"
			},
			"computerUse": {
				"label": "Sử dụng máy tính",
				"description": "Mô hình này có khả năng tương tác với trình duyệt không? (ví dụ: Claude 3.7 Sonnet)."
			},
			"promptCache": {
				"label": "Bộ nhớ đệm lời nhắc",
				"description": "Mô hình này có khả năng lưu trữ lời nhắc trong bộ nhớ đệm không?"
			},
			"pricing": {
				"input": {
					"label": "Giá đầu vào",
					"description": "Chi phí cho mỗi triệu token trong đầu vào/lời nhắc. Điều này ảnh hưởng đến chi phí gửi ngữ cảnh và hướng dẫn đến mô hình."
				},
				"output": {
					"label": "Giá đầu ra",
					"description": "Chi phí cho mỗi triệu token trong phản hồi của mô hình. Điều này ảnh hưởng đến chi phí của nội dung được tạo ra và hoàn thành."
				},
				"cacheReads": {
					"label": "Giá đọc bộ nhớ đệm",
					"description": "Chi phí cho mỗi triệu token khi đọc từ bộ nhớ đệm. Đây là giá được tính khi một phản hồi được lưu trong bộ nhớ đệm được truy xuất."
				},
				"cacheWrites": {
					"label": "Giá ghi bộ nhớ đệm",
					"description": "Chi phí cho mỗi triệu token khi ghi vào bộ nhớ đệm. Đây là giá được tính khi một lời nhắc được lưu vào bộ nhớ đệm lần đầu tiên."
				}
			},
			"resetDefaults": "Đặt lại về mặc định"
		},
		"rateLimitSeconds": {
			"label": "Giới hạn tốc độ",
			"description": "Thời gian tối thiểu giữa các yêu cầu API."
		},
		"reasoningEffort": {
			"label": "Nỗ lực suy luận của mô hình",
			"high": "Cao",
			"medium": "Trung bình",
			"low": "Thấp"
		},
		"setReasoningLevel": "Kích hoạt nỗ lực suy luận"
	},
	"browser": {
		"enable": {
			"label": "Bật công cụ trình duyệt",
			"description": "Khi được bật, Roo có thể sử dụng trình duyệt để tương tác với các trang web khi sử dụng các mô hình hỗ trợ sử dụng máy tính. <0>Tìm hiểu thêm</0>"
		},
		"viewport": {
			"label": "Kích thước khung nhìn",
			"description": "Chọn kích thước khung nhìn cho tương tác trình duyệt. Điều này ảnh hưởng đến cách trang web được hiển thị và tương tác.",
			"options": {
				"largeDesktop": "Máy tính để bàn lớn (1280x800)",
				"smallDesktop": "Máy tính để bàn nhỏ (900x600)",
				"tablet": "Máy tính bảng (768x1024)",
				"mobile": "Di động (360x640)"
			}
		},
		"screenshotQuality": {
			"label": "Chất lượng ảnh chụp màn hình",
			"description": "Điều chỉnh chất lượng WebP của ảnh chụp màn hình trình duyệt. Giá trị cao hơn cung cấp ảnh chụp màn hình rõ ràng hơn nhưng tăng sử dụng token."
		},
		"remote": {
			"label": "Sử dụng kết nối trình duyệt từ xa",
			"description": "Kết nối với trình duyệt Chrome đang chạy với tính năng gỡ lỗi từ xa được bật (--remote-debugging-port=9222).",
			"urlPlaceholder": "URL tùy chỉnh (ví dụ: http://localhost:9222)",
			"testButton": "Kiểm tra kết nối",
			"testingButton": "Đang kiểm tra...",
			"instructions": "Nhập địa chỉ DevTools Protocol hoặc để trống để tự động phát hiện các instance Chrome cục bộ. Nút Kiểm tra kết nối sẽ thử URL tùy chỉnh nếu được cung cấp, hoặc tự động phát hiện nếu trường này trống."
		}
	},
	"checkpoints": {
		"enable": {
			"label": "Bật điểm kiểm tra tự động",
			"description": "Khi được bật, Roo sẽ tự động tạo các điểm kiểm tra trong quá trình thực hiện nhiệm vụ, giúp dễ dàng xem lại các thay đổi hoặc quay lại trạng thái trước đó. <0>Tìm hiểu thêm</0>"
		}
	},
	"notifications": {
		"sound": {
			"label": "Bật hiệu ứng âm thanh",
			"description": "Khi được bật, Roo sẽ phát hiệu ứng âm thanh cho thông báo và sự kiện.",
			"volumeLabel": "Âm lượng"
		},
		"tts": {
			"label": "Bật chuyển văn bản thành giọng nói",
			"description": "Khi được bật, Roo sẽ đọc to các phản hồi của nó bằng chức năng chuyển văn bản thành giọng nói.",
			"speedLabel": "Tốc độ"
		}
	},
	"contextManagement": {
		"description": "Kiểm soát thông tin nào được đưa vào cửa sổ ngữ cảnh của AI, ảnh hưởng đến việc sử dụng token và chất lượng phản hồi",
		"openTabs": {
			"label": "Giới hạn ngữ cảnh tab đang mở",
			"description": "Số lượng tab VSCode đang mở tối đa để đưa vào ngữ cảnh. Giá trị cao hơn cung cấp nhiều ngữ cảnh hơn nhưng tăng sử dụng token."
		},
		"workspaceFiles": {
			"label": "Giới hạn ngữ cảnh tệp workspace",
			"description": "Số lượng tệp tối đa để đưa vào chi tiết thư mục làm việc hiện tại. Giá trị cao hơn cung cấp nhiều ngữ cảnh hơn nhưng tăng sử dụng token."
		},
		"rooignore": {
			"label": "Hiển thị tệp .rooignore trong danh sách và tìm kiếm",
			"description": "Khi được bật, các tệp khớp với mẫu trong .rooignore sẽ được hiển thị trong danh sách với biểu tượng khóa. Khi bị tắt, các tệp này sẽ hoàn toàn bị ẩn khỏi danh sách tệp và tìm kiếm."
		},
		"maxReadFile": {
			"label": "Ngưỡng tự động cắt ngắn khi đọc tệp",
			"description": "Roo đọc số dòng này khi mô hình không chỉ định giá trị bắt đầu/kết thúc. Nếu số này nhỏ hơn tổng số dòng của tệp, Roo sẽ tạo một chỉ mục số dòng của các định nghĩa mã. Trường hợp đặc biệt: -1 chỉ thị Roo đọc toàn bộ tệp (không tạo chỉ mục), và 0 chỉ thị không đọc dòng nào và chỉ cung cấp chỉ mục dòng cho ngữ cảnh tối thiểu. Giá trị thấp hơn giảm thiểu việc sử dụng ngữ cảnh ban đầu, cho phép đọc chính xác các phạm vi dòng sau này. Các yêu cầu có chỉ định bắt đầu/kết thúc rõ ràng không bị giới hạn bởi cài đặt này.",
			"lines": "dòng",
			"always_full_read": "Luôn đọc toàn bộ tệp"
		}
	},
	"terminal": {
		"basic": {
			"label": "Cài đặt Terminal: Cơ bản",
			"description": "Cài đặt cơ bản cho terminal"
		},
		"advanced": {
			"label": "Cài đặt Terminal: Nâng cao",
			"description": "Các tùy chọn sau có thể yêu cầu khởi động lại terminal để áp dụng cài đặt."
		},
		"outputLineLimit": {
			"label": "Giới hạn đầu ra terminal",
			"description": "Số dòng tối đa để đưa vào đầu ra terminal khi thực hiện lệnh. Khi vượt quá, các dòng sẽ bị xóa khỏi phần giữa, tiết kiệm token. <0>Tìm hiểu thêm</0>"
		},
		"shellIntegrationTimeout": {
			"label": "Thời gian chờ tích hợp shell terminal",
			"description": "Thời gian tối đa để chờ tích hợp shell khởi tạo trước khi thực hiện lệnh. Đối với người dùng có thời gian khởi động shell dài, giá trị này có thể cần được tăng lên nếu bạn thấy lỗi \"Shell Integration Unavailable\" trong terminal. <0>Tìm hiểu thêm</0>"
		},
		"shellIntegrationDisabled": {
			"label": "Tắt tích hợp shell terminal",
			"description": "Bật tùy chọn này nếu lệnh terminal không hoạt động chính xác hoặc bạn thấy lỗi 'Shell Integration Unavailable'. Tùy chọn này sử dụng phương pháp đơn giản hơn để chạy lệnh, bỏ qua một số tính năng terminal nâng cao. <0>Tìm hiểu thêm</0>"
		},
		"commandDelay": {
			"label": "Độ trễ lệnh terminal",
			"description": "Độ trễ tính bằng mili giây để thêm vào sau khi thực hiện lệnh. Cài đặt mặc định là 0 sẽ tắt hoàn toàn độ trễ. Điều này có thể giúp đảm bảo đầu ra lệnh được ghi lại đầy đủ trong các terminal có vấn đề về thời gian. Trong hầu hết các terminal, điều này được thực hiện bằng cách đặt `PROMPT_COMMAND='sleep N'` và PowerShell thêm `start-sleep` vào cuối mỗi lệnh. Ban đầu là giải pháp cho lỗi VSCode#237208 và có thể không cần thiết. <0>Tìm hiểu thêm</0>"
		},
		"compressProgressBar": {
			"label": "Nén đầu ra thanh tiến trình",
			"description": "Khi được bật, xử lý đầu ra terminal với các ký tự carriage return (\\r) để mô phỏng cách terminal thật hiển thị nội dung. Điều này loại bỏ các trạng thái trung gian của thanh tiến trình, chỉ giữ lại trạng thái cuối cùng, giúp tiết kiệm không gian ngữ cảnh cho thông tin quan trọng hơn. <0>Tìm hiểu thêm</0>"
		},
		"powershellCounter": {
			"label": "Bật giải pháp bộ đếm PowerShell",
			"description": "Khi được bật, thêm một bộ đếm vào các lệnh PowerShell để đảm bảo thực thi lệnh chính xác. Điều này giúp ích với các terminal PowerShell có thể gặp vấn đề về ghi lại đầu ra. <0>Tìm hiểu thêm</0>"
		},
		"zshClearEolMark": {
			"label": "Xóa dấu cuối dòng ZSH",
			"description": "Khi được bật, xóa dấu cuối dòng ZSH bằng cách đặt PROMPT_EOL_MARK=''. Điều này ngăn chặn các vấn đề về diễn giải đầu ra lệnh khi kết thúc bằng các ký tự đặc biệt như '%'. <0>Tìm hiểu thêm</0>"
		},
		"zshOhMy": {
			"label": "Bật tích hợp Oh My Zsh",
<<<<<<< HEAD
			"description": "Khi được bật, đặt ITERM_SHELL_INTEGRATION_INSTALLED=Yes để kích hoạt các tính năng tích hợp shell của Oh My Zsh. Việc áp dụng cài đặt này có thể yêu cầu khởi động lại IDE. (thử nghiệm)"
		},
		"zshP10k": {
			"label": "Bật tích hợp Powerlevel10k",
			"description": "Khi được bật, đặt POWERLEVEL9K_TERM_SHELL_INTEGRATION=true để kích hoạt các tính năng tích hợp shell của Powerlevel10k. (thử nghiệm)"
		},
		"inheritEnv": {
			"label": "Kế thừa biến môi trường",
			"description": "Khi được bật, terminal sẽ kế thừa các biến môi trường từ tiến trình cha của VSCode, như các cài đặt tích hợp shell được định nghĩa trong hồ sơ người dùng. Điều này trực tiếp chuyển đổi cài đặt toàn cục của VSCode `terminal.integrated.inheritEnv`"
=======
			"description": "Khi được bật, đặt ITERM_SHELL_INTEGRATION_INSTALLED=Yes để kích hoạt các tính năng tích hợp shell của Oh My Zsh. Việc áp dụng cài đặt này có thể yêu cầu khởi động lại IDE. <0>Tìm hiểu thêm</0>"
		},
		"zshP10k": {
			"label": "Bật tích hợp Powerlevel10k",
			"description": "Khi được bật, đặt POWERLEVEL9K_TERM_SHELL_INTEGRATION=true để kích hoạt các tính năng tích hợp shell của Powerlevel10k. <0>Tìm hiểu thêm</0>"
		},
		"zdotdir": {
			"label": "Bật xử lý ZDOTDIR",
			"description": "Khi được bật, tạo thư mục tạm thời cho ZDOTDIR để xử lý tích hợp shell zsh một cách chính xác. Điều này đảm bảo tích hợp shell VSCode hoạt động chính xác với zsh trong khi vẫn giữ nguyên cấu hình zsh của bạn. <0>Tìm hiểu thêm</0>"
		},
		"inheritEnv": {
			"label": "Kế thừa biến môi trường",
			"description": "Khi được bật, terminal sẽ kế thừa các biến môi trường từ tiến trình cha của VSCode, như các cài đặt tích hợp shell được định nghĩa trong hồ sơ người dùng. Điều này trực tiếp chuyển đổi cài đặt toàn cục của VSCode `terminal.integrated.inheritEnv`. <0>Tìm hiểu thêm</0>"
>>>>>>> 122b9fec
		}
	},
	"advanced": {
		"diff": {
			"label": "Bật chỉnh sửa qua diff",
			"description": "Khi được bật, Roo sẽ có thể chỉnh sửa tệp nhanh hơn và sẽ tự động từ chối ghi toàn bộ tệp bị cắt ngắn. Hoạt động tốt nhất với mô hình Claude 3.7 Sonnet mới nhất.",
			"strategy": {
				"label": "Chiến lược diff",
				"options": {
					"standard": "Tiêu chuẩn (khối đơn)",
					"multiBlock": "Thử nghiệm: Diff đa khối",
					"unified": "Thử nghiệm: Diff thống nhất"
				},
				"descriptions": {
					"standard": "Chiến lược diff tiêu chuẩn áp dụng thay đổi cho một khối mã tại một thời điểm.",
					"unified": "Chiến lược diff thống nhất thực hiện nhiều cách tiếp cận để áp dụng diff và chọn cách tiếp cận tốt nhất.",
					"multiBlock": "Chiến lược diff đa khối cho phép cập nhật nhiều khối mã trong một tệp trong một yêu cầu."
				}
			},
			"matchPrecision": {
				"label": "Độ chính xác khớp",
				"description": "Thanh trượt này kiểm soát mức độ chính xác các phần mã phải khớp khi áp dụng diff. Giá trị thấp hơn cho phép khớp linh hoạt hơn nhưng tăng nguy cơ thay thế không chính xác. Sử dụng giá trị dưới 100% với sự thận trọng cao."
			}
		}
	},
	"experimental": {
		"warning": "⚠️",
		"AUTO_CONDENSE_CONTEXT": {
			"name": "Nén cửa sổ ngữ cảnh một cách thông minh",
			"description": "Sử dụng một lệnh gọi LLM để tóm tắt cuộc trò chuyện trước đó khi cửa sổ ngữ cảnh của tác vụ gần đầy, thay vì loại bỏ các tin nhắn cũ. Lưu ý: chi phí tóm tắt hiện không được tính vào chi phí API hiển thị trong giao diện người dùng."
		},
		"DIFF_STRATEGY_UNIFIED": {
			"name": "Sử dụng chiến lược diff thống nhất thử nghiệm",
			"description": "Bật chiến lược diff thống nhất thử nghiệm. Chiến lược này có thể giảm số lần thử lại do lỗi mô hình nhưng có thể gây ra hành vi không mong muốn hoặc chỉnh sửa không chính xác. Chỉ bật nếu bạn hiểu rõ các rủi ro và sẵn sàng xem xét cẩn thận tất cả các thay đổi."
		},
		"SEARCH_AND_REPLACE": {
			"name": "Sử dụng công cụ tìm kiếm và thay thế thử nghiệm",
			"description": "Bật công cụ tìm kiếm và thay thế thử nghiệm, cho phép Roo thay thế nhiều phiên bản của một thuật ngữ tìm kiếm trong một yêu cầu."
		},
		"INSERT_BLOCK": {
			"name": "Sử dụng công cụ chèn nội dung thử nghiệm",
			"description": "Bật công cụ chèn nội dung thử nghiệm, cho phép Roo chèn nội dung tại số dòng cụ thể mà không cần tạo diff."
		},
		"POWER_STEERING": {
			"name": "Sử dụng chế độ \"power steering\" thử nghiệm",
			"description": "Khi được bật, Roo sẽ nhắc nhở mô hình về chi tiết định nghĩa chế độ hiện tại thường xuyên hơn. Điều này sẽ dẫn đến việc tuân thủ chặt chẽ hơn các định nghĩa vai trò và hướng dẫn tùy chỉnh, nhưng sẽ sử dụng nhiều token hơn cho mỗi tin nhắn."
		},
		"MULTI_SEARCH_AND_REPLACE": {
			"name": "Sử dụng công cụ diff đa khối thử nghiệm",
			"description": "Khi được bật, Roo sẽ sử dụng công cụ diff đa khối. Điều này sẽ cố gắng cập nhật nhiều khối mã trong tệp trong một yêu cầu."
		}
	},
	"promptCaching": {
		"label": "Tắt bộ nhớ đệm prompt",
		"description": "Khi được chọn, Roo sẽ không sử dụng bộ nhớ đệm prompt cho mô hình này."
	},
	"temperature": {
		"useCustom": "Sử dụng nhiệt độ tùy chỉnh",
		"description": "Kiểm soát tính ngẫu nhiên trong phản hồi của mô hình.",
		"rangeDescription": "Giá trị cao hơn làm cho đầu ra ngẫu nhiên hơn, giá trị thấp hơn làm cho nó xác định hơn."
	},
	"modelInfo": {
		"supportsImages": "Hỗ trợ hình ảnh",
		"noImages": "Không hỗ trợ hình ảnh",
		"supportsComputerUse": "Hỗ trợ sử dụng máy tính",
		"noComputerUse": "Không hỗ trợ sử dụng máy tính",
		"supportsPromptCache": "Hỗ trợ bộ nhớ đệm lời nhắc",
		"noPromptCache": "Không hỗ trợ bộ nhớ đệm lời nhắc",
		"maxOutput": "Đầu ra tối đa",
		"inputPrice": "Giá đầu vào",
		"outputPrice": "Giá đầu ra",
		"cacheReadsPrice": "Giá đọc bộ nhớ đệm",
		"cacheWritesPrice": "Giá ghi bộ nhớ đệm",
		"enableStreaming": "Bật streaming",
		"enableR1Format": "Kích hoạt tham số mô hình R1",
		"enableR1FormatTips": "Cần kích hoạt khi sử dụng các mô hình R1 như QWQ, để tránh lỗi 400",
		"useAzure": "Sử dụng Azure",
		"azureApiVersion": "Đặt phiên bản API Azure",
		"gemini": {
			"freeRequests": "* Miễn phí đến {{count}} yêu cầu mỗi phút. Sau đó, thanh toán phụ thuộc vào kích thước lời nhắc.",
			"pricingDetails": "Để biết thêm thông tin, xem chi tiết giá.",
			"billingEstimate": "* Thanh toán là ước tính - chi phí chính xác phụ thuộc vào kích thước lời nhắc."
		}
	},
	"modelPicker": {
		"automaticFetch": "Tiện ích mở rộng tự động lấy danh sách mới nhất các mô hình có sẵn trên <serviceLink>{{serviceName}}</serviceLink>. Nếu bạn không chắc chắn nên chọn mô hình nào, Roo Code hoạt động tốt nhất với <defaultModelLink>{{defaultModelId}}</defaultModelLink>. Bạn cũng có thể thử tìm kiếm \"free\" cho các tùy chọn miễn phí hiện có.",
		"label": "Mô hình",
		"searchPlaceholder": "Tìm kiếm",
		"noMatchFound": "Không tìm thấy kết quả",
		"useCustomModel": "Sử dụng tùy chỉnh: {{modelId}}"
	},
	"footer": {
		"feedback": "Nếu bạn có bất kỳ câu hỏi hoặc phản hồi nào, vui lòng mở một vấn đề tại <githubLink>github.com/RooVetGit/Roo-Code</githubLink> hoặc tham gia <redditLink>reddit.com/r/RooCode</redditLink> hoặc <discordLink>discord.gg/roocode</discordLink>",
		"telemetry": {
			"label": "Cho phép báo cáo lỗi và sử dụng ẩn danh",
			"description": "Giúp cải thiện Roo Code bằng cách gửi dữ liệu sử dụng ẩn danh và báo cáo lỗi. Không bao giờ gửi mã, lời nhắc hoặc thông tin cá nhân. Xem chính sách bảo mật của chúng tôi để biết thêm chi tiết."
		},
		"settings": {
			"import": "Nhập",
			"export": "Xuất",
			"reset": "Đặt lại"
		}
	},
	"thinkingBudget": {
		"maxTokens": "Tokens tối đa",
		"maxThinkingTokens": "Tokens suy nghĩ tối đa"
	},
	"validation": {
		"apiKey": "Bạn phải cung cấp khóa API hợp lệ.",
		"awsRegion": "Bạn phải chọn một vùng để sử dụng Amazon Bedrock.",
		"googleCloud": "Bạn phải cung cấp ID dự án và vùng Google Cloud hợp lệ.",
		"modelId": "Bạn phải cung cấp ID mô hình hợp lệ.",
		"modelSelector": "Bạn phải cung cấp bộ chọn mô hình hợp lệ.",
		"openAi": "Bạn phải cung cấp URL cơ sở, khóa API và ID mô hình hợp lệ.",
		"arn": {
			"invalidFormat": "Định dạng ARN không hợp lệ. Vui lòng kiểm tra yêu cầu về định dạng.",
			"regionMismatch": "Cảnh báo: Vùng trong ARN của bạn ({{arnRegion}}) không khớp với vùng bạn đã chọn ({{region}}). Điều này có thể gây ra vấn đề truy cập. Nhà cung cấp sẽ sử dụng vùng từ ARN."
		},
		"modelAvailability": "ID mô hình ({{modelId}}) bạn đã cung cấp không khả dụng. Vui lòng chọn một mô hình khác."
	},
	"placeholders": {
		"apiKey": "Nhập khóa API...",
		"profileName": "Nhập tên hồ sơ",
		"accessKey": "Nhập khóa truy cập...",
		"secretKey": "Nhập khóa bí mật...",
		"sessionToken": "Nhập token phiên...",
		"credentialsJson": "Nhập JSON thông tin xác thực...",
		"keyFilePath": "Nhập đường dẫn tệp khóa...",
		"projectId": "Nhập ID dự án...",
		"customArn": "Nhập ARN (vd: arn:aws:bedrock:us-east-1:123456789012:foundation-model/my-model)",
		"baseUrl": "Nhập URL cơ sở...",
		"modelId": {
			"lmStudio": "vd: meta-llama-3.1-8b-instruct",
			"lmStudioDraft": "vd: lmstudio-community/llama-3.2-1b-instruct",
			"ollama": "vd: llama3.1"
		},
		"numbers": {
			"maxTokens": "vd: 4096",
			"contextWindow": "vd: 128000",
			"inputPrice": "vd: 0.0001",
			"outputPrice": "vd: 0.0002",
			"cacheWritePrice": "vd: 0.00005"
		}
	},
	"defaults": {
		"ollamaUrl": "Mặc định: http://localhost:11434",
		"lmStudioUrl": "Mặc định: http://localhost:1234",
		"geminiUrl": "Mặc định: https://generativelanguage.googleapis.com"
	},
	"labels": {
		"customArn": "ARN tùy chỉnh",
		"useCustomArn": "Sử dụng ARN tùy chỉnh..."
	}
}<|MERGE_RESOLUTION|>--- conflicted
+++ resolved
@@ -183,14 +183,6 @@
 			"description": "Ollama cho phép bạn chạy các mô hình cục bộ trên máy tính của bạn. Để biết hướng dẫn về cách bắt đầu, xem hướng dẫn nhanh của họ.",
 			"warning": "Lưu ý: Roo Code sử dụng các lời nhắc phức tạp và hoạt động tốt nhất với các mô hình Claude. Các mô hình kém mạnh hơn có thể không hoạt động như mong đợi."
 		},
-<<<<<<< HEAD
-		"openRouterTransformsText": "Nén lời nhắc và chuỗi tin nhắn theo kích thước ngữ cảnh (<a>OpenRouter Transforms</a>)",
-		"refreshModels": {
-			"label": "Làm mới mô hình",
-			"hint": "Vui lòng mở lại cài đặt để xem các mô hình mới nhất."
-		},
-=======
->>>>>>> 122b9fec
 		"unboundApiKey": "Khóa API Unbound",
 		"getUnboundApiKey": "Lấy khóa API Unbound",
 		"humanRelay": {
@@ -364,17 +356,6 @@
 		},
 		"zshOhMy": {
 			"label": "Bật tích hợp Oh My Zsh",
-<<<<<<< HEAD
-			"description": "Khi được bật, đặt ITERM_SHELL_INTEGRATION_INSTALLED=Yes để kích hoạt các tính năng tích hợp shell của Oh My Zsh. Việc áp dụng cài đặt này có thể yêu cầu khởi động lại IDE. (thử nghiệm)"
-		},
-		"zshP10k": {
-			"label": "Bật tích hợp Powerlevel10k",
-			"description": "Khi được bật, đặt POWERLEVEL9K_TERM_SHELL_INTEGRATION=true để kích hoạt các tính năng tích hợp shell của Powerlevel10k. (thử nghiệm)"
-		},
-		"inheritEnv": {
-			"label": "Kế thừa biến môi trường",
-			"description": "Khi được bật, terminal sẽ kế thừa các biến môi trường từ tiến trình cha của VSCode, như các cài đặt tích hợp shell được định nghĩa trong hồ sơ người dùng. Điều này trực tiếp chuyển đổi cài đặt toàn cục của VSCode `terminal.integrated.inheritEnv`"
-=======
 			"description": "Khi được bật, đặt ITERM_SHELL_INTEGRATION_INSTALLED=Yes để kích hoạt các tính năng tích hợp shell của Oh My Zsh. Việc áp dụng cài đặt này có thể yêu cầu khởi động lại IDE. <0>Tìm hiểu thêm</0>"
 		},
 		"zshP10k": {
@@ -388,7 +369,6 @@
 		"inheritEnv": {
 			"label": "Kế thừa biến môi trường",
 			"description": "Khi được bật, terminal sẽ kế thừa các biến môi trường từ tiến trình cha của VSCode, như các cài đặt tích hợp shell được định nghĩa trong hồ sơ người dùng. Điều này trực tiếp chuyển đổi cài đặt toàn cục của VSCode `terminal.integrated.inheritEnv`. <0>Tìm hiểu thêm</0>"
->>>>>>> 122b9fec
 		}
 	},
 	"advanced": {
