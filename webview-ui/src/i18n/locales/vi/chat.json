{
	"greeting": "Chào mừng đến với Roo Code",
	"task": {
		"title": "Nhiệm vụ",
		"seeMore": "Xem thêm",
		"seeLess": "Thu gọn",
		"tokens": "Tokens:",
		"cache": "Bộ nhớ đệm:",
		"apiCost": "Chi phí API:",
		"contextWindow": "Chiều dài bối cảnh:",
		"closeAndStart": "Đóng nhiệm vụ và bắt đầu nhiệm vụ mới",
		"export": "Xuất lịch sử nhiệm vụ",
		"delete": "Xóa nhiệm vụ (Shift + Click để bỏ qua xác nhận)"
	},
	"unpin": "Bỏ ghim khỏi đầu",
	"pin": "Ghim lên đầu",
	"tokenProgress": {
		"availableSpace": "Không gian khả dụng: {{amount}} tokens",
		"tokensUsed": "Tokens đã sử dụng: {{used}} trong {{total}}",
		"reservedForResponse": "Dành riêng cho phản hồi mô hình: {{amount}} tokens"
	},
	"retry": {
		"title": "Thử lại",
		"tooltip": "Thử lại thao tác"
	},
	"startNewTask": {
		"title": "Bắt đầu nhiệm vụ mới",
		"tooltip": "Bắt đầu một nhiệm vụ mới"
	},
	"proceedAnyways": {
		"title": "Vẫn tiếp tục",
		"tooltip": "Tiếp tục trong khi lệnh đang chạy"
	},
	"save": {
		"title": "Lưu",
		"tooltip": "Lưu các thay đổi tệp"
	},
	"reject": {
		"title": "Từ chối",
		"tooltip": "Từ chối hành động này"
	},
	"completeSubtaskAndReturn": "Hoàn thành nhiệm vụ phụ và quay lại",
	"approve": {
		"title": "Phê duyệt",
		"tooltip": "Phê duyệt hành động này"
	},
	"runCommand": {
		"title": "Chạy lệnh",
		"tooltip": "Thực thi lệnh này"
	},
	"proceedWhileRunning": {
		"title": "Tiếp tục trong khi chạy",
		"tooltip": "Tiếp tục bất chấp cảnh báo"
	},
	"killCommand": {
		"title": "Dừng lệnh",
		"tooltip": "Dừng lệnh hiện tại"
	},
	"resumeTask": {
		"title": "Tiếp tục nhiệm vụ",
		"tooltip": "Tiếp tục nhiệm vụ hiện tại"
	},
	"terminate": {
		"title": "Kết thúc",
		"tooltip": "Kết thúc nhiệm vụ hiện tại"
	},
	"cancel": {
		"title": "Hủy",
		"tooltip": "Hủy thao tác hiện tại"
	},
	"scrollToBottom": "Cuộn xuống cuối cuộc trò chuyện",
	"about": "Tạo, tái cấu trúc và gỡ lỗi mã bằng sự hỗ trợ của AI.<br />Kiểm tra <DocsLink>tài liệu</DocsLink> của chúng tôi để tìm hiểu thêm.",
	"onboarding": "<strong>Danh sách nhiệm vụ của bạn trong không gian làm việc này trống.</strong> Bắt đầu bằng cách nhập nhiệm vụ bên dưới. Bạn không chắc chắn nên bắt đầu như thế nào? Đọc thêm về những gì Roo có thể làm cho bạn trong <DocsLink>tài liệu</DocsLink>.",
	"rooTips": {
		"boomerangTasks": {
			"title": "Nhiệm vụ Boomerang",
			"description": "Chia nhỏ các nhiệm vụ thành các phần nhỏ hơn, dễ quản lý hơn."
		},
		"stickyModels": {
			"title": "Chế độ dính",
			"description": "Mỗi chế độ ghi nhớ mô hình đã sử dụng cuối cùng của bạn"
		},
		"tools": {
			"title": "Công cụ",
			"description": "Cho phép AI giải quyết vấn đề bằng cách duyệt web, chạy lệnh, v.v."
		},
		"customizableModes": {
			"title": "Chế độ tùy chỉnh",
			"description": "Các nhân vật chuyên biệt với hành vi riêng và mô hình được chỉ định"
		}
	},
	"selectMode": "Chọn chế độ tương tác",
	"selectApiConfig": "Chọn cấu hình API",
	"enhancePrompt": "Nâng cao yêu cầu với ngữ cảnh bổ sung",
	"addImages": "Thêm hình ảnh vào tin nhắn",
	"sendMessage": "Gửi tin nhắn",
	"typeMessage": "Nhập tin nhắn...",
	"typeTask": "Nhập nhiệm vụ của bạn tại đây...",
	"addContext": "@ để thêm ngữ cảnh, / để chuyển chế độ",
	"dragFiles": "giữ shift để kéo tệp",
	"dragFilesImages": "giữ shift để kéo tệp/hình ảnh",
	"enhancePromptDescription": "Nút 'Nâng cao yêu cầu' giúp cải thiện yêu cầu của bạn bằng cách cung cấp ngữ cảnh bổ sung, làm rõ hoặc diễn đạt lại. Hãy thử nhập yêu cầu tại đây và nhấp vào nút một lần nữa để xem cách thức hoạt động.",
	"errorReadingFile": "Lỗi khi đọc tệp:",
	"noValidImages": "Không có hình ảnh hợp lệ nào được xử lý",
	"separator": "Dấu phân cách",
	"edit": "Chỉnh sửa...",
	"forNextMode": "cho chế độ tiếp theo",
	"error": "Lỗi",
	"diffError": {
		"title": "Chỉnh sửa không thành công"
	},
	"troubleMessage": "Roo đang gặp sự cố...",
	"apiRequest": {
		"title": "Yêu cầu API",
		"failed": "Yêu cầu API thất bại",
		"streaming": "Yêu cầu API...",
		"cancelled": "Yêu cầu API đã hủy",
		"streamingFailed": "Streaming API thất bại"
	},
	"checkpoint": {
		"initial": "Điểm kiểm tra ban đầu",
		"regular": "Điểm kiểm tra",
		"initializingWarning": "Đang khởi tạo điểm kiểm tra... Nếu quá trình này mất quá nhiều thời gian, bạn có thể vô hiệu hóa điểm kiểm tra trong <settingsLink>cài đặt</settingsLink> và khởi động lại tác vụ của bạn.",
		"menu": {
			"viewDiff": "Xem khác biệt",
			"restore": "Khôi phục điểm kiểm tra",
			"restoreFiles": "Khôi phục tệp",
			"restoreFilesDescription": "Khôi phục các tệp dự án của bạn về bản chụp được thực hiện tại thời điểm này.",
			"restoreFilesAndTask": "Khôi phục tệp & nhiệm vụ",
			"confirm": "Xác nhận",
			"cancel": "Hủy",
			"cannotUndo": "Hành động này không thể hoàn tác.",
			"restoreFilesAndTaskDescription": "Khôi phục các tệp dự án của bạn về bản chụp được thực hiện tại thời điểm này và xóa tất cả tin nhắn sau điểm này."
		},
		"current": "Hiện tại"
	},
	"instructions": {
		"wantsToFetch": "Roo muốn lấy hướng dẫn chi tiết để hỗ trợ nhiệm vụ hiện tại"
	},
	"fileOperations": {
		"wantsToRead": "Roo muốn đọc tệp này:",
		"wantsToReadOutsideWorkspace": "Roo muốn đọc tệp này bên ngoài không gian làm việc:",
		"didRead": "Roo đã đọc tệp này:",
		"wantsToEdit": "Roo muốn chỉnh sửa tệp này:",
		"wantsToEditOutsideWorkspace": "Roo muốn chỉnh sửa tệp này bên ngoài không gian làm việc:",
		"wantsToCreate": "Roo muốn tạo một tệp mới:",
		"wantsToSearchReplace": "Roo muốn thực hiện tìm kiếm và thay thế trong tệp này:",
		"didSearchReplace": "Roo đã thực hiện tìm kiếm và thay thế trong tệp này:",
		"wantsToInsert": "Roo muốn chèn nội dung vào tệp này:",
		"wantsToInsertWithLineNumber": "Roo muốn chèn nội dung vào dòng {{lineNumber}} của tệp này:",
		"wantsToInsertAtEnd": "Roo muốn thêm nội dung vào cuối tệp này:"
	},
	"directoryOperations": {
		"wantsToViewTopLevel": "Roo muốn xem các tệp cấp cao nhất trong thư mục này:",
		"didViewTopLevel": "Roo đã xem các tệp cấp cao nhất trong thư mục này:",
		"wantsToViewRecursive": "Roo muốn xem đệ quy tất cả các tệp trong thư mục này:",
		"didViewRecursive": "Roo đã xem đệ quy tất cả các tệp trong thư mục này:",
		"wantsToViewDefinitions": "Roo muốn xem tên định nghĩa mã nguồn được sử dụng trong thư mục này:",
		"didViewDefinitions": "Roo đã xem tên định nghĩa mã nguồn được sử dụng trong thư mục này:",
		"wantsToSearch": "Roo muốn tìm kiếm trong thư mục này cho <code>{{regex}}</code>:",
		"didSearch": "Roo đã tìm kiếm trong thư mục này cho <code>{{regex}}</code>:"
	},
	"commandOutput": "Kết quả lệnh",
	"response": "Phản hồi",
	"arguments": "Tham số",
	"mcp": {
		"wantsToUseTool": "Roo muốn sử dụng một công cụ trên máy chủ MCP {{serverName}}:",
		"wantsToAccessResource": "Roo muốn truy cập một tài nguyên trên máy chủ MCP {{serverName}}:"
	},
	"modes": {
		"wantsToSwitch": "Roo muốn chuyển sang chế độ <code>{{mode}}</code>",
		"wantsToSwitchWithReason": "Roo muốn chuyển sang chế độ <code>{{mode}}</code> vì: {{reason}}",
		"didSwitch": "Roo đã chuyển sang chế độ <code>{{mode}}</code>",
		"didSwitchWithReason": "Roo đã chuyển sang chế độ <code>{{mode}}</code> vì: {{reason}}"
	},
	"subtasks": {
		"wantsToCreate": "Roo muốn tạo một nhiệm vụ phụ mới trong chế độ <code>{{mode}}</code>:",
		"wantsToFinish": "Roo muốn hoàn thành nhiệm vụ phụ này",
		"newTaskContent": "Hướng dẫn nhiệm vụ phụ",
		"completionContent": "Nhiệm vụ phụ đã hoàn thành",
		"resultContent": "Kết quả nhiệm vụ phụ",
		"defaultResult": "Vui lòng tiếp tục với nhiệm vụ tiếp theo.",
		"completionInstructions": "Nhiệm vụ phụ đã hoàn thành! Bạn có thể xem lại kết quả và đề xuất các sửa đổi hoặc bước tiếp theo. Nếu mọi thứ có vẻ tốt, hãy xác nhận để trả kết quả về nhiệm vụ chính."
	},
	"questions": {
		"hasQuestion": "Roo có một câu hỏi:"
	},
	"taskCompleted": "Nhiệm vụ hoàn thành",
	"powershell": {
		"issues": "Có vẻ như bạn đang gặp vấn đề với Windows PowerShell, vui lòng xem"
	},
	"autoApprove": {
		"title": "Tự động phê duyệt:",
		"none": "Không",
		"description": "Tự động phê duyệt cho phép Roo Code thực hiện hành động mà không cần xin phép. Chỉ bật cho các hành động bạn hoàn toàn tin tưởng. Cấu hình chi tiết hơn có sẵn trong <settingsLink>Cài đặt</settingsLink>."
	},
	"reasoning": {
		"thinking": "Đang suy nghĩ",
		"seconds": "{{count}} giây"
	},
	"followUpSuggest": {
		"copyToInput": "Sao chép vào ô nhập liệu (hoặc Shift + nhấp chuột)"
	},
	"announcement": {
<<<<<<< HEAD
		"title": "🎉 Roo Code 3.16 Đã phát hành",
		"description": "Roo Code 3.16 mang đến các tính năng và cải tiến mới dựa trên phản hồi của bạn.",
		"whatsNew": "Có gì mới",
		"feature1": "<bold>Nhà cung cấp API Groq và Chutes</bold>: Đã thêm hỗ trợ cho nhà cung cấp API Groq và Chutes (cảm ơn @shariqriazz!)",
		"feature2": "<bold>Tham chiếu mã có thể nhấp</bold>: Tham chiếu mã trong phản hồi của mô hình giờ đây có thể điều hướng trực tiếp đến dòng mã nguồn (cảm ơn @KJ7LNW!)",
		"feature3": "<bold>Cải thiện độ ổn định MCP</bold>: Đã sửa nhiều lỗi để nâng cao độ ổn định của tích hợp MCP",
=======
		"title": "🎉 Roo Code 3.17 Đã phát hành",
		"description": "Roo Code 3.17 mang đến các tính năng mạnh mẽ và cải tiến mới dựa trên phản hồi của bạn.",
		"whatsNew": "Có gì mới",
		"feature1": "<bold>Bộ nhớ đệm ngầm cho Gemini</bold>: Các lệnh gọi API Gemini hiện được tự động lưu vào bộ nhớ đệm, giảm chi phí API",
		"feature2": "<bold>Lựa chọn chế độ thông minh hơn</bold>: Định nghĩa chế độ giờ đây có thể bao gồm hướng dẫn về thời điểm nên sử dụng mỗi chế độ, cho phép điều phối tốt hơn",
		"feature3": "<bold>Ngắn gọn hóa bối cảnh thông minh</bold>: Tóm tắt thông minh lịch sử cuộc trò chuyện khi bối cảnh đầy thay vì cắt bỏ (bật trong Cài đặt -> Thử nghiệm)",
>>>>>>> 122b9fec
		"hideButton": "Ẩn thông báo",
		"detailsDiscussLinks": "Nhận thêm chi tiết và thảo luận tại <discordLink>Discord</discordLink> và <redditLink>Reddit</redditLink> 🚀"
	},
	"browser": {
		"rooWantsToUse": "Roo muốn sử dụng trình duyệt:",
		"consoleLogs": "Nhật ký bảng điều khiển",
		"noNewLogs": "(Không có nhật ký mới)",
		"screenshot": "Ảnh chụp màn hình trình duyệt",
		"cursor": "con trỏ",
		"navigation": {
			"step": "Bước {{current}} / {{total}}",
			"previous": "Trước",
			"next": "Tiếp"
		},
		"sessionStarted": "Phiên trình duyệt đã bắt đầu",
		"actions": {
			"title": "Hành động trình duyệt: ",
			"launch": "Khởi chạy trình duyệt tại {{url}}",
			"click": "Nhấp ({{coordinate}})",
			"type": "Gõ \"{{text}}\"",
			"scrollDown": "Cuộn xuống",
			"scrollUp": "Cuộn lên",
			"close": "Đóng trình duyệt"
		}
	},
	"codeblock": {
		"tooltips": {
			"expand": "Mở rộng khối mã",
			"collapse": "Thu gọn khối mã",
			"enable_wrap": "Bật tự động xuống dòng",
			"disable_wrap": "Tắt tự động xuống dòng",
			"copy_code": "Sao chép mã"
		}
	},
	"systemPromptWarning": "CẢNH BÁO: Đã kích hoạt ghi đè lệnh nhắc hệ thống tùy chỉnh. Điều này có thể phá vỡ nghiêm trọng chức năng và gây ra hành vi không thể dự đoán.",
	"shellIntegration": {
		"title": "Cảnh báo thực thi lệnh",
		"description": "Lệnh của bạn đang được thực thi mà không có tích hợp shell terminal VSCode. Để ẩn cảnh báo này, bạn có thể vô hiệu hóa tích hợp shell trong phần <strong>Terminal</strong> của <settingsLink>cài đặt Roo Code</settingsLink> hoặc khắc phục sự cố tích hợp terminal VSCode bằng liên kết bên dưới.",
		"troubleshooting": "Nhấp vào đây để xem tài liệu tích hợp shell."
	}
}<|MERGE_RESOLUTION|>--- conflicted
+++ resolved
@@ -202,21 +202,12 @@
 		"copyToInput": "Sao chép vào ô nhập liệu (hoặc Shift + nhấp chuột)"
 	},
 	"announcement": {
-<<<<<<< HEAD
-		"title": "🎉 Roo Code 3.16 Đã phát hành",
-		"description": "Roo Code 3.16 mang đến các tính năng và cải tiến mới dựa trên phản hồi của bạn.",
-		"whatsNew": "Có gì mới",
-		"feature1": "<bold>Nhà cung cấp API Groq và Chutes</bold>: Đã thêm hỗ trợ cho nhà cung cấp API Groq và Chutes (cảm ơn @shariqriazz!)",
-		"feature2": "<bold>Tham chiếu mã có thể nhấp</bold>: Tham chiếu mã trong phản hồi của mô hình giờ đây có thể điều hướng trực tiếp đến dòng mã nguồn (cảm ơn @KJ7LNW!)",
-		"feature3": "<bold>Cải thiện độ ổn định MCP</bold>: Đã sửa nhiều lỗi để nâng cao độ ổn định của tích hợp MCP",
-=======
 		"title": "🎉 Roo Code 3.17 Đã phát hành",
 		"description": "Roo Code 3.17 mang đến các tính năng mạnh mẽ và cải tiến mới dựa trên phản hồi của bạn.",
 		"whatsNew": "Có gì mới",
 		"feature1": "<bold>Bộ nhớ đệm ngầm cho Gemini</bold>: Các lệnh gọi API Gemini hiện được tự động lưu vào bộ nhớ đệm, giảm chi phí API",
 		"feature2": "<bold>Lựa chọn chế độ thông minh hơn</bold>: Định nghĩa chế độ giờ đây có thể bao gồm hướng dẫn về thời điểm nên sử dụng mỗi chế độ, cho phép điều phối tốt hơn",
 		"feature3": "<bold>Ngắn gọn hóa bối cảnh thông minh</bold>: Tóm tắt thông minh lịch sử cuộc trò chuyện khi bối cảnh đầy thay vì cắt bỏ (bật trong Cài đặt -> Thử nghiệm)",
->>>>>>> 122b9fec
 		"hideButton": "Ẩn thông báo",
 		"detailsDiscussLinks": "Nhận thêm chi tiết và thảo luận tại <discordLink>Discord</discordLink> và <redditLink>Reddit</redditLink> 🚀"
 	},
