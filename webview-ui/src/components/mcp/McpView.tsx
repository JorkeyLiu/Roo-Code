import React, { useState } from "react"
import { Trans } from "react-i18next"
import {
	VSCodeButton,
	VSCodeCheckbox,
	VSCodeLink,
	VSCodePanels,
	VSCodePanelTab,
	VSCodePanelView,
} from "@vscode/webview-ui-toolkit/react"

import { McpServer } from "@roo/shared/mcp"

import { vscode } from "@src/utils/vscode"
import { useExtensionState } from "@src/context/ExtensionStateContext"
import { useAppTranslation } from "@src/i18n/TranslationContext"
import {
	Button,
	Dialog,
	DialogContent,
	DialogHeader,
	DialogTitle,
	DialogDescription,
	DialogFooter,
} from "@src/components/ui"
<<<<<<< HEAD
=======
import { buildDocLink } from "@src/utils/docLinks"
>>>>>>> 122b9fec

import { Tab, TabContent, TabHeader } from "../common/Tab"

import McpToolRow from "./McpToolRow"
import McpResourceRow from "./McpResourceRow"
import McpEnabledToggle from "./McpEnabledToggle"
import { McpErrorRow } from "./McpErrorRow"

type McpViewProps = {
	onDone: () => void
}

const McpView = ({ onDone }: McpViewProps) => {
	const {
		mcpServers: servers,
		alwaysAllowMcp,
		mcpEnabled,
		enableMcpServerCreation,
		setEnableMcpServerCreation,
	} = useExtensionState()

	const { t } = useAppTranslation()

	return (
		<Tab>
			<TabHeader className="flex justify-between items-center">
				<h3 className="text-vscode-foreground m-0">{t("mcp:title")}</h3>
				<Button onClick={onDone}>{t("mcp:done")}</Button>
			</TabHeader>

			<TabContent>
				<div
					style={{
						color: "var(--vscode-foreground)",
						fontSize: "13px",
						marginBottom: "10px",
						marginTop: "5px",
					}}>
					<Trans i18nKey="mcp:description">
						<VSCodeLink
							href={buildDocLink("features/mcp/using-mcp-in-roo", "mcp_settings")}
							style={{ display: "inline" }}>
							Learn More
						</VSCodeLink>
					</Trans>
				</div>

				<McpEnabledToggle />

				{mcpEnabled && (
					<>
						<div style={{ marginBottom: 15 }}>
							<VSCodeCheckbox
								checked={enableMcpServerCreation}
								onChange={(e: any) => {
									setEnableMcpServerCreation(e.target.checked)
									vscode.postMessage({ type: "enableMcpServerCreation", bool: e.target.checked })
								}}>
								<span style={{ fontWeight: "500" }}>{t("mcp:enableServerCreation.title")}</span>
							</VSCodeCheckbox>
							<div
								style={{
									fontSize: "12px",
									marginTop: "5px",
									color: "var(--vscode-descriptionForeground)",
								}}>
								<Trans i18nKey="mcp:enableServerCreation.description">
									<VSCodeLink
										href={buildDocLink(
											"features/mcp/using-mcp-in-roo#how-to-use-roo-to-create-an-mcp-server",
											"mcp_server_creation",
										)}
										style={{ display: "inline" }}>
										Learn about server creation
									</VSCodeLink>
									<strong>new</strong>
								</Trans>
								<p style={{ marginTop: "8px" }}>{t("mcp:enableServerCreation.hint")}</p>
							</div>
						</div>

						{/* Server List */}
						{servers.length > 0 && (
							<div style={{ display: "flex", flexDirection: "column", gap: "10px" }}>
								{servers.map((server) => (
									<ServerRow
										key={`${server.name}-${server.source || "global"}`}
										server={server}
										alwaysAllowMcp={alwaysAllowMcp}
									/>
								))}
							</div>
						)}

						{/* Edit Settings Buttons */}
						<div style={{ marginTop: "10px", width: "100%", display: "flex", gap: "10px" }}>
							<Button
								variant="secondary"
								style={{ flex: 1 }}
								onClick={() => {
									vscode.postMessage({ type: "openMcpSettings" })
								}}>
								<span className="codicon codicon-edit" style={{ marginRight: "6px" }}></span>
								{t("mcp:editGlobalMCP")}
							</Button>
							<Button
								variant="secondary"
								style={{ flex: 1 }}
								onClick={() => {
									vscode.postMessage({ type: "openProjectMcpSettings" })
								}}>
								<span className="codicon codicon-edit" style={{ marginRight: "6px" }}></span>
								{t("mcp:editProjectMCP")}
							</Button>
						</div>
						<div
							style={{
								marginTop: "15px",
								fontSize: "12px",
								color: "var(--vscode-descriptionForeground)",
							}}>
							<VSCodeLink
								href={buildDocLink(
									"features/mcp/using-mcp-in-roo#editing-mcp-settings-files",
									"mcp_edit_settings",
								)}
								style={{ display: "inline" }}>
								{t("mcp:learnMoreEditingSettings")}
							</VSCodeLink>
						</div>
					</>
				)}
			</TabContent>
		</Tab>
	)
}

const ServerRow = ({ server, alwaysAllowMcp }: { server: McpServer; alwaysAllowMcp?: boolean }) => {
	const { t } = useAppTranslation()
	const [isExpanded, setIsExpanded] = useState(false)
	const [showDeleteConfirm, setShowDeleteConfirm] = useState(false)
	const [timeoutValue, setTimeoutValue] = useState(() => {
		const configTimeout = JSON.parse(server.config)?.timeout
		return configTimeout ?? 60 // Default 1 minute (60 seconds)
	})

	const timeoutOptions = [
		{ value: 15, label: t("mcp:networkTimeout.options.15seconds") },
		{ value: 30, label: t("mcp:networkTimeout.options.30seconds") },
		{ value: 60, label: t("mcp:networkTimeout.options.1minute") },
		{ value: 300, label: t("mcp:networkTimeout.options.5minutes") },
		{ value: 600, label: t("mcp:networkTimeout.options.10minutes") },
		{ value: 900, label: t("mcp:networkTimeout.options.15minutes") },
		{ value: 1800, label: t("mcp:networkTimeout.options.30minutes") },
		{ value: 3600, label: t("mcp:networkTimeout.options.60minutes") },
	]

	const getStatusColor = () => {
		switch (server.status) {
			case "connected":
				return "var(--vscode-testing-iconPassed)"
			case "connecting":
				return "var(--vscode-charts-yellow)"
			case "disconnected":
				return "var(--vscode-testing-iconFailed)"
		}
	}

	const handleRowClick = () => {
		if (server.status === "connected") {
			setIsExpanded(!isExpanded)
		}
	}

	const handleRestart = () => {
		vscode.postMessage({
			type: "restartMcpServer",
			text: server.name,
			source: server.source || "global",
		})
	}

	const handleTimeoutChange = (event: React.ChangeEvent<HTMLSelectElement>) => {
		const seconds = parseInt(event.target.value)
		setTimeoutValue(seconds)
		vscode.postMessage({
			type: "updateMcpTimeout",
			serverName: server.name,
			source: server.source || "global",
			timeout: seconds,
		})
	}

	const handleDelete = () => {
		vscode.postMessage({
			type: "deleteMcpServer",
			serverName: server.name,
			source: server.source || "global",
		})
		setShowDeleteConfirm(false)
	}

	return (
		<div style={{ marginBottom: "10px" }}>
			<div
				style={{
					display: "flex",
					alignItems: "center",
					padding: "8px",
					background: "var(--vscode-textCodeBlock-background)",
					cursor: server.status === "connected" ? "pointer" : "default",
					borderRadius: isExpanded || server.status === "connected" ? "4px" : "4px 4px 0 0",
					opacity: server.disabled ? 0.6 : 1,
				}}
				onClick={handleRowClick}>
				{server.status === "connected" && (
					<span
						className={`codicon codicon-chevron-${isExpanded ? "down" : "right"}`}
						style={{ marginRight: "8px" }}
					/>
				)}
				<span style={{ flex: 1 }}>
					{server.name}
					{server.source && (
						<span
							style={{
								marginLeft: "8px",
								padding: "1px 6px",
								fontSize: "11px",
								borderRadius: "4px",
								background: "var(--vscode-badge-background)",
								color: "var(--vscode-badge-foreground)",
							}}>
							{server.source}
						</span>
					)}
				</span>
				<div
					style={{ display: "flex", alignItems: "center", marginRight: "8px" }}
					onClick={(e) => e.stopPropagation()}>
					<Button
						variant="ghost"
						size="icon"
						onClick={() => setShowDeleteConfirm(true)}
						style={{ marginRight: "8px" }}>
						<span className="codicon codicon-trash" style={{ fontSize: "14px" }}></span>
					</Button>
					<Button
						variant="ghost"
						size="icon"
						onClick={handleRestart}
						disabled={server.status === "connecting"}
						style={{ marginRight: "8px" }}>
						<span className="codicon codicon-refresh" style={{ fontSize: "14px" }}></span>
					</Button>
					<div
						role="switch"
						aria-checked={!server.disabled}
						tabIndex={0}
						style={{
							width: "20px",
							height: "10px",
							backgroundColor: server.disabled
								? "var(--vscode-titleBar-inactiveForeground)"
								: "var(--vscode-button-background)",
							borderRadius: "5px",
							position: "relative",
							cursor: "pointer",
							transition: "background-color 0.2s",
							opacity: server.disabled ? 0.4 : 0.8,
						}}
						onClick={() => {
							vscode.postMessage({
								type: "toggleMcpServer",
								serverName: server.name,
								source: server.source || "global",
								disabled: !server.disabled,
							})
						}}
						onKeyDown={(e) => {
							if (e.key === "Enter" || e.key === " ") {
								e.preventDefault()
								vscode.postMessage({
									type: "toggleMcpServer",
									serverName: server.name,
									source: server.source || "global",
									disabled: !server.disabled,
								})
							}
						}}>
						<div
							style={{
								width: "6px",
								height: "6px",
								backgroundColor: "var(--vscode-titleBar-activeForeground)",
								borderRadius: "50%",
								position: "absolute",
								top: "2px",
								left: server.disabled ? "2px" : "12px",
								transition: "left 0.2s",
							}}
						/>
					</div>
				</div>
				<div
					style={{
						width: "8px",
						height: "8px",
						borderRadius: "50%",
						background: getStatusColor(),
						marginLeft: "8px",
					}}
				/>
			</div>

			{server.status === "connected" ? (
				isExpanded && (
					<div
						style={{
							background: "var(--vscode-textCodeBlock-background)",
							padding: "0 10px 10px 10px",
							fontSize: "13px",
							borderRadius: "0 0 4px 4px",
						}}>
						<VSCodePanels style={{ marginBottom: "10px" }}>
							<VSCodePanelTab id="tools">
								{t("mcp:tabs.tools")} ({server.tools?.length || 0})
							</VSCodePanelTab>
							<VSCodePanelTab id="resources">
								{t("mcp:tabs.resources")} (
								{[...(server.resourceTemplates || []), ...(server.resources || [])].length || 0})
							</VSCodePanelTab>
							<VSCodePanelTab id="errors">
								{t("mcp:tabs.errors")} ({server.errorHistory?.length || 0})
							</VSCodePanelTab>

							<VSCodePanelView id="tools-view">
								{server.tools && server.tools.length > 0 ? (
									<div
										style={{ display: "flex", flexDirection: "column", gap: "8px", width: "100%" }}>
										{server.tools.map((tool) => (
											<McpToolRow
												key={`${tool.name}-${server.name}-${server.source || "global"}`}
												tool={tool}
												serverName={server.name}
												serverSource={server.source || "global"}
												alwaysAllowMcp={alwaysAllowMcp}
											/>
										))}
									</div>
								) : (
									<div style={{ padding: "10px 0", color: "var(--vscode-descriptionForeground)" }}>
										{t("mcp:emptyState.noTools")}
									</div>
								)}
							</VSCodePanelView>

							<VSCodePanelView id="resources-view">
								{(server.resources && server.resources.length > 0) ||
								(server.resourceTemplates && server.resourceTemplates.length > 0) ? (
									<div
										style={{ display: "flex", flexDirection: "column", gap: "8px", width: "100%" }}>
										{[...(server.resourceTemplates || []), ...(server.resources || [])].map(
											(item) => (
												<McpResourceRow
													key={"uriTemplate" in item ? item.uriTemplate : item.uri}
													item={item}
												/>
											),
										)}
									</div>
								) : (
									<div style={{ padding: "10px 0", color: "var(--vscode-descriptionForeground)" }}>
										{t("mcp:emptyState.noResources")}
									</div>
								)}
							</VSCodePanelView>

							<VSCodePanelView id="errors-view">
								{server.errorHistory && server.errorHistory.length > 0 ? (
									<div
										style={{ display: "flex", flexDirection: "column", gap: "8px", width: "100%" }}>
										{[...server.errorHistory]
											.sort((a, b) => b.timestamp - a.timestamp)
											.map((error, index) => (
												<McpErrorRow key={`${error.timestamp}-${index}`} error={error} />
											))}
									</div>
								) : (
									<div style={{ padding: "10px 0", color: "var(--vscode-descriptionForeground)" }}>
										{t("mcp:emptyState.noErrors")}
									</div>
								)}
							</VSCodePanelView>
						</VSCodePanels>

						{/* Network Timeout */}
						<div style={{ padding: "10px 7px" }}>
							<div
								style={{
									display: "flex",
									alignItems: "center",
									gap: "10px",
									marginBottom: "8px",
								}}>
								<span>{t("mcp:networkTimeout.label")}</span>
								<select
									value={timeoutValue}
									onChange={handleTimeoutChange}
									style={{
										flex: 1,
										padding: "4px",
										background: "var(--vscode-dropdown-background)",
										color: "var(--vscode-dropdown-foreground)",
										border: "1px solid var(--vscode-dropdown-border)",
										borderRadius: "2px",
										outline: "none",
										cursor: "pointer",
									}}>
									{timeoutOptions.map((option) => (
										<option key={option.value} value={option.value}>
											{option.label}
										</option>
									))}
								</select>
							</div>
							<span
								style={{
									fontSize: "12px",
									color: "var(--vscode-descriptionForeground)",
									display: "block",
								}}>
								{t("mcp:networkTimeout.description")}
							</span>
						</div>
					</div>
				)
			) : (
				<div
					style={{
						fontSize: "13px",
						background: "var(--vscode-textCodeBlock-background)",
						borderRadius: "0 0 4px 4px",
						width: "100%",
					}}>
					<div
						style={{
							color: "var(--vscode-testing-iconFailed)",
							marginBottom: "8px",
							padding: "0 10px",
							overflowWrap: "break-word",
							wordBreak: "break-word",
						}}>
						{server.error &&
							server.error.split("\n").map((item, index) => (
								<React.Fragment key={index}>
									{index > 0 && <br />}
									{item}
								</React.Fragment>
							))}
					</div>
					<VSCodeButton
						appearance="secondary"
						onClick={handleRestart}
						disabled={server.status === "connecting"}
						style={{ width: "calc(100% - 20px)", margin: "0 10px 10px 10px" }}>
						{server.status === "connecting" ? "Retrying..." : "Retry Connection"}
					</VSCodeButton>
				</div>
			)}

			{/* Delete Confirmation Dialog */}
			<Dialog open={showDeleteConfirm} onOpenChange={setShowDeleteConfirm}>
				<DialogContent>
					<DialogHeader>
						<DialogTitle>{t("mcp:deleteDialog.title")}</DialogTitle>
						<DialogDescription>
							{t("mcp:deleteDialog.description", { serverName: server.name })}
						</DialogDescription>
					</DialogHeader>
					<DialogFooter>
						<Button variant="secondary" onClick={() => setShowDeleteConfirm(false)}>
							{t("mcp:deleteDialog.cancel")}
						</Button>
						<Button variant="default" onClick={handleDelete}>
							{t("mcp:deleteDialog.delete")}
						</Button>
					</DialogFooter>
				</DialogContent>
			</Dialog>
		</div>
	)
}

export default McpView<|MERGE_RESOLUTION|>--- conflicted
+++ resolved
@@ -23,10 +23,7 @@
 	DialogDescription,
 	DialogFooter,
 } from "@src/components/ui"
-<<<<<<< HEAD
-=======
 import { buildDocLink } from "@src/utils/docLinks"
->>>>>>> 122b9fec
 
 import { Tab, TabContent, TabHeader } from "../common/Tab"
 
