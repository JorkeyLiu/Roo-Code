--- conflicted
+++ resolved
@@ -1,92 +1,49 @@
-<<<<<<< HEAD
-import React, { useEffect, useRef } from "react" // Remove useMemo
+import React, { useEffect, useRef, useState } from "react" // Hide built-in mode: Remove useMemo
 import {
 	ContextMenuOptionType,
 	ContextMenuQueryItem,
-	// getContextMenuOptions, // Remove unused import
-	// SearchResult, // Remove unused import
-} from "../../utils/context-mentions"
+	// getContextMenuOptions, // Hide built-in mode: Remove unused import
+	// SearchResult, // Hide built-in mode: Remove unused import
+} from "@src/utils/context-mentions"
 import { removeLeadingNonAlphanumeric } from "../common/CodeAccordian"
-// import { ModeConfig } from "../../../../src/shared/modes" // Remove unused import
+// import { ModeConfig } from "@roo/shared/modes" // Hide built-in mode: Remove unused import
+import { getIconForFilePath, getIconUrlByName, getIconForDirectoryPath } from "vscode-material-icons"
 
 interface ContextMenuProps {
 	onSelect: (type: ContextMenuOptionType, value?: string) => void
-	// Remove props related to calculation, as options are now passed in
-	// searchQuery: string
+	// Hide built-in mode: Remove props related to calculation, as options are now passed in
+	// Hide built-in mode: Remove searchQuery: string
 	onMouseDown: () => void
 	selectedIndex: number
 	setSelectedIndex: (index: number) => void
-	// selectedType: ContextMenuOptionType | null
-	// queryItems: ContextMenuQueryItem[]
-	// modes?: ModeConfig[]
-	loading?: boolean // Keep loading prop
-	// dynamicSearchResults?: SearchResult[]
+	// selectedType: ContextMenuOptionType | null // Hide built-in mode: Removed
+	// queryItems: ContextMenuQueryItem[] // Hide built-in mode: Removed
+	// modes?: ModeConfig[] // Hide built-in mode: Removed
+	loading?: boolean // Keep loading prop // Hide built-in mode: Removed
+	// dynamicSearchResults?: SearchResult[] // Hide built-in mode: Removed
 	filteredOptions: ContextMenuQueryItem[] // Add prop for pre-filtered options
-=======
-import React, { useEffect, useMemo, useRef, useState } from "react"
-import { getIconForFilePath, getIconUrlByName, getIconForDirectoryPath } from "vscode-material-icons"
-import {
-	ContextMenuOptionType,
-	ContextMenuQueryItem,
-	getContextMenuOptions,
-	SearchResult,
-} from "@src/utils/context-mentions"
-import { removeLeadingNonAlphanumeric } from "../common/CodeAccordian"
-import { ModeConfig } from "@roo/shared/modes"
-
-interface ContextMenuProps {
-	onSelect: (type: ContextMenuOptionType, value?: string) => void
-	searchQuery: string
-	inputValue: string
-	onMouseDown: () => void
-	selectedIndex: number
-	setSelectedIndex: (index: number) => void
-	selectedType: ContextMenuOptionType | null
-	queryItems: ContextMenuQueryItem[]
-	modes?: ModeConfig[]
-	loading?: boolean
-	dynamicSearchResults?: SearchResult[]
->>>>>>> 34d7dcf8
 }
 
 const ContextMenu: React.FC<ContextMenuProps> = ({
 	onSelect,
-<<<<<<< HEAD
-	// searchQuery, // Removed
+	// searchQuery, // Hide built-in mode: Removed
 	onMouseDown,
 	selectedIndex,
 	setSelectedIndex,
-	// selectedType, // Removed
-	// queryItems, // Removed
-	// modes, // Removed
-	loading = false,
-	// dynamicSearchResults = [], // Removed
+	// selectedType, // Hide built-in mode: Removed
+	// queryItems, // Hide built-in mode: Removed
+	// modes, // Hide built-in mode: Removed
+	// loading = false, // Hide built-in mode: Removed
+	// dynamicSearchResults = [], // Hide built-in mode: Removed
 	filteredOptions, // Use passed-in prop
-=======
-	searchQuery,
-	inputValue,
-	onMouseDown,
-	selectedIndex,
-	setSelectedIndex,
-	selectedType,
-	queryItems,
-	modes,
-	dynamicSearchResults = [],
->>>>>>> 34d7dcf8
 }) => {
 	const [materialIconsBaseUri, setMaterialIconsBaseUri] = useState("")
 	const menuRef = useRef<HTMLDivElement>(null)
 
-<<<<<<< HEAD
 	// Remove internal calculation, use the prop directly
 	// const filteredOptions = useMemo(() => {
 	// 	return getContextMenuOptions(searchQuery, selectedType, queryItems, dynamicSearchResults, modes)
-	// }, [searchQuery, selectedType, queryItems, dynamicSearchResults, modes])
-=======
-	const filteredOptions = useMemo(() => {
-		return getContextMenuOptions(searchQuery, inputValue, selectedType, queryItems, dynamicSearchResults, modes)
-	}, [searchQuery, inputValue, selectedType, queryItems, dynamicSearchResults, modes])
->>>>>>> 34d7dcf8
+	// }, [searchQuery, selectedType, inputValue, queryItems, dynamicSearchResults, modes])
 
 	useEffect(() => {
 		if (menuRef.current) {
