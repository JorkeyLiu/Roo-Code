--- conflicted
+++ resolved
@@ -40,10 +40,7 @@
 import AutoApproveMenu from "./AutoApproveMenu"
 import SystemPromptWarning from "./SystemPromptWarning"
 import { CheckpointWarning } from "./CheckpointWarning"
-<<<<<<< HEAD
-=======
 import { buildDocLink } from "@src/utils/docLinks"
->>>>>>> 122b9fec
 
 export interface ChatViewProps {
 	isHidden: boolean
@@ -178,11 +175,7 @@
 							if (!isPartial) {
 								playSound("notification")
 							}
-<<<<<<< HEAD
-							setTextAreaDisabled(isPartial)
-=======
 							setSendingDisabled(isPartial)
->>>>>>> 122b9fec
 							setClineAsk("followup")
 							// setting enable buttons to `false` would trigger a focus grab when
 							// the text area is enabled which is undesirable.
@@ -249,11 +242,7 @@
 							if (!isAutoApproved(lastMessage) && !isPartial) {
 								playSound("notification")
 							}
-<<<<<<< HEAD
-							setTextAreaDisabled(isPartial)
-=======
 							setSendingDisabled(isPartial)
->>>>>>> 122b9fec
 							setClineAsk("use_mcp_server")
 							setEnableButtons(!isPartial)
 							setPrimaryButtonText(t("chat:approve.title"))
@@ -264,11 +253,7 @@
 							if (!isPartial) {
 								playSound("celebration")
 							}
-<<<<<<< HEAD
-							setTextAreaDisabled(isPartial)
-=======
 							setSendingDisabled(isPartial)
->>>>>>> 122b9fec
 							setClineAsk("completion_result")
 							setEnableButtons(!isPartial)
 							setPrimaryButtonText(t("chat:startNewTask.title"))
@@ -278,11 +263,7 @@
 							if (!isAutoApproved(lastMessage) && !isPartial) {
 								playSound("notification")
 							}
-<<<<<<< HEAD
-							setTextAreaDisabled(false)
-=======
 							setSendingDisabled(false)
->>>>>>> 122b9fec
 							setClineAsk("resume_task")
 							setEnableButtons(true)
 							setPrimaryButtonText(t("chat:resumeTask.title"))
@@ -293,11 +274,7 @@
 							if (!isPartial) {
 								playSound("celebration")
 							}
-<<<<<<< HEAD
-							setTextAreaDisabled(false)
-=======
 							setSendingDisabled(false)
->>>>>>> 122b9fec
 							setClineAsk("resume_completed_task")
 							setEnableButtons(true)
 							setPrimaryButtonText(t("chat:startNewTask.title"))
@@ -499,11 +476,7 @@
 					break
 			}
 
-<<<<<<< HEAD
-			setTextAreaDisabled(true)
-=======
 			setSendingDisabled(true)
->>>>>>> 122b9fec
 			setClineAsk(undefined)
 			setEnableButtons(false)
 		},
@@ -1165,11 +1138,7 @@
 				// things are actually needed.
 				setInputValue("")
 				setSelectedImages([])
-<<<<<<< HEAD
-				setTextAreaDisabled(true)
-=======
 				setSendingDisabled(true)
->>>>>>> 122b9fec
 				setClineAsk(undefined)
 				setEnableButtons(false)
 			}
