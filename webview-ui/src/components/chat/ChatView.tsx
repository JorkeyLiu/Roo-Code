import { VSCodeButton, VSCodeLink } from "@vscode/webview-ui-toolkit/react"
import debounce from "debounce"
import { forwardRef, useCallback, useEffect, useImperativeHandle, useMemo, useRef, useState } from "react"
import { useDeepCompareEffect, useEvent, useMount } from "react-use"
import { Virtuoso, type VirtuosoHandle } from "react-virtuoso"
import removeMd from "remove-markdown"
import { Trans } from "react-i18next"

import {
	ClineAsk,
	ClineMessage,
	ClineSayBrowserAction,
	ClineSayTool,
	ExtensionMessage,
} from "@roo/shared/ExtensionMessage"
import { McpServer, McpTool } from "@roo/shared/mcp"
import { findLast } from "@roo/shared/array"
import { combineApiRequests } from "@roo/shared/combineApiRequests"
import { combineCommandSequences } from "@roo/shared/combineCommandSequences"
import { getApiMetrics } from "@roo/shared/getApiMetrics"
import { AudioType } from "@roo/shared/WebviewMessage"
import { getAllModes } from "@roo/shared/modes"

import { useExtensionState } from "@src/context/ExtensionStateContext"
import { vscode } from "@src/utils/vscode"
import { useSelectedModel } from "@/components/ui/hooks/useSelectedModel"
import { validateCommand } from "@src/utils/command-validation"
import { useAppTranslation } from "@src/i18n/TranslationContext"

import TelemetryBanner from "../common/TelemetryBanner"
import HistoryPreview from "../history/HistoryPreview"
import RooHero from "@src/components/welcome/RooHero"
import RooTips from "@src/components/welcome/RooTips"
import Announcement from "./Announcement"
import BrowserSessionRow from "./BrowserSessionRow"
import ChatRow from "./ChatRow"
import ChatTextArea from "./ChatTextArea"
import TaskHeader from "./TaskHeader"
import AutoApproveMenu from "./AutoApproveMenu"
import SystemPromptWarning from "./SystemPromptWarning"
import { useTaskSearch } from "../history/useTaskSearch"

export interface ChatViewProps {
	isHidden: boolean
	showAnnouncement: boolean
	hideAnnouncement: () => void
}

export interface ChatViewRef {
	acceptInput: () => void
}

export const MAX_IMAGES_PER_MESSAGE = 20 // Anthropic limits to 20 images

const isMac = navigator.platform.toUpperCase().indexOf("MAC") >= 0

const ChatViewComponent: React.ForwardRefRenderFunction<ChatViewRef, ChatViewProps> = (
	{ isHidden, showAnnouncement, hideAnnouncement },
	ref,
) => {
	const { t } = useAppTranslation()
	const modeShortcutText = `${isMac ? "⌘" : "Ctrl"} + . ${t("chat:forNextMode")}`
	const {
		clineMessages: messages,
		taskHistory,
		apiConfiguration,
		mcpServers,
		alwaysAllowBrowser,
		alwaysAllowReadOnly,
		alwaysAllowReadOnlyOutsideWorkspace,
		alwaysAllowWrite,
		alwaysAllowWriteOutsideWorkspace,
		alwaysAllowExecute,
		alwaysAllowMcp,
		allowedCommands,
		writeDelayMs,
		mode,
		setMode,
		autoApprovalEnabled,
		alwaysAllowModeSwitch,
		alwaysAllowSubtasks,
		customModes,
		telemetrySetting,
<<<<<<< HEAD
		hiddenBuiltInModes, // Get hidden modes state
=======
		hasSystemPromptOverride,
		historyPreviewCollapsed, // Added historyPreviewCollapsed
>>>>>>> 34d7dcf8
	} = useExtensionState()

	const { tasks } = useTaskSearch()

	// Initialize expanded state based on the persisted setting (default to expanded if undefined)
	const [isExpanded, setIsExpanded] = useState(
		historyPreviewCollapsed === undefined ? true : !historyPreviewCollapsed,
	)

	const toggleExpanded = useCallback(() => {
		const newState = !isExpanded
		setIsExpanded(newState)
		// Send message to extension to persist the new collapsed state
		vscode.postMessage({ type: "setHistoryPreviewCollapsed", bool: !newState })
	}, [isExpanded])

	// Leaving this less safe version here since if the first message is not a
	// task, then the extension is in a bad state and needs to be debugged (see
	// Cline.abort).
	const task = useMemo(() => messages.at(0), [messages])

	const modifiedMessages = useMemo(() => combineApiRequests(combineCommandSequences(messages.slice(1))), [messages])

	// Has to be after api_req_finished are all reduced into api_req_started messages.
	const apiMetrics = useMemo(() => getApiMetrics(modifiedMessages), [modifiedMessages])

	const [inputValue, setInputValue] = useState("")
	const textAreaRef = useRef<HTMLTextAreaElement>(null)
	const [textAreaDisabled, setTextAreaDisabled] = useState(false)
	const [selectedImages, setSelectedImages] = useState<string[]>([])

	// we need to hold on to the ask because useEffect > lastMessage will always let us know when an ask comes in and handle it, but by the time handleMessage is called, the last message might not be the ask anymore (it could be a say that followed)
	const [clineAsk, setClineAsk] = useState<ClineAsk | undefined>(undefined)
	const [enableButtons, setEnableButtons] = useState<boolean>(false)
	const [primaryButtonText, setPrimaryButtonText] = useState<string | undefined>(undefined)
	const [secondaryButtonText, setSecondaryButtonText] = useState<string | undefined>(undefined)
	const [didClickCancel, setDidClickCancel] = useState(false)
	const virtuosoRef = useRef<VirtuosoHandle>(null)
	const [expandedRows, setExpandedRows] = useState<Record<number, boolean>>({})
	const scrollContainerRef = useRef<HTMLDivElement>(null)
	const disableAutoScrollRef = useRef(false)
	const [showScrollToBottom, setShowScrollToBottom] = useState(false)
	const [isAtBottom, setIsAtBottom] = useState(false)
	const lastTtsRef = useRef<string>("")
	const [wasStreaming, setWasStreaming] = useState<boolean>(false)
	const [showCheckpointWarning, setShowCheckpointWarning] = useState<boolean>(false)

	// UI layout depends on the last 2 messages
	// (since it relies on the content of these messages, we are deep comparing. i.e. the button state after hitting button sets enableButtons to false, and this effect otherwise would have to true again even if messages didn't change
	const lastMessage = useMemo(() => messages.at(-1), [messages])
	const secondLastMessage = useMemo(() => messages.at(-2), [messages])

	function playSound(audioType: AudioType) {
		vscode.postMessage({ type: "playSound", audioType })
	}

	function playTts(text: string) {
		vscode.postMessage({ type: "playTts", text })
	}

	useDeepCompareEffect(() => {
		// if last message is an ask, show user ask UI
		// if user finished a task, then start a new task with a new conversation history since in this moment that the extension is waiting for user response, the user could close the extension and the conversation history would be lost.
		// basically as long as a task is active, the conversation history will be persisted
		if (lastMessage) {
			switch (lastMessage.type) {
				case "ask":
					const isPartial = lastMessage.partial === true
					switch (lastMessage.ask) {
						case "api_req_failed":
							playSound("progress_loop")
							setTextAreaDisabled(true)
							setClineAsk("api_req_failed")
							setEnableButtons(true)
							setPrimaryButtonText(t("chat:retry.title"))
							setSecondaryButtonText(t("chat:startNewTask.title"))
							break
						case "mistake_limit_reached":
							playSound("progress_loop")
							setTextAreaDisabled(false)
							setClineAsk("mistake_limit_reached")
							setEnableButtons(true)
							setPrimaryButtonText(t("chat:proceedAnyways.title"))
							setSecondaryButtonText(t("chat:startNewTask.title"))
							break
						case "followup":
							setTextAreaDisabled(isPartial)
							setClineAsk("followup")
							// setting enable buttons to `false` would trigger a focus grab when
							// the text area is enabled which is undesirable.
							// We have no buttons for this tool, so no problem having them "enabled"
							// to workaround this issue.  See #1358.
							setEnableButtons(true)
							setPrimaryButtonText(undefined)
							setSecondaryButtonText(undefined)
							break
						case "tool":
							if (!isAutoApproved(lastMessage)) {
								playSound("notification")
							}
							setTextAreaDisabled(isPartial)
							setClineAsk("tool")
							setEnableButtons(!isPartial)
							const tool = JSON.parse(lastMessage.text || "{}") as ClineSayTool
							switch (tool.tool) {
								case "editedExistingFile":
								case "appliedDiff":
								case "newFileCreated":
								case "insertContent":
									setPrimaryButtonText(t("chat:save.title"))
									setSecondaryButtonText(t("chat:reject.title"))
									break
								case "finishTask":
									setPrimaryButtonText(t("chat:completeSubtaskAndReturn"))
									setSecondaryButtonText(undefined)
									break
								default:
									setPrimaryButtonText(t("chat:approve.title"))
									setSecondaryButtonText(t("chat:reject.title"))
									break
							}
							break
						case "browser_action_launch":
							if (!isAutoApproved(lastMessage)) {
								playSound("notification")
							}
							setTextAreaDisabled(isPartial)
							setClineAsk("browser_action_launch")
							setEnableButtons(!isPartial)
							setPrimaryButtonText(t("chat:approve.title"))
							setSecondaryButtonText(t("chat:reject.title"))
							break
						case "command":
							if (!isAutoApproved(lastMessage)) {
								playSound("notification")
							}
							setTextAreaDisabled(isPartial)
							setClineAsk("command")
							setEnableButtons(!isPartial)
							setPrimaryButtonText(t("chat:runCommand.title"))
							setSecondaryButtonText(t("chat:reject.title"))
							break
						case "command_output":
							setTextAreaDisabled(false)
							setClineAsk("command_output")
							setEnableButtons(true)
							setPrimaryButtonText(t("chat:proceedWhileRunning.title"))
							setSecondaryButtonText(t("chat:killCommand.title"))
							break
						case "use_mcp_server":
							setTextAreaDisabled(isPartial)
							setClineAsk("use_mcp_server")
							setEnableButtons(!isPartial)
							setPrimaryButtonText(t("chat:approve.title"))
							setSecondaryButtonText(t("chat:reject.title"))
							break
						case "completion_result":
							// extension waiting for feedback. but we can just present a new task button
							playSound("celebration")
							setTextAreaDisabled(isPartial)
							setClineAsk("completion_result")
							setEnableButtons(!isPartial)
							setPrimaryButtonText(t("chat:startNewTask.title"))
							setSecondaryButtonText(undefined)
							break
						case "resume_task":
							setTextAreaDisabled(false)
							setClineAsk("resume_task")
							setEnableButtons(true)
							setPrimaryButtonText(t("chat:resumeTask.title"))
							setSecondaryButtonText(t("chat:terminate.title"))
							setDidClickCancel(false) // special case where we reset the cancel button state
							break
						case "resume_completed_task":
							setTextAreaDisabled(false)
							setClineAsk("resume_completed_task")
							setEnableButtons(true)
							setPrimaryButtonText(t("chat:startNewTask.title"))
							setSecondaryButtonText(undefined)
							setDidClickCancel(false)
							break
					}
					break
				case "say":
					// don't want to reset since there could be a "say" after an "ask" while ask is waiting for response
					switch (lastMessage.say) {
						case "api_req_retry_delayed":
							setTextAreaDisabled(true)
							break
						case "api_req_started":
							if (secondLastMessage?.ask === "command_output") {
								// If the last ask is a command_output, and we
								// receive an api_req_started, then that means
								// the command has finished and we don't need
								// input from the user anymore (in every other
								// case, the user has to interact with input
								// field or buttons to continue, which does the
								// following automatically).
								setInputValue("")
								setTextAreaDisabled(true)
								setSelectedImages([])
								setClineAsk(undefined)
								setEnableButtons(false)
							}
							break
						case "api_req_finished":
						case "error":
						case "text":
						case "browser_action":
						case "browser_action_result":
						case "command_output":
						case "mcp_server_request_started":
						case "mcp_server_response":
						case "completion_result":
							break
					}
					break
			}
		} else {
			// this would get called after sending the first message, so we have to watch messages.length instead
			// No messages, so user has to submit a task
			// setTextAreaDisabled(false)
			// setClineAsk(undefined)
			// setPrimaryButtonText(undefined)
			// setSecondaryButtonText(undefined)
		}
	}, [lastMessage, secondLastMessage])

	useEffect(() => {
		if (messages.length === 0) {
			setTextAreaDisabled(false)
			setClineAsk(undefined)
			setEnableButtons(false)
			setPrimaryButtonText(undefined)
			setSecondaryButtonText(undefined)
		}
	}, [messages.length])

	useEffect(() => {
		setExpandedRows({})
	}, [task?.ts])

	const isStreaming = useMemo(() => {
		const isLastAsk = !!modifiedMessages.at(-1)?.ask // checking clineAsk isn't enough since messages effect may be called again for a tool for example, set clineAsk to its value, and if the next message is not an ask then it doesn't reset. This is likely due to how much more often we're updating messages as compared to before, and should be resolved with optimizations as it's likely a rendering bug. but as a final guard for now, the cancel button will show if the last message is not an ask
		const isToolCurrentlyAsking =
			isLastAsk && clineAsk !== undefined && enableButtons && primaryButtonText !== undefined
		if (isToolCurrentlyAsking) {
			return false
		}

		const isLastMessagePartial = modifiedMessages.at(-1)?.partial === true
		if (isLastMessagePartial) {
			return true
		} else {
			const lastApiReqStarted = findLast(modifiedMessages, (message) => message.say === "api_req_started")
			if (
				lastApiReqStarted &&
				lastApiReqStarted.text !== null &&
				lastApiReqStarted.text !== undefined &&
				lastApiReqStarted.say === "api_req_started"
			) {
				const cost = JSON.parse(lastApiReqStarted.text).cost
				if (cost === undefined) {
					// api request has not finished yet
					return true
				}
			}
		}

		return false
	}, [modifiedMessages, clineAsk, enableButtons, primaryButtonText])

	const handleChatReset = useCallback(() => {
		// Only reset message-specific state, preserving mode.
		setInputValue("")
		setTextAreaDisabled(true)
		setSelectedImages([])
		setClineAsk(undefined)
		setEnableButtons(false)
		// Do not reset mode here as it should persist.
		// setPrimaryButtonText(undefined)
		// setSecondaryButtonText(undefined)
		disableAutoScrollRef.current = false
	}, [])

	const handleSendMessage = useCallback(
		(text: string, images: string[]) => {
			text = text.trim()
			if (text || images.length > 0) {
				if (messages.length === 0) {
					vscode.postMessage({ type: "newTask", text, images })
				} else if (clineAsk) {
					switch (clineAsk) {
						case "followup":
						case "tool":
						case "browser_action_launch":
						case "command": // User can provide feedback to a tool or command use.
						case "command_output": // User can send input to command stdin.
						case "use_mcp_server":
						case "completion_result": // If this happens then the user has feedback for the completion result.
						case "resume_task":
						case "resume_completed_task":
						case "mistake_limit_reached":
							vscode.postMessage({ type: "askResponse", askResponse: "messageResponse", text, images })
							break
						// There is no other case that a textfield should be enabled.
					}
				}
				handleChatReset()
			}
		},
		[messages.length, clineAsk, handleChatReset],
	)

	const handleSetChatBoxMessage = useCallback(
		(text: string, images: string[]) => {
			// Avoid nested template literals by breaking down the logic
			let newValue = text

			if (inputValue !== "") {
				newValue = inputValue + " " + text
			}

			setInputValue(newValue)
			setSelectedImages([...selectedImages, ...images])
		},
		[inputValue, selectedImages],
	)

	const startNewTask = useCallback(() => {
		vscode.postMessage({ type: "clearTask" })
	}, [])

	/*
	This logic depends on the useEffect[messages] above to set clineAsk, after which buttons are shown and we then send an askResponse to the extension.
	*/
	const handlePrimaryButtonClick = useCallback(
		(text?: string, images?: string[]) => {
			const trimmedInput = text?.trim()
			switch (clineAsk) {
				case "api_req_failed":
				case "command":
				case "tool":
				case "browser_action_launch":
				case "use_mcp_server":
				case "resume_task":
				case "mistake_limit_reached":
					// Only send text/images if they exist
					if (trimmedInput || (images && images.length > 0)) {
						vscode.postMessage({
							type: "askResponse",
							askResponse: "yesButtonClicked",
							text: trimmedInput,
							images: images,
						})
					} else {
						vscode.postMessage({ type: "askResponse", askResponse: "yesButtonClicked" })
					}
					// Clear input state after sending
					setInputValue("")
					setSelectedImages([])
					break
				case "completion_result":
				case "resume_completed_task":
					// Waiting for feedback, but we can just present a new task button
					startNewTask()
					break
				case "command_output":
					vscode.postMessage({ type: "terminalOperation", terminalOperation: "continue" })
					break
			}
			setTextAreaDisabled(true)
			setClineAsk(undefined)
			setEnableButtons(false)
		},
		[clineAsk, startNewTask],
	)

	const handleSecondaryButtonClick = useCallback(
		(text?: string, images?: string[]) => {
			const trimmedInput = text?.trim()

			if (isStreaming) {
				vscode.postMessage({ type: "cancelTask" })
				setDidClickCancel(true)
				return
			}

			switch (clineAsk) {
				case "api_req_failed":
				case "mistake_limit_reached":
				case "resume_task":
					startNewTask()
					break
				case "command":
				case "tool":
				case "browser_action_launch":
				case "use_mcp_server":
					// Only send text/images if they exist
					if (trimmedInput || (images && images.length > 0)) {
						vscode.postMessage({
							type: "askResponse",
							askResponse: "noButtonClicked",
							text: trimmedInput,
							images: images,
						})
					} else {
						// Responds to the API with a "This operation failed" and lets it try again
						vscode.postMessage({ type: "askResponse", askResponse: "noButtonClicked" })
					}
					// Clear input state after sending
					setInputValue("")
					setSelectedImages([])
					break
				case "command_output":
					vscode.postMessage({ type: "terminalOperation", terminalOperation: "abort" })
					break
			}
			setTextAreaDisabled(true)
			setClineAsk(undefined)
			setEnableButtons(false)
		},
		[clineAsk, startNewTask, isStreaming],
	)

	const handleTaskCloseButtonClick = useCallback(() => {
		startNewTask()
	}, [startNewTask])

	const { info: model } = useSelectedModel(apiConfiguration)

	const selectImages = useCallback(() => {
		vscode.postMessage({ type: "selectImages" })
	}, [])

	const shouldDisableImages =
		!model?.supportsImages || textAreaDisabled || selectedImages.length >= MAX_IMAGES_PER_MESSAGE

	const handleMessage = useCallback(
		(e: MessageEvent) => {
			const message: ExtensionMessage = e.data
			switch (message.type) {
				case "action":
					switch (message.action!) {
						case "didBecomeVisible":
							if (!isHidden && !textAreaDisabled && !enableButtons) {
								textAreaRef.current?.focus()
							}
							break
						case "focusInput":
							textAreaRef.current?.focus()
							break
					}
					break
				case "selectedImages":
					const newImages = message.images ?? []
					if (newImages.length > 0) {
						setSelectedImages((prevImages) =>
							[...prevImages, ...newImages].slice(0, MAX_IMAGES_PER_MESSAGE),
						)
					}
					break
				case "invoke":
					switch (message.invoke!) {
						case "newChat":
							handleChatReset()
							break
						case "sendMessage":
							handleSendMessage(message.text ?? "", message.images ?? [])
							break
						case "setChatBoxMessage":
							handleSetChatBoxMessage(message.text ?? "", message.images ?? [])
							break
						case "primaryButtonClick":
							handlePrimaryButtonClick(message.text ?? "", message.images ?? [])
							break
						case "secondaryButtonClick":
							handleSecondaryButtonClick(message.text ?? "", message.images ?? [])
							break
					}
			}
			// textAreaRef.current is not explicitly required here since react gaurantees that ref will be stable across re-renders, and we're not using its value but its reference.
		},
		[
			isHidden,
			textAreaDisabled,
			enableButtons,
			handleChatReset,
			handleSendMessage,
			handleSetChatBoxMessage,
			handlePrimaryButtonClick,
			handleSecondaryButtonClick,
		],
	)

	useEvent("message", handleMessage)

	useMount(() => {
		// NOTE: the vscode window needs to be focused for this to work
		textAreaRef.current?.focus()
	})

	useEffect(() => {
		const timer = setTimeout(() => {
			if (!isHidden && !textAreaDisabled && !enableButtons) {
				textAreaRef.current?.focus()
			}
		}, 50)
		return () => {
			clearTimeout(timer)
		}
	}, [isHidden, textAreaDisabled, enableButtons])

	const visibleMessages = useMemo(() => {
		return modifiedMessages.filter((message) => {
			switch (message.ask) {
				case "completion_result":
					// don't show a chat row for a completion_result ask without text. This specific type of message only occurs if cline wants to execute a command as part of its completion result, in which case we interject the completion_result tool with the execute_command tool.
					if (message.text === "") {
						return false
					}
					break
				case "api_req_failed": // this message is used to update the latest api_req_started that the request failed
				case "resume_task":
				case "resume_completed_task":
					return false
			}
			switch (message.say) {
				case "api_req_finished": // combineApiRequests removes this from modifiedMessages anyways
				case "api_req_retried": // this message is used to update the latest api_req_started that the request was retried
				case "api_req_deleted": // aggregated api_req metrics from deleted messages
					return false
				case "api_req_retry_delayed":
					// Only show the retry message if it's the last message or the last messages is api_req_retry_delayed+resume_task
					const last1 = modifiedMessages.at(-1)
					const last2 = modifiedMessages.at(-2)
					if (last1?.ask === "resume_task" && last2 === message) {
						return true
					}
					return message === last1
				case "text":
					// Sometimes cline returns an empty text message, we don't want to render these. (We also use a say text for user messages, so in case they just sent images we still render that)
					if ((message.text ?? "") === "" && (message.images?.length ?? 0) === 0) {
						return false
					}
					break
				case "mcp_server_request_started":
					return false
			}
			return true
		})
	}, [modifiedMessages])

	const isReadOnlyToolAction = useCallback((message: ClineMessage | undefined) => {
		if (message?.type === "ask") {
			if (!message.text) {
				return true
			}
			const tool = JSON.parse(message.text)
			return [
				"readFile",
				"listFiles",
				"listFilesTopLevel",
				"listFilesRecursive",
				"listCodeDefinitionNames",
				"searchFiles",
			].includes(tool.tool)
		}
		return false
	}, [])

	const isWriteToolAction = useCallback((message: ClineMessage | undefined) => {
		if (message?.type === "ask") {
			if (!message.text) {
				return true
			}
			const tool = JSON.parse(message.text)
			return [
				"editedExistingFile",
				"appliedDiff",
				"newFileCreated",
				"searchAndReplace",
				"insertContent",
			].includes(tool.tool)
		}
		return false
	}, [])

	const isMcpToolAlwaysAllowed = useCallback(
		(message: ClineMessage | undefined) => {
			if (message?.type === "ask" && message.ask === "use_mcp_server") {
				if (!message.text) {
					return true
				}
				const mcpServerUse = JSON.parse(message.text) as { type: string; serverName: string; toolName: string }
				if (mcpServerUse.type === "use_mcp_tool") {
					const server = mcpServers?.find((s: McpServer) => s.name === mcpServerUse.serverName)
					const tool = server?.tools?.find((t: McpTool) => t.name === mcpServerUse.toolName)
					return tool?.alwaysAllow || false
				}
			}
			return false
		},
		[mcpServers],
	)

	// Check if a command message is allowed
	const isAllowedCommand = useCallback(
		(message: ClineMessage | undefined): boolean => {
			if (message?.type !== "ask") return false
			return validateCommand(message.text || "", allowedCommands || [])
		},
		[allowedCommands],
	)

	const isAutoApproved = useCallback(
		(message: ClineMessage | undefined) => {
			if (!autoApprovalEnabled || !message || message.type !== "ask") return false

			if (message.ask === "browser_action_launch") {
				return alwaysAllowBrowser
			}

			if (message.ask === "use_mcp_server") {
				return alwaysAllowMcp && isMcpToolAlwaysAllowed(message)
			}

			if (message.ask === "command") {
				return alwaysAllowExecute && isAllowedCommand(message)
			}

			// For read/write operations, check if it's outside workspace and if we have permission for that
			if (message.ask === "tool") {
				let tool: any = {}
				try {
					tool = JSON.parse(message.text || "{}")
				} catch (error) {
					console.error("Failed to parse tool:", error)
				}

				if (!tool) {
					return false
				}

				if (tool?.tool === "fetchInstructions") {
					if (tool.content === "create_mode") {
						return alwaysAllowModeSwitch
					}
					if (tool.content === "create_mcp_server") {
						return alwaysAllowMcp
					}
				}

				if (tool?.tool === "switchMode") {
					return alwaysAllowModeSwitch
				}

				if (["newTask", "finishTask"].includes(tool?.tool)) {
					return alwaysAllowSubtasks
				}

				const isOutsideWorkspace = !!tool.isOutsideWorkspace

				if (isReadOnlyToolAction(message)) {
					return alwaysAllowReadOnly && (!isOutsideWorkspace || alwaysAllowReadOnlyOutsideWorkspace)
				}

				if (isWriteToolAction(message)) {
					return alwaysAllowWrite && (!isOutsideWorkspace || alwaysAllowWriteOutsideWorkspace)
				}
			}

			return false
		},
		[
			autoApprovalEnabled,
			alwaysAllowBrowser,
			alwaysAllowReadOnly,
			alwaysAllowReadOnlyOutsideWorkspace,
			isReadOnlyToolAction,
			alwaysAllowWrite,
			alwaysAllowWriteOutsideWorkspace,
			isWriteToolAction,
			alwaysAllowExecute,
			isAllowedCommand,
			alwaysAllowMcp,
			isMcpToolAlwaysAllowed,
			alwaysAllowModeSwitch,
			alwaysAllowSubtasks,
		],
	)

	useEffect(() => {
		// this ensures the first message is not read, future user messages are labelled as user_feedback
		if (lastMessage && messages.length > 1) {
			//console.log(JSON.stringify(lastMessage))
			if (
				lastMessage.text && // has text
				(lastMessage.say === "text" || lastMessage.say === "completion_result") && // is a text message
				!lastMessage.partial && // not a partial message
				!lastMessage.text.startsWith("{") // not a json object
			) {
				let text = lastMessage?.text || ""
				const mermaidRegex = /```mermaid[\s\S]*?```/g
				// remove mermaid diagrams from text
				text = text.replace(mermaidRegex, "")
				// remove markdown from text
				text = removeMd(text)

				// ensure message is not a duplicate of last read message
				if (text !== lastTtsRef.current) {
					try {
						playTts(text)
						lastTtsRef.current = text
					} catch (error) {
						console.error("Failed to execute text-to-speech:", error)
					}
				}
			}
		}

		// Only execute when isStreaming changes from true to false
		if (wasStreaming && !isStreaming && lastMessage) {
			// Play appropriate sound based on lastMessage content
			if (lastMessage.type === "ask") {
				// Don't play sounds for auto-approved actions
				if (!isAutoApproved(lastMessage)) {
					switch (lastMessage.ask) {
						case "api_req_failed":
						case "mistake_limit_reached":
							playSound("progress_loop")
							break
						case "followup":
							if (!lastMessage.partial) {
								playSound("notification")
							}
							break
						case "tool":
						case "browser_action_launch":
						case "resume_task":
						case "use_mcp_server":
							playSound("notification")
							break
						case "completion_result":
						case "resume_completed_task":
							playSound("celebration")
							break
					}
				}
			}
		}
		// Update previous value
		setWasStreaming(isStreaming)
	}, [isStreaming, lastMessage, wasStreaming, isAutoApproved, messages.length])

	const isBrowserSessionMessage = (message: ClineMessage): boolean => {
		// which of visible messages are browser session messages, see above
		if (message.type === "ask") {
			return ["browser_action_launch"].includes(message.ask!)
		}
		if (message.type === "say") {
			return ["api_req_started", "text", "browser_action", "browser_action_result"].includes(message.say!)
		}
		return false
	}

	const groupedMessages = useMemo(() => {
		const result: (ClineMessage | ClineMessage[])[] = []
		let currentGroup: ClineMessage[] = []
		let isInBrowserSession = false

		const endBrowserSession = () => {
			if (currentGroup.length > 0) {
				result.push([...currentGroup])
				currentGroup = []
				isInBrowserSession = false
			}
		}

		visibleMessages.forEach((message) => {
			if (message.ask === "browser_action_launch") {
				// complete existing browser session if any
				endBrowserSession()
				// start new
				isInBrowserSession = true
				currentGroup.push(message)
			} else if (isInBrowserSession) {
				// end session if api_req_started is cancelled

				if (message.say === "api_req_started") {
					// get last api_req_started in currentGroup to check if it's cancelled. If it is then this api req is not part of the current browser session
					const lastApiReqStarted = [...currentGroup].reverse().find((m) => m.say === "api_req_started")
					if (lastApiReqStarted?.text !== null && lastApiReqStarted?.text !== undefined) {
						const info = JSON.parse(lastApiReqStarted.text)
						const isCancelled = info.cancelReason !== null && info.cancelReason !== undefined
						if (isCancelled) {
							endBrowserSession()
							result.push(message)
							return
						}
					}
				}

				if (isBrowserSessionMessage(message)) {
					currentGroup.push(message)

					// Check if this is a close action
					if (message.say === "browser_action") {
						const browserAction = JSON.parse(message.text || "{}") as ClineSayBrowserAction
						if (browserAction.action === "close") {
							endBrowserSession()
						}
					}
				} else {
					// complete existing browser session if any
					endBrowserSession()
					result.push(message)
				}
			} else {
				result.push(message)
			}
		})

		// Handle case where browser session is the last group
		if (currentGroup.length > 0) {
			result.push([...currentGroup])
		}

		return result
	}, [visibleMessages])

	// scrolling

	const scrollToBottomSmooth = useMemo(
		() =>
			debounce(
				() => {
					virtuosoRef.current?.scrollTo({
						top: Number.MAX_SAFE_INTEGER,
						behavior: "smooth",
					})
				},
				10,
				{ immediate: true },
			),
		[],
	)

	const scrollToBottomAuto = useCallback(() => {
		virtuosoRef.current?.scrollTo({
			top: Number.MAX_SAFE_INTEGER,
			behavior: "auto", // instant causes crash
		})
	}, [])

	// scroll when user toggles certain rows
	const toggleRowExpansion = useCallback(
		(ts: number) => {
			const isCollapsing = expandedRows[ts] ?? false
			const lastGroup = groupedMessages.at(-1)
			const isLast = Array.isArray(lastGroup) ? lastGroup[0].ts === ts : lastGroup?.ts === ts
			const secondToLastGroup = groupedMessages.at(-2)
			const isSecondToLast = Array.isArray(secondToLastGroup)
				? secondToLastGroup[0].ts === ts
				: secondToLastGroup?.ts === ts

			const isLastCollapsedApiReq =
				isLast &&
				!Array.isArray(lastGroup) && // Make sure it's not a browser session group
				lastGroup?.say === "api_req_started" &&
				!expandedRows[lastGroup.ts]

			setExpandedRows((prev) => ({
				...prev,
				[ts]: !prev[ts],
			}))

			// disable auto scroll when user expands row
			if (!isCollapsing) {
				disableAutoScrollRef.current = true
			}

			if (isCollapsing && isAtBottom) {
				const timer = setTimeout(() => {
					scrollToBottomAuto()
				}, 0)
				return () => clearTimeout(timer)
			} else if (isLast || isSecondToLast) {
				if (isCollapsing) {
					if (isSecondToLast && !isLastCollapsedApiReq) {
						return
					}
					const timer = setTimeout(() => {
						scrollToBottomAuto()
					}, 0)
					return () => clearTimeout(timer)
				} else {
					const timer = setTimeout(() => {
						virtuosoRef.current?.scrollToIndex({
							index: groupedMessages.length - (isLast ? 1 : 2),
							align: "start",
						})
					}, 0)
					return () => clearTimeout(timer)
				}
			}
		},
		[groupedMessages, expandedRows, scrollToBottomAuto, isAtBottom],
	)

	const handleRowHeightChange = useCallback(
		(isTaller: boolean) => {
			if (!disableAutoScrollRef.current) {
				if (isTaller) {
					scrollToBottomSmooth()
				} else {
					setTimeout(() => {
						scrollToBottomAuto()
					}, 0)
				}
			}
		},
		[scrollToBottomSmooth, scrollToBottomAuto],
	)

	useEffect(() => {
		if (!disableAutoScrollRef.current) {
			setTimeout(() => {
				scrollToBottomSmooth()
			}, 50)
			// return () => clearTimeout(timer) // dont cleanup since if visibleMessages.length changes it cancels.
		}
	}, [groupedMessages.length, scrollToBottomSmooth])

	const handleWheel = useCallback((event: Event) => {
		const wheelEvent = event as WheelEvent
		if (wheelEvent.deltaY && wheelEvent.deltaY < 0) {
			if (scrollContainerRef.current?.contains(wheelEvent.target as Node)) {
				// user scrolled up
				disableAutoScrollRef.current = true
			}
		}
	}, [])
	useEvent("wheel", handleWheel, window, { passive: true }) // passive improves scrolling performance

	// Effect to handle showing the checkpoint warning after a delay
	useEffect(() => {
		// Only show the warning when there's a task but no visible messages yet
		if (task && modifiedMessages.length === 0 && !isStreaming) {
			const timer = setTimeout(() => {
				setShowCheckpointWarning(true)
			}, 5000) // 5 seconds

			return () => clearTimeout(timer)
		}
	}, [task, modifiedMessages.length, isStreaming])

	// Effect to hide the checkpoint warning when messages appear
	useEffect(() => {
		if (modifiedMessages.length > 0 || isStreaming) {
			setShowCheckpointWarning(false)
		}
	}, [modifiedMessages.length, isStreaming])

	// Checkpoint warning component
	const CheckpointWarningMessage = useCallback(
		() => (
			<div className="flex items-center p-3 my-3 bg-vscode-inputValidation-warningBackground border border-vscode-inputValidation-warningBorder rounded">
				<span className="codicon codicon-loading codicon-modifier-spin mr-2" />
				<span className="text-vscode-foreground">
					<Trans
						i18nKey="chat:checkpoint.initializingWarning"
						components={{
							settingsLink: (
								<VSCodeLink
									href="#"
									onClick={(e) => {
										e.preventDefault()
										window.postMessage(
											{
												type: "action",
												action: "settingsButtonClicked",
												values: { section: "checkpoints" },
											},
											"*",
										)
									}}
									className="inline px-0.5"
								/>
							),
						}}
					/>
				</span>
			</div>
		),
		[],
	)

	const placeholderText = task ? t("chat:typeMessage") : t("chat:typeTask")

	const itemContent = useCallback(
		(index: number, messageOrGroup: ClineMessage | ClineMessage[]) => {
			// browser session group
			if (Array.isArray(messageOrGroup)) {
				return (
					<BrowserSessionRow
						messages={messageOrGroup}
						isLast={index === groupedMessages.length - 1}
						lastModifiedMessage={modifiedMessages.at(-1)}
						onHeightChange={handleRowHeightChange}
						isStreaming={isStreaming}
						// Pass handlers for each message in the group
						isExpanded={(messageTs: number) => expandedRows[messageTs] ?? false}
						onToggleExpand={(messageTs: number) => {
							setExpandedRows((prev) => ({
								...prev,
								[messageTs]: !prev[messageTs],
							}))
						}}
					/>
				)
			}

			// regular message
			return (
				<ChatRow
					key={messageOrGroup.ts}
					message={messageOrGroup}
					isExpanded={expandedRows[messageOrGroup.ts] || false}
					onToggleExpand={() => toggleRowExpansion(messageOrGroup.ts)}
					lastModifiedMessage={modifiedMessages.at(-1)}
					isLast={index === groupedMessages.length - 1}
					onHeightChange={handleRowHeightChange}
					isStreaming={isStreaming}
					onSuggestionClick={(answer: string, event?: React.MouseEvent) => {
						if (event?.shiftKey) {
							// Always append to existing text, don't overwrite
							setInputValue((currentValue) => {
								return currentValue !== "" ? `${currentValue} \n${answer}` : answer
							})
						} else {
							handleSendMessage(answer, [])
						}
					}}
				/>
			)
		},
		[
			expandedRows,
			modifiedMessages,
			groupedMessages.length,
			handleRowHeightChange,
			isStreaming,
			toggleRowExpansion,
			handleSendMessage,
		],
	)

	useEffect(() => {
		// Only proceed if we have an ask and buttons are enabled
		if (!clineAsk || !enableButtons) return

		const autoApprove = async () => {
			if (isAutoApproved(lastMessage)) {
				// Add delay for write operations
				if (lastMessage?.ask === "tool" && isWriteToolAction(lastMessage)) {
					await new Promise((resolve) => setTimeout(resolve, writeDelayMs))
				}
				handlePrimaryButtonClick()
			}
		}
		autoApprove()
	}, [
		clineAsk,
		enableButtons,
		handlePrimaryButtonClick,
		alwaysAllowBrowser,
		alwaysAllowReadOnly,
		alwaysAllowReadOnlyOutsideWorkspace,
		alwaysAllowWrite,
		alwaysAllowWriteOutsideWorkspace,
		alwaysAllowExecute,
		alwaysAllowMcp,
		messages,
		allowedCommands,
		mcpServers,
		isAutoApproved,
		lastMessage,
		writeDelayMs,
		isWriteToolAction,
	])

	// Function to handle mode switching
	const switchToNextMode = useCallback(() => {
		// Filter modes first
		const visibleModes = getAllModes(customModes).filter(
			(m) => !hiddenBuiltInModes.includes(m.slug) || customModes?.some((cm) => cm.slug === m.slug),
		)
		if (visibleModes.length === 0) return // No visible modes to switch to

		const currentIndex = visibleModes.findIndex((m) => m.slug === mode)
		// If current mode not found in visible modes (e.g., it was just hidden), default to first visible mode
		const nextIndex = currentIndex === -1 ? 0 : (currentIndex + 1) % visibleModes.length
		const nextModeSlug = visibleModes[nextIndex].slug

		setMode(nextModeSlug)
		vscode.postMessage({
			type: "mode",
			text: nextModeSlug,
		})
	}, [customModes, mode, setMode, hiddenBuiltInModes]) // Add hiddenBuiltInModes dependency

	// Add keyboard event handler
	const handleKeyDown = useCallback(
		(event: KeyboardEvent) => {
			// Check for Command + . (period)
			if ((event.metaKey || event.ctrlKey) && event.key === ".") {
				event.preventDefault() // Prevent default browser behavior
				switchToNextMode()
			}
		},
		[switchToNextMode],
	)

	// Add event listener
	useEffect(() => {
		window.addEventListener("keydown", handleKeyDown)
		return () => {
			window.removeEventListener("keydown", handleKeyDown)
		}
	}, [handleKeyDown])

	useImperativeHandle(ref, () => ({
		acceptInput: () => {
			if (enableButtons && primaryButtonText) {
				handlePrimaryButtonClick(inputValue, selectedImages)
			} else if (!textAreaDisabled && (inputValue.trim() || selectedImages.length > 0)) {
				handleSendMessage(inputValue, selectedImages)
			}
		},
	}))

	return (
		<div className={isHidden ? "hidden" : "fixed top-0 left-0 right-0 bottom-0 flex flex-col overflow-hidden"}>
			{showAnnouncement && <Announcement hideAnnouncement={hideAnnouncement} />}
			{task ? (
				<>
					<TaskHeader
						task={task}
						tokensIn={apiMetrics.totalTokensIn}
						tokensOut={apiMetrics.totalTokensOut}
						doesModelSupportPromptCache={model?.supportsPromptCache ?? false}
						cacheWrites={apiMetrics.totalCacheWrites}
						cacheReads={apiMetrics.totalCacheReads}
						totalCost={apiMetrics.totalCost}
						contextTokens={apiMetrics.contextTokens}
						onClose={handleTaskCloseButtonClick}
					/>

					{/* System prompt override warning */}
					{hasSystemPromptOverride && (
						<div className="px-3">
							<SystemPromptWarning />
						</div>
					)}

					{/* Checkpoint warning message */}
					{showCheckpointWarning && (
						<div className="px-3">
							<CheckpointWarningMessage />
						</div>
					)}
				</>
			) : (
				<div className="flex-1 min-h-0 overflow-y-auto flex flex-col gap-4">
					{/* Moved Task Bar Header Here */}
					{tasks.length !== 0 && (
						<div className="flex text-vscode-descriptionForeground w-full mx-auto px-5 pt-3">
							<div className="flex items-center gap-1 cursor-pointer" onClick={toggleExpanded}>
								{tasks.length < 10 && (
									<span className={`font-medium text-xs `}>{t("history:recentTasks")}</span>
								)}
								<span
									className={`codicon  ${isExpanded ? "codicon-eye" : "codicon-eye-closed"} scale-90`}
								/>
							</div>
						</div>
					)}
					<div
						className={` w-full flex flex-col gap-4 m-auto ${isExpanded && tasks.length > 0 ? "mt-0" : ""} p-10 pt-5`}>
						<RooHero />
						{telemetrySetting === "unset" && <TelemetryBanner />}
						{/* Show the task history preview if expanded and tasks exist */}
						{taskHistory.length > 0 && isExpanded && <HistoryPreview />}
						<p className="ext-vscode-editor-foreground leading-tight font-vscode text-center">
							<Trans
								i18nKey="chat:about"
								components={{
									DocsLink: (
										<a href="https://docs.roocode.com/" target="_blank" rel="noopener noreferrer">
											the docs
										</a>
									),
								}}
							/>
						</p>
						<RooTips cycle={false} />
					</div>
				</div>
			)}

			{/* 
			// Flex layout explanation:
			// 1. Content div above uses flex: "1 1 0" to:
			//    - Grow to fill available space (flex-grow: 1) 
			//    - Shrink when AutoApproveMenu needs space (flex-shrink: 1)
			//    - Start from zero size (flex-basis: 0) to ensure proper distribution
			//    minHeight: 0 allows it to shrink below its content height
			//
			// 2. AutoApproveMenu uses flex: "0 1 auto" to:
			//    - Not grow beyond its content (flex-grow: 0)
			//    - Shrink when viewport is small (flex-shrink: 1) 
			//    - Use its content size as basis (flex-basis: auto)
			//    This ensures it takes its natural height when there's space
			//    but becomes scrollable when the viewport is too small
			*/}
			{!task && (
				<div className="mb-[-2px] flex-initial min-h-0">
					<AutoApproveMenu />
				</div>
			)}

			{task && (
				<>
					<div className="grow flex" ref={scrollContainerRef}>
						<Virtuoso
							ref={virtuosoRef}
							key={task.ts} // trick to make sure virtuoso re-renders when task changes, and we use initialTopMostItemIndex to start at the bottom
							className="scrollable grow overflow-y-scroll"
							components={{
								Footer: () => <div className="h-[5px]" />, // Add empty padding at the bottom
							}}
							// increasing top by 3_000 to prevent jumping around when user collapses a row
							increaseViewportBy={{ top: 3_000, bottom: Number.MAX_SAFE_INTEGER }} // hack to make sure the last message is always rendered to get truly perfect scroll to bottom animation when new messages are added (Number.MAX_SAFE_INTEGER is safe for arithmetic operations, which is all virtuoso uses this value for in src/sizeRangeSystem.ts)
							data={groupedMessages} // messages is the raw format returned by extension, modifiedMessages is the manipulated structure that combines certain messages of related type, and visibleMessages is the filtered structure that removes messages that should not be rendered
							itemContent={itemContent}
							atBottomStateChange={(isAtBottom) => {
								setIsAtBottom(isAtBottom)
								if (isAtBottom) {
									disableAutoScrollRef.current = false
								}
								setShowScrollToBottom(disableAutoScrollRef.current && !isAtBottom)
							}}
							atBottomThreshold={10} // anything lower causes issues with followOutput
							initialTopMostItemIndex={groupedMessages.length - 1}
						/>
					</div>
					<AutoApproveMenu />
					{showScrollToBottom ? (
						<div className="flex px-[15px] pt-[10px]">
							<div
								className="bg-[color-mix(in_srgb,_var(--vscode-toolbar-hoverBackground)_55%,_transparent)] rounded-[3px] overflow-hidden cursor-pointer flex justify-center items-center flex-1 h-[25px] hover:bg-[color-mix(in_srgb,_var(--vscode-toolbar-hoverBackground)_90%,_transparent)] active:bg-[color-mix(in_srgb,_var(--vscode-toolbar-hoverBackground)_70%,_transparent)]"
								onClick={() => {
									scrollToBottomSmooth()
									disableAutoScrollRef.current = false
								}}
								title={t("chat:scrollToBottom")}>
								<span className="codicon codicon-chevron-down text-[18px]"></span>
							</div>
						</div>
					) : (
						<div
							className={`flex ${
								primaryButtonText || secondaryButtonText || isStreaming ? "px-[15px] pt-[10px]" : "p-0"
							} ${
								primaryButtonText || secondaryButtonText || isStreaming
									? enableButtons || (isStreaming && !didClickCancel)
										? "opacity-100"
										: "opacity-50"
									: "opacity-0"
							}`}>
							{primaryButtonText && !isStreaming && (
								<VSCodeButton
									appearance="primary"
									disabled={!enableButtons}
									className={secondaryButtonText ? "flex-1 mr-[6px]" : "flex-[2] mr-0"}
									title={
										primaryButtonText === t("chat:retry.title")
											? t("chat:retry.tooltip")
											: primaryButtonText === t("chat:save.title")
												? t("chat:save.tooltip")
												: primaryButtonText === t("chat:approve.title")
													? t("chat:approve.tooltip")
													: primaryButtonText === t("chat:runCommand.title")
														? t("chat:runCommand.tooltip")
														: primaryButtonText === t("chat:startNewTask.title")
															? t("chat:startNewTask.tooltip")
															: primaryButtonText === t("chat:resumeTask.title")
																? t("chat:resumeTask.tooltip")
																: primaryButtonText === t("chat:proceedAnyways.title")
																	? t("chat:proceedAnyways.tooltip")
																	: primaryButtonText ===
																		  t("chat:proceedWhileRunning.title")
																		? t("chat:proceedWhileRunning.tooltip")
																		: undefined
									}
									onClick={() => handlePrimaryButtonClick(inputValue, selectedImages)}>
									{primaryButtonText}
								</VSCodeButton>
							)}
							{(secondaryButtonText || isStreaming) && (
								<VSCodeButton
									appearance="secondary"
									disabled={!enableButtons && !(isStreaming && !didClickCancel)}
									className={isStreaming ? "flex-[2] ml-0" : "flex-1 ml-[6px]"}
									title={
										isStreaming
											? t("chat:cancel.tooltip")
											: secondaryButtonText === t("chat:startNewTask.title")
												? t("chat:startNewTask.tooltip")
												: secondaryButtonText === t("chat:reject.title")
													? t("chat:reject.tooltip")
													: secondaryButtonText === t("chat:terminate.title")
														? t("chat:terminate.tooltip")
														: undefined
									}
									onClick={() => handleSecondaryButtonClick(inputValue, selectedImages)}>
									{isStreaming ? t("chat:cancel.title") : secondaryButtonText}
								</VSCodeButton>
							)}
						</div>
					)}
				</>
			)}

			<ChatTextArea
				ref={textAreaRef}
				inputValue={inputValue}
				setInputValue={setInputValue}
				textAreaDisabled={textAreaDisabled}
				selectApiConfigDisabled={textAreaDisabled && clineAsk !== "api_req_failed"}
				placeholderText={placeholderText}
				selectedImages={selectedImages}
				setSelectedImages={setSelectedImages}
				onSend={() => handleSendMessage(inputValue, selectedImages)}
				onSelectImages={selectImages}
				shouldDisableImages={shouldDisableImages}
				onHeightChange={() => {
					if (isAtBottom) {
						scrollToBottomAuto()
					}
				}}
				mode={mode}
				setMode={setMode}
				modeShortcutText={modeShortcutText}
			/>

			<div id="roo-portal" />
		</div>
	)
}

const ChatView = forwardRef(ChatViewComponent)

export default ChatView<|MERGE_RESOLUTION|>--- conflicted
+++ resolved
@@ -81,12 +81,9 @@
 		alwaysAllowSubtasks,
 		customModes,
 		telemetrySetting,
-<<<<<<< HEAD
 		hiddenBuiltInModes, // Get hidden modes state
-=======
 		hasSystemPromptOverride,
 		historyPreviewCollapsed, // Added historyPreviewCollapsed
->>>>>>> 34d7dcf8
 	} = useExtensionState()
 
 	const { tasks } = useTaskSearch()
