--- conflicted
+++ resolved
@@ -176,15 +176,9 @@
 
 	// Helper function to get current mode's config
 	const getCurrentMode = useCallback((): ModeConfig | undefined => {
-<<<<<<< HEAD
 		const findMode = (m: ModeConfig): boolean => m.slug === mode
 		return customModes?.find(findMode) || allModes.find(findMode) // Use allModes here for internal logic
-	}, [mode, customModes, allModes]) // Fix dependency array
-=======
-		const findMode = (m: ModeConfig): boolean => m.slug === visualMode
-		return customModes?.find(findMode) || modes.find(findMode)
-	}, [visualMode, customModes, modes])
->>>>>>> 34d7dcf8
+	}, [mode, customModes, allModes])
 
 	// Helper function to safely access mode properties
 	const getModeProperty = <T extends keyof ModeConfig>(
@@ -535,13 +529,8 @@
 
 					{/* Render mode tabs using visibleModes */}
 					<div className="flex gap-2 items-center mb-3 flex-wrap py-1">
-<<<<<<< HEAD
 						{visibleModes.map((modeConfig) => {
 							const isActive = mode === modeConfig.slug
-=======
-						{modes.map((modeConfig) => {
-							const isActive = visualMode === modeConfig.slug
->>>>>>> 34d7dcf8
 							return (
 								<button
 									key={modeConfig.slug}
