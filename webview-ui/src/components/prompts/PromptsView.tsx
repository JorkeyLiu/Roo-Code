--- conflicted
+++ resolved
@@ -1,8 +1,5 @@
 import React, { useState, useEffect, useMemo, useCallback, useRef } from "react"
 import { Button } from "@/components/ui/button"
-<<<<<<< HEAD
-import { VSCodeCheckbox, VSCodeRadioGroup, VSCodeRadio, VSCodeTextArea } from "@vscode/webview-ui-toolkit/react"
-=======
 import {
 	VSCodeCheckbox,
 	VSCodeRadioGroup,
@@ -10,7 +7,6 @@
 	VSCodeTextArea,
 	VSCodeLink,
 } from "@vscode/webview-ui-toolkit/react"
->>>>>>> 122b9fec
 
 import { useExtensionState } from "@src/context/ExtensionStateContext"
 import {
@@ -32,10 +28,7 @@
 import { Tab, TabContent, TabHeader } from "../common/Tab"
 import { useAppTranslation } from "@src/i18n/TranslationContext"
 import { Trans } from "react-i18next"
-<<<<<<< HEAD
-=======
 import { buildDocLink } from "@src/utils/docLinks"
->>>>>>> 122b9fec
 import {
 	Select,
 	SelectContent,
@@ -53,11 +46,7 @@
 	CommandGroup,
 	Input,
 } from "../ui"
-<<<<<<< HEAD
 import { ChevronsUpDown, X, Eye, EyeOff } from "lucide-react"
-=======
-import { ChevronsUpDown, X } from "lucide-react"
->>>>>>> 122b9fec
 
 // Get all available groups that should show in prompts view
 const availableGroups = (Object.keys(TOOL_GROUPS) as ToolGroup[]).filter((group) => !TOOL_GROUPS[group].alwaysAvailable)
@@ -630,11 +619,7 @@
 											)}
 										</CommandEmpty>
 										<CommandGroup>
-<<<<<<< HEAD
 											{visibleModes
-=======
-											{modes
->>>>>>> 122b9fec
 												.filter((modeConfig) =>
 													searchValue
 														? modeConfig.name
@@ -684,8 +669,6 @@
 								</Command>
 							</PopoverContent>
 						</Popover>
-<<<<<<< HEAD
-=======
 					</div>
 					{/* API Configuration - Moved Here */}
 					<div className="mb-3">
@@ -714,7 +697,6 @@
 								{t("prompts:apiConfiguration.select")}
 							</div>
 						</div>
->>>>>>> 122b9fec
 					</div>
 				</div>
 
@@ -812,36 +794,6 @@
 							data-testid={`${getCurrentMode()?.slug || "code"}-prompt-textarea`}
 						/>
 					</div>
-<<<<<<< HEAD
-					{/* Mode settings */}
-					<>
-						<div className="mb-3">
-							<div className="font-bold mb-1">{t("prompts:apiConfiguration.title")}</div>
-							<div className="mb-2">
-								<Select
-									value={currentApiConfigName}
-									onValueChange={(value) => {
-										vscode.postMessage({
-											type: "loadApiConfiguration",
-											text: value,
-										})
-									}}>
-									<SelectTrigger className="w-full">
-										<SelectValue placeholder={t("settings:common.select")} />
-									</SelectTrigger>
-									<SelectContent>
-										{(listApiConfigMeta || []).map((config) => (
-											<SelectItem key={config.id} value={config.name}>
-												{config.name}
-											</SelectItem>
-										))}
-									</SelectContent>
-								</Select>
-								<div className="text-xs mt-1.5 text-vscode-descriptionForeground">
-									{t("prompts:apiConfiguration.select")}
-								</div>
-							</div>
-=======
 
 					{/* When to Use section */}
 					<div className="mb-4">
@@ -865,7 +817,6 @@
 						</div>
 						<div className="text-sm text-vscode-descriptionForeground mb-2">
 							{t("prompts:whenToUse.description")}
->>>>>>> 122b9fec
 						</div>
 						<VSCodeTextArea
 							value={(() => {
@@ -1177,14 +1128,6 @@
 					<h3 className="text-vscode-foreground mb-3">{t("prompts:globalCustomInstructions.title")}</h3>
 
 					<div className="text-sm text-vscode-descriptionForeground mb-2">
-<<<<<<< HEAD
-						{t("prompts:globalCustomInstructions.description", {
-							language: i18next.language,
-						})}
-					</div>
-					<VSCodeTextArea
-						value={customInstructions}
-=======
 						<Trans i18nKey="prompts:globalCustomInstructions.description">
 							<VSCodeLink
 								href={buildDocLink(
@@ -1196,7 +1139,6 @@
 					</div>
 					<VSCodeTextArea
 						value={customInstructions || ""}
->>>>>>> 122b9fec
 						onChange={(e) => {
 							const value =
 								(e as unknown as CustomEvent)?.detail?.target?.value ||
@@ -1452,8 +1394,6 @@
 									</div>
 								)}
 							</div>
-<<<<<<< HEAD
-=======
 
 							<div className="mb-4">
 								<div className="font-bold mb-1">{t("prompts:createModeDialog.whenToUse.label")}</div>
@@ -1469,7 +1409,6 @@
 									className="w-full resize-y"
 								/>
 							</div>
->>>>>>> 122b9fec
 							<div className="mb-4">
 								<div className="font-bold mb-1">{t("prompts:createModeDialog.tools.label")}</div>
 								<div className="text-[13px] text-vscode-descriptionForeground mb-2">
