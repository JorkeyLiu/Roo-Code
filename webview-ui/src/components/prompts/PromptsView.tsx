--- conflicted
+++ resolved
@@ -22,9 +22,6 @@
 import i18next from "i18next"
 import { useAppTranslation } from "@src/i18n/TranslationContext"
 import { Trans } from "react-i18next"
-<<<<<<< HEAD
-import { Eye, EyeOff } from "lucide-react" // Import icons
-=======
 import {
 	Select,
 	SelectContent,
@@ -42,8 +39,7 @@
 	CommandGroup,
 	Input,
 } from "../ui"
-import { ChevronsUpDown, X } from "lucide-react"
->>>>>>> c1aa0ec5
+import { ChevronsUpDown, X, Eye, EyeOff } from "lucide-react"
 
 // Get all available groups that should show in prompts view
 const availableGroups = (Object.keys(TOOL_GROUPS) as ToolGroup[]).filter((group) => !TOOL_GROUPS[group].alwaysAvailable)
@@ -560,27 +556,6 @@
 						{t("prompts:modes.createModeHelpText")}
 					</div>
 
-<<<<<<< HEAD
-					{/* Render mode tabs using visibleModes */}
-					<div className="flex gap-2 items-center mb-3 flex-wrap py-1">
-						{visibleModes.map((modeConfig) => {
-							const isActive = mode === modeConfig.slug
-							return (
-								<button
-									key={modeConfig.slug}
-									data-testid={`${modeConfig.slug}-tab`}
-									data-active={isActive ? "true" : "false"}
-									onClick={() => handleModeSwitch(modeConfig)}
-									className={`px-2 py-1 border-none rounded cursor-pointer font-bold ${
-										isActive
-											? "bg-vscode-button-background text-vscode-button-foreground opacity-100"
-											: "bg-transparent text-vscode-foreground opacity-80"
-									}`}>
-									{modeConfig.name}
-								</button>
-							)
-						})}
-=======
 					<div className="flex items-center gap-1 mb-3">
 						<Popover open={open} onOpenChange={onOpenChange}>
 							<PopoverTrigger asChild>
@@ -623,7 +598,7 @@
 											)}
 										</CommandEmpty>
 										<CommandGroup>
-											{modes
+											{visibleModes
 												.filter((modeConfig) =>
 													searchValue
 														? modeConfig.name
@@ -673,7 +648,6 @@
 								</Command>
 							</PopoverContent>
 						</Popover>
->>>>>>> c1aa0ec5
 					</div>
 				</div>
 
