--- conflicted
+++ resolved
@@ -37,17 +37,6 @@
 import { useOpenRouterModelProviders } from "./useOpenRouterModelProviders"
 
 export const useSelectedModel = (apiConfiguration?: ProviderSettings) => {
-<<<<<<< HEAD
-	const { data: routerModels, isLoading, isError } = useRouterModels()
-	const provider = apiConfiguration?.apiProvider || "anthropic"
-
-	const { id, info } =
-		apiConfiguration && routerModels
-			? getSelectedModel({ provider, apiConfiguration, routerModels })
-			: { id: anthropicDefaultModelId, info: undefined }
-
-	return { provider, id, info, isLoading, isError }
-=======
 	const provider = apiConfiguration?.apiProvider || "anthropic"
 	const openRouterModelId = provider === "openrouter" ? apiConfiguration?.openRouterModelId : undefined
 
@@ -73,7 +62,6 @@
 		isLoading: routerModels.isLoading || openRouterModelProviders.isLoading,
 		isError: routerModels.isError || openRouterModelProviders.isError,
 	}
->>>>>>> 122b9fec
 }
 
 function getSelectedModel({
@@ -85,17 +73,11 @@
 	provider: ProviderName
 	apiConfiguration: ProviderSettings
 	routerModels: RouterModels
-<<<<<<< HEAD
-=======
 	openRouterModelProviders: Record<string, ModelInfo>
->>>>>>> 122b9fec
 }): { id: string; info: ModelInfo } {
 	switch (provider) {
 		case "openrouter": {
 			const id = apiConfiguration.openRouterModelId ?? openRouterDefaultModelId
-<<<<<<< HEAD
-			const info = routerModels.openrouter[id]
-=======
 			let info = routerModels.openrouter[id]
 			const specificProvider = apiConfiguration.openRouterSpecificProvider
 
@@ -103,7 +85,6 @@
 				info = openRouterModelProviders[specificProvider]
 			}
 
->>>>>>> 122b9fec
 			return info
 				? { id, info }
 				: { id: openRouterDefaultModelId, info: routerModels.openrouter[openRouterDefaultModelId] }
