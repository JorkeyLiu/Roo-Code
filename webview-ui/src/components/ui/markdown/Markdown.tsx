--- conflicted
+++ resolved
@@ -1,16 +1,8 @@
-<<<<<<< HEAD
-import React, { FC, memo, MouseEvent } from "react" // Ensure MouseEvent is imported
-import ReactMarkdown, { Options } from "react-markdown"
-import remarkGfm from "remark-gfm"
-import { cn } from "@/lib/utils"
-import { vscode } from "@src/utils/vscode" // vscode import should already be here from previous attempt
-=======
 import React, { FC, memo, MouseEvent } from "react"
 import ReactMarkdown, { Options } from "react-markdown"
 import remarkGfm from "remark-gfm"
 import { cn } from "@/lib/utils"
 import { vscode } from "@src/utils/vscode"
->>>>>>> 122b9fec
 
 import { Separator } from "@/components/ui"
 
@@ -155,10 +147,6 @@
 	)
 }
 
-<<<<<<< HEAD
-// Define the helper function
-=======
->>>>>>> 122b9fec
 const handleLinkClick = (event: MouseEvent<HTMLAnchorElement>, href: string | undefined) => {
 	if (!href) {
 		return
