name: Bug Report
description: Clearly report a bug with detailed repro steps
labels: ["bug"]
body:
  - type: markdown
    attributes:
      value: |
<<<<<<< HEAD
        **Thank you for taking the time to fill out this bug report!**

        Please ensure this bug hasn't been reported already by searching existing [GitHub Issues](https://github.com/RooVetGit/Roo-Code/issues).
=======
        **Thanks for your report!** Please check existing issues first:  
        👉 https://github.com/RooVetGit/Roo-Code/issues

>>>>>>> 122b9fec
  - type: input
    id: version
    attributes:
      label: App Version
      description: What version of Roo Code are you using? (e.g., v3.3.1)
    validations:
      required: true

  - type: dropdown
    id: provider
    attributes:
      label: API Provider
      options:
        - Anthropic
        - AWS Bedrock
        - Chutes AI
        - DeepSeek
        - Glama
        - Google Gemini
<<<<<<< HEAD
        - Groq
        - Human Relay Provider
=======
        - Google Vertex AI
        - Groq
        - Human Relay Provider
        - LiteLLM
>>>>>>> 122b9fec
        - LM Studio
        - Mistral AI
        - Ollama
        - OpenAI
        - OpenAI Compatible
        - OpenRouter
        - Requesty
        - Unbound
        - VS Code Language Model API
        - xAI (Grok)
        - Not Applicable / Other
    validations:
      required: true

  - type: input
    id: model
    attributes:
      label: Model Used
<<<<<<< HEAD
      description: Clearly specify the exact model (e.g., Claude 3.7 Sonnet). If not applicable, enter N/A.
    validations:
      required: true

  - type: textarea
    id: what-happened
    attributes:
      label: Actual vs. Expected Behavior
      description: Clearly state what actually happened and what you expected instead.
      placeholder: Provide precise details of the issue here.
=======
      description: Exact model name (e.g., Claude 3.7 Sonnet). Use N/A if irrelevant.
>>>>>>> 122b9fec
    validations:
      required: true

  - type: textarea
    id: steps
    attributes:
      label: 🔁 Steps to Reproduce
      description: |
        Help us see what you saw. Give clear, numbered steps:

        1. Setup (OS, extension version, settings)
        2. Exact actions (clicks, input, files, commands)
        3. What happened after each step

        Think like you're writing a recipe. Without this, we can't reproduce the issue.
    validations:
      required: true

  - type: textarea
    id: what-happened
    attributes:
<<<<<<< HEAD
      label: Relevant API Request Output or Error Logs
      description: Paste relevant API logs, console outputs, or error messages here (formatted automatically as code).
      render: shell
=======
      label: 💥 Outcome Summary (Optional)
      description: |
        Recap what went wrong in one or two lines. Use this if the bug is weird, unexpected, or needs extra context.

        Example: "Expected code to run, but got an empty response and no error."
      placeholder: Expected ___, but got ___.
>>>>>>> 122b9fec

  - type: textarea
    id: logs
    attributes:
      label: 📄 Relevant Logs or Errors
      description: Paste API logs, terminal output, or errors here. Use triple backticks (```) for code formatting.
      render: shell<|MERGE_RESOLUTION|>--- conflicted
+++ resolved
@@ -5,15 +5,9 @@
   - type: markdown
     attributes:
       value: |
-<<<<<<< HEAD
-        **Thank you for taking the time to fill out this bug report!**
-
-        Please ensure this bug hasn't been reported already by searching existing [GitHub Issues](https://github.com/RooVetGit/Roo-Code/issues).
-=======
         **Thanks for your report!** Please check existing issues first:  
         👉 https://github.com/RooVetGit/Roo-Code/issues
 
->>>>>>> 122b9fec
   - type: input
     id: version
     attributes:
@@ -33,15 +27,10 @@
         - DeepSeek
         - Glama
         - Google Gemini
-<<<<<<< HEAD
-        - Groq
-        - Human Relay Provider
-=======
         - Google Vertex AI
         - Groq
         - Human Relay Provider
         - LiteLLM
->>>>>>> 122b9fec
         - LM Studio
         - Mistral AI
         - Ollama
@@ -60,20 +49,7 @@
     id: model
     attributes:
       label: Model Used
-<<<<<<< HEAD
-      description: Clearly specify the exact model (e.g., Claude 3.7 Sonnet). If not applicable, enter N/A.
-    validations:
-      required: true
-
-  - type: textarea
-    id: what-happened
-    attributes:
-      label: Actual vs. Expected Behavior
-      description: Clearly state what actually happened and what you expected instead.
-      placeholder: Provide precise details of the issue here.
-=======
       description: Exact model name (e.g., Claude 3.7 Sonnet). Use N/A if irrelevant.
->>>>>>> 122b9fec
     validations:
       required: true
 
@@ -95,18 +71,12 @@
   - type: textarea
     id: what-happened
     attributes:
-<<<<<<< HEAD
-      label: Relevant API Request Output or Error Logs
-      description: Paste relevant API logs, console outputs, or error messages here (formatted automatically as code).
-      render: shell
-=======
       label: 💥 Outcome Summary (Optional)
       description: |
         Recap what went wrong in one or two lines. Use this if the bug is weird, unexpected, or needs extra context.
 
         Example: "Expected code to run, but got an empty response and no error."
       placeholder: Expected ___, but got ___.
->>>>>>> 122b9fec
 
   - type: textarea
     id: logs
