--- conflicted
+++ resolved
@@ -3,11 +3,7 @@
 	"displayName": "%extension.displayName%",
 	"description": "%extension.description%",
 	"publisher": "RooVeterinaryInc",
-<<<<<<< HEAD
-	"version": "3.16.3",
-=======
 	"version": "3.17.1",
->>>>>>> 122b9fec
 	"icon": "assets/icons/icon.png",
 	"galleryBanner": {
 		"color": "#617A91",
@@ -446,11 +442,7 @@
 		"@typescript-eslint/eslint-plugin": "^7.14.1",
 		"@typescript-eslint/parser": "^7.11.0",
 		"@vscode/test-electron": "^2.5.2",
-<<<<<<< HEAD
-		"@vscode/vsce": "^3.3.2",
-=======
 		"@vscode/vsce": "3.3.2",
->>>>>>> 122b9fec
 		"esbuild": "^0.25.0",
 		"eslint": "^8.57.0",
 		"execa": "^9.5.2",
@@ -463,10 +455,7 @@
 		"mkdirp": "^3.0.1",
 		"nock": "^14.0.4",
 		"npm-run-all2": "^8.0.1",
-<<<<<<< HEAD
-=======
 		"ovsx": "0.10.2",
->>>>>>> 122b9fec
 		"prettier": "^3.4.2",
 		"rimraf": "^6.0.1",
 		"ts-jest": "^29.2.5",
